--- conflicted
+++ resolved
@@ -1,1087 +1,1083 @@
-/* I2P Theme: Camo aka Dark */
-/* Description: Military Grade. */
-/* Comment: Thanks to Florian Kuhlmann for the hatface images. [ http://www.flickr.com/photos/floriankuhlmann/]
-/* Author: dr|z3d */
-
-body {
-     margin: 5px 0px 0 0px;
-     padding: 0;
-     text-align: center;
-     background: #010 url('images/camotile.png') center bottom;
-     color: #EE9;
-     font: 9pt/130% "Lucida Sans Unicode", "Bitstream Vera Sans", Verdana, Tahoma, Helvetica, sans-serif;
-     
-}
-
-.hide {
-     display: none;
-}
-
-img {
-     border: none;
-}
-
-pre {
-     width: 98%;
-     overflow-x: scroll;
-     text-align: left;
-     font: 9pt "Lucida Console", "DejaVu Sans Mono", Courier, mono;
-     color: #EE9;
-}
-
-div.logo {
-     float: left;
-     padding: 10px;
-     text-align: center;
-     font-color: #EE9;
-     margin: 0 20px 0 20px;
-     border: 1px solid #494;
-     -moz-border-radius: 4px;
-     -khtml-border-radius: 4px;
-     border-radius: 4px;
- background: #000; /*url("images/camotile2.png");*/
-     width: 185px;
-     -moz-box-shadow: inset 0px 0px 1px 0px #009;
-     -khtml-box-shadow: inset 0px 0px 1px 0px #009;
-     box-shadow: inset 0px 0px 1px 0px #009;
-}
-
-div.logo hr {
-     color: #494;
-     background: #494;
-     height: 1px;
-     border: 0px solid #494;
-     margin: 10px 0 5px;
-}
-
-div.toolbar {
-     margin: 0;
-     padding: 10px;
-     font-weight: bold;
-     background: #000;
-     border: 1px solid #000;
-     display: none;
-}
-
-div.toolbar a:link {
-     border: 1px outset #ddddc0;
-     padding: 0px 5px 1px 5px;
-     background: #bbf;
-     text-decoration: none;
-     border-radius: 4px;
-     -moz-border-radius: 4px;
-     -khtml-border-radius: 4px;
-     color: #000;
-}
-
-div.toolbar a:visited {
-     background: #ddf;
-}
-
-div.toolbar a:hover, button:hover{
-     border: 1px solid #f60;
-     background: #030;
-     color: #f60;
-}
-
-a:active{
-     color: #900;
-}
-
-div.routersummaryouter {
-     float: left;
-     width: 200px;
-     margin: 0 0 10px 5px;
-     padding: 0;
-     border: 0;
-     clear: left;/* fixes a bug in Opera */
-     text-align: center;
-     display: block;
-}
-
-div.routersummary {
-     width: 173px;
-     padding: 10px;
-     text-align: center;
-     border: 1px solid #494;
-     background: #000 url(images/camotile2.png);
-     color: #EE9;
-     font-size: 8pt;
-     clear: left;/* fixes a bug in Opera */
-     -moz-border-radius: 4px;
-     -khtml-border-radius: 4px;
-     border-radius: 4px;
-     float: left;
-     -moz-box-shadow: 0 1px 5px #000;
-     -khtml-box-shadow: 0 1px 5px #000;
-     box-shadow: 0 1px 5px #000;
-}
-
-div.routersummary input[type=text] {
-     text-align: right !important;
-     -moz-box-shadow: inset 1px 1px 1px 0px #000;
-     -khtml-box-shadow: inset 1px 1px 1px 0px #000;     
-     box-shadow: inset 1px 1px 1px 0px #000;     
-}
-
-div.routersummary hr {
-     color: #494;
-     background: #494;
-     height: 2px;
-     border-bottom: 1px solid #494;
-     margin: 8px -10px 7px -10px;
-     -moz-box-shadow: inset 0px 1px 1px 1px #000;
-     -khtml-box-shadow: inset 0px 1px 1px 1px #000;
-     box-shadow: inset 0px 1px 1px 1px #000;
-}
-
-div.routersummary h3 {
-     border: 0;
-     font-size: 9.5pt;
-     letter-spacing: 0.04em;
-     margin: -7px -10px -8px -10px;
-     padding: 3px 0 4px 0 !important;
-     text-transform: uppercase;
-     -moz-border-radius: 0;
-     -khtml-border-radius: 0;
-     border-radius: 0;
-     background: #000 url('images/header.png') center center ;
-     background-image: -moz-linear-gradient(top, bottom, from(#050), to(#030), color-stop(7%, #000), color-stop(100%, #050));
-}
-
-div.routersummary h4 {
-     border: 0;
-     border-bottom: 0 !important;
-     font-size: 8.5pt;
-     letter-spacing: 0.02em;
-     margin: -7px -9px -10px -9px !important;
-     padding: 6px 3px 9px 3px;
-     background: #000;
-     text-transform: capitalize;
-     text-decoration: none !important;
-     color: #2b2;
-     background-image: -moz-linear-gradient(top, bottom, from(#000), to(#050), color-stop(10%, #050), color-stop(100%, #004));
-     line-height: 100%;
-}
-
-div.routersummary table {
-     border: 0;
-     text-align: center !important;
-     margin: -5px -7px -5px -8px !important;
-     width: 188px !important;
-     overflow: hidden;
-     font-size: 8pt;
-     padding: 0 -10px;
-     background-image: none !important;
-     background-color: transparent !important;
-}
-
-div.routersummary tr {
-     background-image: none !important;
-     background-color: transparent !important;
-     border: 0 !important;
-}
-
-div.routersummary form {
-     margin: -6px 0 -7px;
-}
-
-div.routersummary form:first-child {
-     margin: 6px 0 -4px 0 !important;
-}
-
-div.routersummary p {
-     padding: 0;
-}     
-
-div.refresh {
-     margin-top: -10px !important;
-     margin-bottom: -4px !important;
-     padding: 2px 0 0px 0 !important;
-}
-
-div.routersummary a:link, div.routersummary a:visited {
-     text-shadow: 1px 1px 1px rgba(0, 16, 0, 0.8);
-     text-shadow: 0px 0px 2px #101 !important;
-}
-
-div.routersummary a:hover {
-     text-shadow: 0px 0px 1px rgba(255, 96, 0, 0.7);
-     color: #f60;
-}
-
-div.routersummary td {
-     padding: 0px 2px 0px 2px;
-     background-image: none !important;
-     border: 0 !important;
-}
-
-div routersummary hr:last-child {
-     margin-top: 5px;
-     margin-bottom: -5px !important;
-}
-
-div.tunnels {
-     padding-top: 3px !important;
-     margin-left: -4px;
-     text-align: center;
-}
-
-div.tunnels table {
-     margin: -5px 0 -5px -3px !important;
-}
-
-div.tunnels td {
-     padding: 1px 0px 1px 0px;
-}
-
-div.tunnels td:first-child {
-     width: 16px;
-     text-align: left;
-     padding-right: 2px;
-}
-
-div.tunnels td:last-child {
-     text-align: right;
-     padding-right: 1px;
-}
-
-div.tunnels tr {
-/*     border: 1px solid #494 !important;*/
-}
-
-div.warning {
-     margin: 20px 20px 20px 245px;
-     padding: 5px 25px 20px 75px;
-     background: #000;
-     border: 1px solid #494;
-     text-align: left;
-     color: #EE9;
-     -moz-border-radius: 4px;
-     -khtml-border-radius: 4px;
-     border-radius: 4px;
-     text-align: justify;
-     background-image:url("../images/itoopie_sm.png");
-     background-position:10px center;
-     background-repeat:no-repeat;
-     -moz-box-shadow: inset 0px 0px 0px 1px #f00;
-     -khtml-box-shadow: inset 0px 0px 0px 1px #f00;
-     box-shadow: inset 0px 0px 0px 1px #f00;          
-     word-wrap: break-word;
-}
-
-/* console error messages */
-
-div.sorry {
-     margin: -1px 5px 10px 205px;
-     padding: 20px 20px 20px 75px;
-     background: #020;
-     border: 1px solid #494;
-     -moz-border-radius: 0 0 4px 4px;
-     -khtml-border-radius: 0 0 4px 4px;
-     border-radius: 0 0 4px 4px;
-     text-align: justify;
-     background-image:url("images/errortriangle.png");
-     background-position:15px center;
-     background-repeat:no-repeat;
-     -moz-box-shadow: inset 0px 0px 0px 1px #d00;
-     word-wrap: break-word;
-     font-weight: bold;
-     color: #EE9;
-}
-
-div.sorry hr {
-     color: #EE9;
-     background: #EE9;
-     height: 1px;
-     border: 1px solid #EE9;
-     margin: 10px 0;
-}     
-
-div.main {
-     margin: -1px 5px 5px 205px;
-     padding: 0 15px 15px 15px;
-     text-align: left;
-     color: #EE9;
-     width: auto;
-/*  overflow-x: scroll; */
-     border: 1px solid #494;
-     -moz-border-radius: 0 0 4px 4px;
-     -khtml-border-radius: 0 0 4px 4px;
-     border-radius: 0 0 4px 4px;
-     background: #000 url(images/scarface.jpg) right bottom no-repeat !important;
-     min-width: 620px;
-     -moz-box-shadow: 0 1px 5px #000;
-}
-
-div.main textarea {
-     background: #000;
-     color: #EE9;
-     font: 8pt "Lucida Console", "DejaVu Sans Mono", Courier, mono;
-}
-
-div.news {
-     margin: -1px 5px 0px 205px;
-     padding: 5px 30px 5px 30px;
-     border: 1px solid #494;
-     background: #000;
-     background: #000 url("images/news.png")no-repeat scroll bottom right;
-     color: #7b7;
-     font-size: 7.5pt;
-     text-align: right;
-     -moz-box-shadow: 0 1px 5px #000;
-     -khtml-box-shadow: 0 1px 5px #000;
-     box-shadow: 0 1px 5px #000;
-     min-width: 590px;
-}
-
-div.news li {
-     text-align: justify;
-     list-style: url('images/info_dark.png');
-     list-style: none;
-     margin: 0;
-     padding: 5px 5px 5px 0;
-     vertical-align: middle;
-     word-wrap: break-word;
-     color: #494;
-     font-weight: bold;
-     font-size: 9.5pt;
-     border-bottom: 1px dotted #494;
-     margin-bottom: 5px;
-     text-transform: capitalize;
-}
-
-div.news h3 {
-     background: none;
-     text-align: left;
-     border: none;
-     padding-left: 0;
-     padding-top: 2px;
-     border-bottom: 1px dotted;
-}
-
-div.news h4 {
-     border-bottom: 1px;
-     border-bottom-style: dotted;
-     border-bottom-color: #494;
-     padding: 0 0 0px 0;
-     margin: 5px 0 10px 0;
-     font-size: 10pt;
-     opacity: 1;
-     text-transform: capitalize;
-}
-
-div.news h4:first-child {
-     background: url('../images/itoopbullet.png');
-     background-repeat: no-repeat;
-     background-position: right;   
-}
-
-div.news p {
-     margin-top: -5px;
-     font-size: 8.5pt;
-     color: #EE9;
-     margin-bottom: 0;
-}
-
-div.news p:nth-child(n+1) {
-     margin-top: 5px;
-}
-
-div.news hr {
-     margin: 8px 0 3px 0;
-}     
-
-div.confignav {
-     padding: 15px 10px !important;
-     margin: 15px 0;
-     background: #000 url('images/header.png') center center repeat-x ;
-     -moz-border-radius: 4px;
-     -khtml-border-radius: 4px;
-     border-radius: 4px;
-     border: 1px solid #494;
-     font-size: 9.5pt !important;
-     font-weight: bold !important;
-     line-height: 160% !important;
-
-}
-
-div.configure {
-/*     padding: 5px 15px 0 15px;
-     margin: 10px 0px;
-     -moz-border-radius: 4px;
-     -khtml-border-radius: 4px;
-     border-radius: 4px;
-     border: 1px solid #494; */
-     background: none;/* url(images/camotile2.png);*/
-}
-
-div.messages {
-     padding: 10px;
-     margin: 10px 0 15px 0;
-     -moz-border-radius: 4px;
-     -khtml-border-radius: 4px;
-     border-radius: 4px;
-     border: 1px solid #494;
-     background: #000  /*url('images/infotile.png') center left no-repeat;*/
-     font-weight: bold;
-     font-size: 9pt;
-     color: #4f4;
-}
-
-div.messages span.error {
-     color: #d90;
-}
-
-div.messages span.notice {
-     font-style: italic;
-}
-
-div.messages li {
-     text-align: justify !important;
-     font-weight: bold;
-     list-style: url(images/warning_dark.png) !important;
-     margin: 0 5px 0 50px !important;
-     padding: 0 10px 0 0 !important;
-     border: 0px !important;
-}
-
-div.graphspanel {
-     padding: 0;
-     margin: 15px 0px -15px 0;
-     -moz-border-radius: 4px;
-     -khtml-border-radius: 4px;
-     border-radius: 4px;
-/*     border: 1px solid #494;*/
-     background: none;/* url(images/camotile.png);*/
-     text-align: center;
-}
-
-div.widepanel h3 {
-     text-align: left !important;
-}
-
-div.graphspanel form {
-     text-align: left;
-     padding: 0 15px 0px 15px;
-}
-
-div.graphspanel hr {
-     margin: 10px -15px 10px -15px;
-}
-
-div.graphspanel img {
-     border: 1px solid #494;
-     padding: 3px;
-     margin: 5px;
-     text-align: center !important;
-     background: #000;
-
-     opacity: 0.8;
-}
-
-div.graphspanel img:hover {
-     border: 1px solid #000;
-     padding: 3px;
-     margin: 5px;
-     text-align: center !important;
-     background: #000;
-     -moz-box-shadow: inset 0px 0px 1px 1px #f60;
-     -khtml-box-shadow: inset 0px 0px 1px 1px #f60;
-     box-shadow: inset 0px 0px 1px 1px #f60;
-     opacity: 1;
-}
-
-table {
-     border-collapse: collapse;
-     width: 100%;
-     border: 1px solid #494;
-     cell-padding: 1px;
-     font-size: 7pt;
-     background: #030;
-     margin: 1px 0;
-}
-
-table hr {
-     padding: 0px 0;
-     color: #494;
-     background: #494;
-     border: 0px solid #494;
-     margin: 0px 0px;
-     height: 1px;
-     display: none;
-}
-
-th {
-     padding: 6px 2px;
-     color: #EE9;
-     text-align: center;
-     font-size: 9pt;
-     background: #000; /*url('images/tabletitledark.png') repeat-x;*/
-     background: #000 url('images/header.png') center center repeat-x ;
-     border-top: 1px solid #494;
-     border-bottom: 1px solid #494 !important;     
-     line-height: 110%;
-}
-
-tr {
-     vertical-align: middle;
-}
-
-tr:nth-child(even) {
-     background: #010;/* url('images/darkerbluetile.png') !important;*/
-     vertical-align: middle;
-}
-
-tr:nth-child(odd) {
-     background: #000800;/* url('images/darkbluetile.png') !important;*/
-     vertical-align: middle;
-}
-/*
-tr:last-child {
-     background: #004 url('images/lightbluetile.png') !important;
-     font-weight: bold;
-     border: 1px solid #494 !important;
-}
-*/
-td {
-     padding: 4px 6px;
-     color: #EE9;
-     vertical-align: middle;
-     border-top: 1px inset #494;
-     border-bottom: 1px outset #494;   
-}
-
-td img {
-     padding: 0 1px 0 2px;
-}
-
-tt {
-     font: bold 8pt "Lucida Console", "DejaVu Sans Mono", Courier, mono;
-     color: #FF0;
-     padding: 0 5px 2px 0;
-}
-
-div.main li {
-     text-align: left;
-     list-style: square;
-     margin: 2px 0px 2px 30px;
-     padding: 2px 20px 2px 0px;
-/*     line-height: 150%;*/
-     word-wrap: break-word;
-}
-
-
-div.main li b {
-     color: #b70 !important;
-     letter-spacing: 0.07em;
-     font-size: 9pt;
-     text-shadow: 0 1px 1px #700;
-}
-
-.tidylist {
-     text-align: justify !important;
-     line-height: 150%;
-}
-
-.tidylist:first-child {
-/*     padding-top: 5px;*/
-}
-
-.tidylist:last-child {
-     padding-bottom: 10px;
-}
-
-.tidylist code {
-     text-align: left;
-     font: 9pt "Lucida Console", "DejaVu Sans Mono", Courier, mono;
-     color: #dd0;
-     padding: 1px 2px;
-     background: #030;
-     margin: 0 2px;
-}
-
-ol {
-     display: inline;
-     margin: 1px 0 0 0;
-     padding: 1px 0 0 20px;
-}
-
-ul {
-/*     display: inline; */
-     margin: 0;
-     padding: 0;
-}
-
-code {
-     text-align: left;
-     font: 9pt "Lucida Console", "DejaVu Sans Mono", Courier, mono;
-     color: #dd0;
-/*     padding: 1px 2px;*/
-}
-
-a:link, h2 a:link{
-     color: #494;
-     text-decoration: none;
-     font-weight: bold;     
-     word-wrap: break-word;
-}
-
-a:visited{
-     color: #7b7;
-     text-decoration: none;
-     font-weight: bold;     
-     word-wrap: break-word;
-}
-
-a:hover{
-     color: #f60;
-     text-decoration: underline;
-     font-weight: bold;     
-     word-wrap: break-word;
-}
-
-.links {
-     padding-bottom: -2px;
-     text-align: justify;
-     margin-top: 10px;
-     margin-bottom: -10px;
-}
-
-.links li {
-     list-style-image: url("images/link.png") !important;
-}
-
-.links b{
-     color: #b70 !important;
-     letter-spacing: 0.07em;
-     font-size: 9.5pt;
-     line-height: 165%;
-     text-shadow: 0 1px 1px #700;
-}
-
-p {
-     text-align: justify;
-     line-height: 160%;
-}
-
-h1 {
-     text-align: left;
-     color: #EE9;
-     padding: 15px 15px 14px;
-     margin: 0 5px 0px 205px !important;
-     font-size: 17pt;
-     font-weight: bold;
-     font-style: normal;
-     text-transform: uppercase;
-     letter-spacing: 0.15em;
-     text-shadow: 0px 0px 2px #010;
-     white-space: normal;
-     background: #000 url("images/scope.png")no-repeat scroll right top;
-     background: #000 url("images/bg2.png")no-repeat scroll top right;
-     background: #000 url('images/header.png') center center;
-     background-image: -moz-linear-gradient(top, bottom, from(#000), to(#030), color-stop(30%, #000), color-stop(100%, #000));
-     border: 1px solid #494;
-     border-radius: 4px 4px 0 0;
-     -moz-border-radius: 4px 4px 0 0;
-     -khtml-border-radius: 4px 4px 0 0;
-     line-height: 120%;
-     min-width: 620px;
-     -moz-box-shadow: 0 1px 5px #000;
-     -khtml-box-shadow: 0 1px 5px #000;
-     box-shadow: 0 1px 5px #000;
-}
-
-h2 {
-     font-size: 12pt;
-     color: #EE9;
-     text-shadow: 0px 0px 2px #010;
-     letter-spacing: 0.05em;
-     background: #000 url(images/camotile2.png);
-     background-image: -moz-linear-gradient(top, bottom, from(#000), to(#030), color-stop(30%, #000), color-stop(100%, #000));
-     background: #000 url('images/header.png') center center ;
-     padding: 10px;
-     wordwrap: none;
-     border: 1px solid #494;
-     border-radius: 4px;
-     -moz-border-radius: 4px;
-     -khtml-border-radius: 4px;
-     vertical-align: middle;
-     margin: 15px 0 12px 0 !important;
-    text-transform: uppercase;
-     word-wrap: break-word;
-}
-
-h2 a:visited {
-     color: #191;
-}
-
-h2 a:hover {
-     color: #f60;
-     text-shadow: 0px 0px 1px rgba(255, 64, 0, 0.7);
-}
-
-h3 {
-     border: 1px solid #494;
-     border-left: 5px solid #494;
-     padding: 5px 6px;
-     margin: 12px 0 10px 0;
-     border-radius: 0 4px 4px 0;
-     -moz-border-radius: 0 4px 4px 0;
-     -khtml-border-radius: 0 4px 4px 0;
-     background: #000 url(images/camotile.png);
-     background: #000 url('images/header.png') center center ;
-     text-transform: uppercase;
-     text-shadow: 0px 0px 2px #010;
-}
-
-h4 {
-     border-bottom: 1px;
-     border-bottom-style: solid;
-     border-bottom-color: #494;
-     padding: 0 0 10px 0;
-     margin: 5px 0 10px 0;
-     font-size: 11pt;
-}
-
-button, button:visited {
-     font: bold 9pt "Lucida Sans Unicode", "Bitstream Vera Sans", Verdana, Tahoma, Helvetica, sans-serif;
-     border: 1px outset #191;
-     padding: 1px 3px;
-     text-decoration: none;
-     border-radius: 4px;
-     -moz-border-radius: 4px;
-     -khtml-border-radius: 4px;
-     font-size: 8pt;
-     font-weight: bold;
-     margin: 2px 3px;
-     text-align: center;
-     vertical-align: middle;
-     min-width: 76px;
-     -moz-box-shadow: inset 0px 1px 1px 0px #494;
-     -khtml-box-shadow: inset 0px 1px 1px 0px #191;
-     box-shadow: inset 0px 1px 1px 0px #191;
-     background: #000;
-     color: #494;
-}
-
-button:hover {
-     border: 1px solid #f60;
-     -moz-box-shadow: inset 0px 1px 1px 0px #EE9;
-     -khtml-box-shadow: inset 0px 1px 1px 0px #EE9;
-     box-shadow: inset 0px 1px 1px 0px #EE9;
-     background: #000;
-     color: #f60;
-}     
-          
-button:active {
-     border: 1px inset #f60;
-     background: #f60;
-     color: #EE9;
-     -moz-box-shadow: inset 0px 0px 0px 0px #f60;
-     -khtml-box-shadow: inset 0px 0px 0px 0px #f60;
-     box-shadow: inset 0px 0px 0px 0px #f60;
-}
-
-.underline {
-     border-bottom: 1px solid #eeeeff;
-     padding: 5px 0px 5px 0px;
-     margin: 0px 0px 10px 0px;
-}
-
-.langbox {
-<<<<<<< HEAD
-     margin: 8px 2px 2px 5px;
-=======
-     margin: 4px 2px 2px 5px;
->>>>>>> e990d98d
-     padding: 7px 10px 5px 10px;
-     color: #EE9;
-     font-size: 7pt;
-     width: 220px;
-     text-align: right;
-     float: right;
-     vertical-align: middle;
-}
-
-.langbox img {
-     opacity: 0.5;
-     -moz-box-shadow: 0 0 1px #000;
-}
-
-.langbox img:hover {
-     opacity: 1;
-     -moz-box-shadow: 0 0 1px #f60;
-}
-
-hr {
-     color: #494;
-     background: #494;
-     height: 1px;
-     border: 0px solid #494;
-     margin: 20px 0 10px;
-}
-
-hr:last-child {
-     margin-top: 20px;
-     margin-bottom: 20px;
-}
-
-sidebarlogo {
-     text-align: center;
-}
-
-input {
-     border: 1px outset #5f5;
-     -moz-box-shadow: inset 0px 1px 1px 0px #373;
-     -khtml-box-shadow: inset 0px 1px 1px 0px #373;
-     box-shadow: inset 0px 1px 1px 0px #373;
-     background: #000;
-     color: #494;
-     margin: 5px;
-     font: bold 8pt "Lucida Sans Unicode", "Bitstream Vera Sans", Verdana, Tahoma, Helvetica, sans-serif;
-     padding: 1px 2px;
-     text-decoration: none;
-     min-width: 110px;
-     border-radius: 4px;
-     -moz-border-radius: 4px;
-     -khtml-border-radius: 4px;
-}
-
-input:hover {
-     background: #000;
-     color: #f60;
-     border: 1px solid #f60;
-     -moz-box-shadow: inset 0px 1px 1px 0px #9e9;
-     -khtml-box-shadow: inset 0px 1px 1px 0px #9e9;
-     box-shadow: inset 0px 1px 1px 0px #9e9;
-}
-
-input:active {
-     background: #000;
-     color: #f30;
-     border: 1px solid #f30;
-}
-
-input:active {
-     border: 1px inset #f60;
-     background: #f60;
-     color: #EE9;
-}
-
-input[type=text], input[type=password] {
-     background: #000;
-     color: #EE9;
-     margin: 5px 10px;
-     padding: 4px 2px;
-     font: bold 8pt "Lucida Sans Unicode", "Bitstream Vera Sans", Verdana, Tahoma, Helvetica, sans-serif;
-     border: 1px solid #494 !important;
-     text-decoration: none;
-     border-radius: 4px;
-     -moz-border-radius: 4px;
-     -khtml-border-radius: 4px;
-     -moz-box-shadow: inset 1px 1px 1px 0px #000;
-     -khtml-box-shadow: inset 1px 1px 1px 0px #000;
-     box-shadow: inset 1px 1px 1px 0px #000;
-}
-
-input[type=text]:active, input[type=text]:hover, input[type=password]:active, input[type=password]:hover {
-     background: #000;
-}
-
-fieldset {
-overflow: hidden;
-position: relative;
-}
-
-select {
-     background: #000;
-     color: #EE9;
-     margin: 5px 10px;
-     border: 1px solid #494;
-     border-radius: 4px;
-     -moz-border-radius: 4px;
-     -khtml-border-radius: 4px;
-     min-width: 110px;
-     font: 9pt "Lucida Sans Unicode", "Bitstream Vera Sans", Verdana, Tahoma, Helvetica, sans-serif;
-     padding: 2px;
-}
-
-textarea {
-     background: #000;
-     color: #EE9;
-     padding: 5px;
-     margin: 10px;
-     border-radius: 4px;
-     -moz-border-radius: 4px;
-     -khtml-border-radius: 4px;
-     font: 9pt "Lucida Console", "DejaVu Sans Mono", Courier, mono;
-     min-height: 100px;
-     min-width: 97%;
-     text-align: left;
-     border: 1px solid #494;
-}
-
-form {}
-
-.proxyfooter {
-     margin: 0 20px 10px 240px;
-     padding: 20px 25px 20px 75px;
-     font-color: #f00;
-     font-size: 7pt;
-     text-align: right !important;
-     border-radius: 4px;
-     -moz-border-radius: 4px;
-     -khtml-border-radius: 4px;
-     border: 1px solid #000;
-     display: none;
-}        
-
-.statusnotes {
-     font-style: italic;
-     font-size: 8pt;
-     color: #EE9;
-     text-align: center;
-     border: 1px solid #494 !important;
-/*     border-top: 0px !important;*/
-     margin: -3px 0 5px 0; 
-     padding: 7px;
-     background: #010;
-     -moz-box-shadow: inset 0px 0px 0px 1px #090;
-     -khtml-box-shadow: inset 0px 0px 0px 1px #090;
-     box-shadow: inset 0px 0px 0px 1px #090;
-/*     background: #000 url('images/header.png') repeat-x center center !important;*/
-}
-
-div.joblog {
-/*     margin: 	15px 0 15px 0;
-     padding: 5px 20px 10px 20px !important;
-     border: 1px solid #494;
-     background-color: #000;
-     background: #000; url("images/camotile.png");*/
-/*     color: #dfd;*/
-     border-radius: 4px 4px 0 0;
-     -moz-border-radius: 4px 4px 0 0;
-     -khtml-border-radius: 4px 4px 0 0;
-     text-align: justify !important;
-     overflow-x: auto; /* Opera fix */
- }
-
-div.main li {
-     text-align: left;
-     list-style: square;
-     margin: 2px 0px 2px 30px;
-     padding: 2px 20px 2px 0px;
-/*     line-height: 150%;*/
-     word-wrap: break-word;
-}
- 
-div.joblog li {
-     word-wrap: break-word !important;
-     text-align: justify !important;
-     line-height: 120% !important;
-     margin: 2px 0px 2px 30px;
-     padding: 2px 20px 2px 0px;
-}
-
-div.joblog ul {
-     word-wrap: break-word !important;
-     text-align: justify;
-     margin: 0px 0 10px;
-}
-
-div.joblog li:first-child {
-     margin-top: 0px;
-}
-
-div.joblog li:last-child {
-/*     margin-bottom: -25px;*/
-}
-
-div.joblog form:first-child {
-     margin-top: 10px;
-}
-
-div.joblog table {
-     margin-top: 15px;
-}
-
-div.joblog p {
-     line-height: 130%;
-}
-
-.smallhead {
-     font-size: 7pt
-}
-
-.mediumtags {
-     font-size: 9pt;
-}
-
-.optbox {
-     min-width: 16px !important;
-     max-width: 16px !important;     
-     width: 16px !important;
-     min-height: 16px;
-     max-height: 16px;     
-     height: 16px;
-     opacity: 1.0;
-     border: 0;
-     margin: 5px 5px 5px 10px;
-     padding: 2px;
-     overflow: hidden;
-     position: relative;
-}
-
-.optbox:hover {
-     min-width: 16px !important;
-     max-width: 16px !important;     
-     width: 16px !important;
-     min-height: 16px;
-     max-height: 16px;     
-     height: 16px;
-     opacity: 1.0;
-     border: 0;
-     margin: 5px 5px 5px 10px;
-     padding: 2px;
-}
-
-.cells {
-     border: 1px inset #494;
-     border-left: 1px outset #494;     
-}
-
-.tablefooter tr, .tablefooter td {
-     background: #000 url('images/header.png') repeat-x center center !important;
-     border-top: 1px solid #494;
-     border-bottom: 1px solid #494 !important;     
-     font-size: 7pt;
-     line-height: 110%;
-}
-
-.formaction {
-     text-align: right;
-}
-
-div.footnote {
-     text-align: right;
-     color: #494;
-     font-size: 7pt;
-     margin-bottom: -8px !important; 
-}
-
-div.footnote hr{
-     margin: 10px 0 5px 0 !important;
-     color: #494;
-     background: #494;
-     height: 1px;
-     border: 0px solid #494;
-}
-
-.topness {
-     font-size: 7.5pt;
-     text-align: right;
-     margin-top: -5px;
-     margin-bottom: -5px;
-     margin-right: 5px;
-}
+/* I2P Theme: Camo aka Dark */
+/* Description: Military Grade. */
+/* Comment: Thanks to Florian Kuhlmann for the hatface images. [ http://www.flickr.com/photos/floriankuhlmann/]
+/* Author: dr|z3d */
+
+body {
+     margin: 5px 0px 0 0px;
+     padding: 0;
+     text-align: center;
+     background: #010 url('images/camotile.png') center bottom;
+     color: #EE9;
+     font: 9pt/130% "Lucida Sans Unicode", "Bitstream Vera Sans", Verdana, Tahoma, Helvetica, sans-serif;
+     
+}
+
+.hide {
+     display: none;
+}
+
+img {
+     border: none;
+}
+
+pre {
+     width: 98%;
+     overflow-x: scroll;
+     text-align: left;
+     font: 9pt "Lucida Console", "DejaVu Sans Mono", Courier, mono;
+     color: #EE9;
+}
+
+div.logo {
+     float: left;
+     padding: 10px;
+     text-align: center;
+     font-color: #EE9;
+     margin: 0 20px 0 20px;
+     border: 1px solid #494;
+     -moz-border-radius: 4px;
+     -khtml-border-radius: 4px;
+     border-radius: 4px;
+ background: #000; /*url("images/camotile2.png");*/
+     width: 185px;
+     -moz-box-shadow: inset 0px 0px 1px 0px #009;
+     -khtml-box-shadow: inset 0px 0px 1px 0px #009;
+     box-shadow: inset 0px 0px 1px 0px #009;
+}
+
+div.logo hr {
+     color: #494;
+     background: #494;
+     height: 1px;
+     border: 0px solid #494;
+     margin: 10px 0 5px;
+}
+
+div.toolbar {
+     margin: 0;
+     padding: 10px;
+     font-weight: bold;
+     background: #000;
+     border: 1px solid #000;
+     display: none;
+}
+
+div.toolbar a:link {
+     border: 1px outset #ddddc0;
+     padding: 0px 5px 1px 5px;
+     background: #bbf;
+     text-decoration: none;
+     border-radius: 4px;
+     -moz-border-radius: 4px;
+     -khtml-border-radius: 4px;
+     color: #000;
+}
+
+div.toolbar a:visited {
+     background: #ddf;
+}
+
+div.toolbar a:hover, button:hover{
+     border: 1px solid #f60;
+     background: #030;
+     color: #f60;
+}
+
+a:active{
+     color: #900;
+}
+
+div.routersummaryouter {
+     float: left;
+     width: 200px;
+     margin: 0 0 10px 5px;
+     padding: 0;
+     border: 0;
+     clear: left;/* fixes a bug in Opera */
+     text-align: center;
+     display: block;
+}
+
+div.routersummary {
+     width: 173px;
+     padding: 10px;
+     text-align: center;
+     border: 1px solid #494;
+     background: #000 url(images/camotile2.png);
+     color: #EE9;
+     font-size: 8pt;
+     clear: left;/* fixes a bug in Opera */
+     -moz-border-radius: 4px;
+     -khtml-border-radius: 4px;
+     border-radius: 4px;
+     float: left;
+     -moz-box-shadow: 0 1px 5px #000;
+     -khtml-box-shadow: 0 1px 5px #000;
+     box-shadow: 0 1px 5px #000;
+}
+
+div.routersummary input[type=text] {
+     text-align: right !important;
+     -moz-box-shadow: inset 1px 1px 1px 0px #000;
+     -khtml-box-shadow: inset 1px 1px 1px 0px #000;     
+     box-shadow: inset 1px 1px 1px 0px #000;     
+}
+
+div.routersummary hr {
+     color: #494;
+     background: #494;
+     height: 2px;
+     border-bottom: 1px solid #494;
+     margin: 8px -10px 7px -10px;
+     -moz-box-shadow: inset 0px 1px 1px 1px #000;
+     -khtml-box-shadow: inset 0px 1px 1px 1px #000;
+     box-shadow: inset 0px 1px 1px 1px #000;
+}
+
+div.routersummary h3 {
+     border: 0;
+     font-size: 9.5pt;
+     letter-spacing: 0.04em;
+     margin: -7px -10px -8px -10px;
+     padding: 3px 0 4px 0 !important;
+     text-transform: uppercase;
+     -moz-border-radius: 0;
+     -khtml-border-radius: 0;
+     border-radius: 0;
+     background: #000 url('images/header.png') center center ;
+     background-image: -moz-linear-gradient(top, bottom, from(#050), to(#030), color-stop(7%, #000), color-stop(100%, #050));
+}
+
+div.routersummary h4 {
+     border: 0;
+     border-bottom: 0 !important;
+     font-size: 8.5pt;
+     letter-spacing: 0.02em;
+     margin: -7px -9px -10px -9px !important;
+     padding: 6px 3px 9px 3px;
+     background: #000;
+     text-transform: capitalize;
+     text-decoration: none !important;
+     color: #2b2;
+     background-image: -moz-linear-gradient(top, bottom, from(#000), to(#050), color-stop(10%, #050), color-stop(100%, #004));
+     line-height: 100%;
+}
+
+div.routersummary table {
+     border: 0;
+     text-align: center !important;
+     margin: -5px -7px -5px -8px !important;
+     width: 188px !important;
+     overflow: hidden;
+     font-size: 8pt;
+     padding: 0 -10px;
+     background-image: none !important;
+     background-color: transparent !important;
+}
+
+div.routersummary tr {
+     background-image: none !important;
+     background-color: transparent !important;
+     border: 0 !important;
+}
+
+div.routersummary form {
+     margin: -6px 0 -7px;
+}
+
+div.routersummary form:first-child {
+     margin: 6px 0 -4px 0 !important;
+}
+
+div.routersummary p {
+     padding: 0;
+}     
+
+div.refresh {
+     margin-top: -10px !important;
+     margin-bottom: -4px !important;
+     padding: 2px 0 0px 0 !important;
+}
+
+div.routersummary a:link, div.routersummary a:visited {
+     text-shadow: 1px 1px 1px rgba(0, 16, 0, 0.8);
+     text-shadow: 0px 0px 2px #101 !important;
+}
+
+div.routersummary a:hover {
+     text-shadow: 0px 0px 1px rgba(255, 96, 0, 0.7);
+     color: #f60;
+}
+
+div.routersummary td {
+     padding: 0px 2px 0px 2px;
+     background-image: none !important;
+     border: 0 !important;
+}
+
+div routersummary hr:last-child {
+     margin-top: 5px;
+     margin-bottom: -5px !important;
+}
+
+div.tunnels {
+     padding-top: 3px !important;
+     margin-left: -4px;
+     text-align: center;
+}
+
+div.tunnels table {
+     margin: -5px 0 -5px -3px !important;
+}
+
+div.tunnels td {
+     padding: 1px 0px 1px 0px;
+}
+
+div.tunnels td:first-child {
+     width: 16px;
+     text-align: left;
+     padding-right: 2px;
+}
+
+div.tunnels td:last-child {
+     text-align: right;
+     padding-right: 1px;
+}
+
+div.tunnels tr {
+/*     border: 1px solid #494 !important;*/
+}
+
+div.warning {
+     margin: 20px 20px 20px 245px;
+     padding: 5px 25px 20px 75px;
+     background: #000;
+     border: 1px solid #494;
+     text-align: left;
+     color: #EE9;
+     -moz-border-radius: 4px;
+     -khtml-border-radius: 4px;
+     border-radius: 4px;
+     text-align: justify;
+     background-image:url("../images/itoopie_sm.png");
+     background-position:10px center;
+     background-repeat:no-repeat;
+     -moz-box-shadow: inset 0px 0px 0px 1px #f00;
+     -khtml-box-shadow: inset 0px 0px 0px 1px #f00;
+     box-shadow: inset 0px 0px 0px 1px #f00;          
+     word-wrap: break-word;
+}
+
+/* console error messages */
+
+div.sorry {
+     margin: -1px 5px 10px 205px;
+     padding: 20px 20px 20px 75px;
+     background: #020;
+     border: 1px solid #494;
+     -moz-border-radius: 0 0 4px 4px;
+     -khtml-border-radius: 0 0 4px 4px;
+     border-radius: 0 0 4px 4px;
+     text-align: justify;
+     background-image:url("images/errortriangle.png");
+     background-position:15px center;
+     background-repeat:no-repeat;
+     -moz-box-shadow: inset 0px 0px 0px 1px #d00;
+     word-wrap: break-word;
+     font-weight: bold;
+     color: #EE9;
+}
+
+div.sorry hr {
+     color: #EE9;
+     background: #EE9;
+     height: 1px;
+     border: 1px solid #EE9;
+     margin: 10px 0;
+}     
+
+div.main {
+     margin: -1px 5px 5px 205px;
+     padding: 0 15px 15px 15px;
+     text-align: left;
+     color: #EE9;
+     width: auto;
+/*  overflow-x: scroll; */
+     border: 1px solid #494;
+     -moz-border-radius: 0 0 4px 4px;
+     -khtml-border-radius: 0 0 4px 4px;
+     border-radius: 0 0 4px 4px;
+     background: #000 url(images/scarface.jpg) right bottom no-repeat !important;
+     min-width: 620px;
+     -moz-box-shadow: 0 1px 5px #000;
+}
+
+div.main textarea {
+     background: #000;
+     color: #EE9;
+     font: 8pt "Lucida Console", "DejaVu Sans Mono", Courier, mono;
+}
+
+div.news {
+     margin: -1px 5px 0px 205px;
+     padding: 5px 30px 5px 30px;
+     border: 1px solid #494;
+     background: #000;
+     background: #000 url("images/news.png")no-repeat scroll bottom right;
+     color: #7b7;
+     font-size: 7.5pt;
+     text-align: right;
+     -moz-box-shadow: 0 1px 5px #000;
+     -khtml-box-shadow: 0 1px 5px #000;
+     box-shadow: 0 1px 5px #000;
+     min-width: 590px;
+}
+
+div.news li {
+     text-align: justify;
+     list-style: url('images/info_dark.png');
+     list-style: none;
+     margin: 0;
+     padding: 5px 5px 5px 0;
+     vertical-align: middle;
+     word-wrap: break-word;
+     color: #494;
+     font-weight: bold;
+     font-size: 9.5pt;
+     border-bottom: 1px dotted #494;
+     margin-bottom: 5px;
+     text-transform: capitalize;
+}
+
+div.news h3 {
+     background: none;
+     text-align: left;
+     border: none;
+     padding-left: 0;
+     padding-top: 2px;
+     border-bottom: 1px dotted;
+}
+
+div.news h4 {
+     border-bottom: 1px;
+     border-bottom-style: dotted;
+     border-bottom-color: #494;
+     padding: 0 0 0px 0;
+     margin: 5px 0 10px 0;
+     font-size: 10pt;
+     opacity: 1;
+     text-transform: capitalize;
+}
+
+div.news h4:first-child {
+     background: url('../images/itoopbullet.png');
+     background-repeat: no-repeat;
+     background-position: right;   
+}
+
+div.news p {
+     margin-top: -5px;
+     font-size: 8.5pt;
+     color: #EE9;
+     margin-bottom: 0;
+}
+
+div.news p:nth-child(n+1) {
+     margin-top: 5px;
+}
+
+div.news hr {
+     margin: 8px 0 3px 0;
+}     
+
+div.confignav {
+     padding: 15px 10px !important;
+     margin: 15px 0;
+     background: #000 url('images/header.png') center center repeat-x ;
+     -moz-border-radius: 4px;
+     -khtml-border-radius: 4px;
+     border-radius: 4px;
+     border: 1px solid #494;
+     font-size: 9.5pt !important;
+     font-weight: bold !important;
+     line-height: 160% !important;
+
+}
+
+div.configure {
+/*     padding: 5px 15px 0 15px;
+     margin: 10px 0px;
+     -moz-border-radius: 4px;
+     -khtml-border-radius: 4px;
+     border-radius: 4px;
+     border: 1px solid #494; */
+     background: none;/* url(images/camotile2.png);*/
+}
+
+div.messages {
+     padding: 10px;
+     margin: 10px 0 15px 0;
+     -moz-border-radius: 4px;
+     -khtml-border-radius: 4px;
+     border-radius: 4px;
+     border: 1px solid #494;
+     background: #000  /*url('images/infotile.png') center left no-repeat;*/
+     font-weight: bold;
+     font-size: 9pt;
+     color: #4f4;
+}
+
+div.messages span.error {
+     color: #d90;
+}
+
+div.messages span.notice {
+     font-style: italic;
+}
+
+div.messages li {
+     text-align: justify !important;
+     font-weight: bold;
+     list-style: url(images/warning_dark.png) !important;
+     margin: 0 5px 0 50px !important;
+     padding: 0 10px 0 0 !important;
+     border: 0px !important;
+}
+
+div.graphspanel {
+     padding: 0;
+     margin: 15px 0px -15px 0;
+     -moz-border-radius: 4px;
+     -khtml-border-radius: 4px;
+     border-radius: 4px;
+/*     border: 1px solid #494;*/
+     background: none;/* url(images/camotile.png);*/
+     text-align: center;
+}
+
+div.widepanel h3 {
+     text-align: left !important;
+}
+
+div.graphspanel form {
+     text-align: left;
+     padding: 0 15px 0px 15px;
+}
+
+div.graphspanel hr {
+     margin: 10px -15px 10px -15px;
+}
+
+div.graphspanel img {
+     border: 1px solid #494;
+     padding: 3px;
+     margin: 5px;
+     text-align: center !important;
+     background: #000;
+
+     opacity: 0.8;
+}
+
+div.graphspanel img:hover {
+     border: 1px solid #000;
+     padding: 3px;
+     margin: 5px;
+     text-align: center !important;
+     background: #000;
+     -moz-box-shadow: inset 0px 0px 1px 1px #f60;
+     -khtml-box-shadow: inset 0px 0px 1px 1px #f60;
+     box-shadow: inset 0px 0px 1px 1px #f60;
+     opacity: 1;
+}
+
+table {
+     border-collapse: collapse;
+     width: 100%;
+     border: 1px solid #494;
+     cell-padding: 1px;
+     font-size: 7pt;
+     background: #030;
+     margin: 1px 0;
+}
+
+table hr {
+     padding: 0px 0;
+     color: #494;
+     background: #494;
+     border: 0px solid #494;
+     margin: 0px 0px;
+     height: 1px;
+     display: none;
+}
+
+th {
+     padding: 6px 2px;
+     color: #EE9;
+     text-align: center;
+     font-size: 9pt;
+     background: #000; /*url('images/tabletitledark.png') repeat-x;*/
+     background: #000 url('images/header.png') center center repeat-x ;
+     border-top: 1px solid #494;
+     border-bottom: 1px solid #494 !important;     
+     line-height: 110%;
+}
+
+tr {
+     vertical-align: middle;
+}
+
+tr:nth-child(even) {
+     background: #010;/* url('images/darkerbluetile.png') !important;*/
+     vertical-align: middle;
+}
+
+tr:nth-child(odd) {
+     background: #000800;/* url('images/darkbluetile.png') !important;*/
+     vertical-align: middle;
+}
+/*
+tr:last-child {
+     background: #004 url('images/lightbluetile.png') !important;
+     font-weight: bold;
+     border: 1px solid #494 !important;
+}
+*/
+td {
+     padding: 4px 6px;
+     color: #EE9;
+     vertical-align: middle;
+     border-top: 1px inset #494;
+     border-bottom: 1px outset #494;   
+}
+
+td img {
+     padding: 0 1px 0 2px;
+}
+
+tt {
+     font: bold 8pt "Lucida Console", "DejaVu Sans Mono", Courier, mono;
+     color: #FF0;
+     padding: 0 5px 2px 0;
+}
+
+div.main li {
+     text-align: left;
+     list-style: square;
+     margin: 2px 0px 2px 30px;
+     padding: 2px 20px 2px 0px;
+/*     line-height: 150%;*/
+     word-wrap: break-word;
+}
+
+
+div.main li b {
+     color: #b70 !important;
+     letter-spacing: 0.07em;
+     font-size: 9pt;
+     text-shadow: 0 1px 1px #700;
+}
+
+.tidylist {
+     text-align: justify !important;
+     line-height: 150%;
+}
+
+.tidylist:first-child {
+/*     padding-top: 5px;*/
+}
+
+.tidylist:last-child {
+     padding-bottom: 10px;
+}
+
+.tidylist code {
+     text-align: left;
+     font: 9pt "Lucida Console", "DejaVu Sans Mono", Courier, mono;
+     color: #dd0;
+     padding: 1px 2px;
+     background: #030;
+     margin: 0 2px;
+}
+
+ol {
+     display: inline;
+     margin: 1px 0 0 0;
+     padding: 1px 0 0 20px;
+}
+
+ul {
+/*     display: inline; */
+     margin: 0;
+     padding: 0;
+}
+
+code {
+     text-align: left;
+     font: 9pt "Lucida Console", "DejaVu Sans Mono", Courier, mono;
+     color: #dd0;
+/*     padding: 1px 2px;*/
+}
+
+a:link, h2 a:link{
+     color: #494;
+     text-decoration: none;
+     font-weight: bold;     
+     word-wrap: break-word;
+}
+
+a:visited{
+     color: #7b7;
+     text-decoration: none;
+     font-weight: bold;     
+     word-wrap: break-word;
+}
+
+a:hover{
+     color: #f60;
+     text-decoration: underline;
+     font-weight: bold;     
+     word-wrap: break-word;
+}
+
+.links {
+     padding-bottom: -2px;
+     text-align: justify;
+     margin-top: 10px;
+     margin-bottom: -10px;
+}
+
+.links li {
+     list-style-image: url("images/link.png") !important;
+}
+
+.links b{
+     color: #b70 !important;
+     letter-spacing: 0.07em;
+     font-size: 9.5pt;
+     line-height: 165%;
+     text-shadow: 0 1px 1px #700;
+}
+
+p {
+     text-align: justify;
+     line-height: 160%;
+}
+
+h1 {
+     text-align: left;
+     color: #EE9;
+     padding: 15px 15px 14px;
+     margin: 0 5px 0px 205px !important;
+     font-size: 17pt;
+     font-weight: bold;
+     font-style: normal;
+     text-transform: uppercase;
+     letter-spacing: 0.15em;
+     text-shadow: 0px 0px 2px #010;
+     white-space: normal;
+     background: #000 url("images/scope.png")no-repeat scroll right top;
+     background: #000 url("images/bg2.png")no-repeat scroll top right;
+     background: #000 url('images/header.png') center center;
+     background-image: -moz-linear-gradient(top, bottom, from(#000), to(#030), color-stop(30%, #000), color-stop(100%, #000));
+     border: 1px solid #494;
+     border-radius: 4px 4px 0 0;
+     -moz-border-radius: 4px 4px 0 0;
+     -khtml-border-radius: 4px 4px 0 0;
+     line-height: 120%;
+     min-width: 620px;
+     -moz-box-shadow: 0 1px 5px #000;
+     -khtml-box-shadow: 0 1px 5px #000;
+     box-shadow: 0 1px 5px #000;
+}
+
+h2 {
+     font-size: 12pt;
+     color: #EE9;
+     text-shadow: 0px 0px 2px #010;
+     letter-spacing: 0.05em;
+     background: #000 url(images/camotile2.png);
+     background-image: -moz-linear-gradient(top, bottom, from(#000), to(#030), color-stop(30%, #000), color-stop(100%, #000));
+     background: #000 url('images/header.png') center center ;
+     padding: 10px;
+     wordwrap: none;
+     border: 1px solid #494;
+     border-radius: 4px;
+     -moz-border-radius: 4px;
+     -khtml-border-radius: 4px;
+     vertical-align: middle;
+     margin: 15px 0 12px 0 !important;
+    text-transform: uppercase;
+     word-wrap: break-word;
+}
+
+h2 a:visited {
+     color: #191;
+}
+
+h2 a:hover {
+     color: #f60;
+     text-shadow: 0px 0px 1px rgba(255, 64, 0, 0.7);
+}
+
+h3 {
+     border: 1px solid #494;
+     border-left: 5px solid #494;
+     padding: 5px 6px;
+     margin: 12px 0 10px 0;
+     border-radius: 0 4px 4px 0;
+     -moz-border-radius: 0 4px 4px 0;
+     -khtml-border-radius: 0 4px 4px 0;
+     background: #000 url(images/camotile.png);
+     background: #000 url('images/header.png') center center ;
+     text-transform: uppercase;
+     text-shadow: 0px 0px 2px #010;
+}
+
+h4 {
+     border-bottom: 1px;
+     border-bottom-style: solid;
+     border-bottom-color: #494;
+     padding: 0 0 10px 0;
+     margin: 5px 0 10px 0;
+     font-size: 11pt;
+}
+
+button, button:visited {
+     font: bold 9pt "Lucida Sans Unicode", "Bitstream Vera Sans", Verdana, Tahoma, Helvetica, sans-serif;
+     border: 1px outset #191;
+     padding: 1px 3px;
+     text-decoration: none;
+     border-radius: 4px;
+     -moz-border-radius: 4px;
+     -khtml-border-radius: 4px;
+     font-size: 8pt;
+     font-weight: bold;
+     margin: 2px 3px;
+     text-align: center;
+     vertical-align: middle;
+     min-width: 76px;
+     -moz-box-shadow: inset 0px 1px 1px 0px #494;
+     -khtml-box-shadow: inset 0px 1px 1px 0px #191;
+     box-shadow: inset 0px 1px 1px 0px #191;
+     background: #000;
+     color: #494;
+}
+
+button:hover {
+     border: 1px solid #f60;
+     -moz-box-shadow: inset 0px 1px 1px 0px #EE9;
+     -khtml-box-shadow: inset 0px 1px 1px 0px #EE9;
+     box-shadow: inset 0px 1px 1px 0px #EE9;
+     background: #000;
+     color: #f60;
+}     
+          
+button:active {
+     border: 1px inset #f60;
+     background: #f60;
+     color: #EE9;
+     -moz-box-shadow: inset 0px 0px 0px 0px #f60;
+     -khtml-box-shadow: inset 0px 0px 0px 0px #f60;
+     box-shadow: inset 0px 0px 0px 0px #f60;
+}
+
+.underline {
+     border-bottom: 1px solid #eeeeff;
+     padding: 5px 0px 5px 0px;
+     margin: 0px 0px 10px 0px;
+}
+
+.langbox {
+     margin: 4px 2px 2px 5px;
+     padding: 7px 10px 5px 10px;
+     color: #EE9;
+     font-size: 7pt;
+     width: 220px;
+     text-align: right;
+     float: right;
+     vertical-align: middle;
+}
+
+.langbox img {
+     opacity: 0.5;
+     -moz-box-shadow: 0 0 1px #000;
+}
+
+.langbox img:hover {
+     opacity: 1;
+     -moz-box-shadow: 0 0 1px #f60;
+}
+
+hr {
+     color: #494;
+     background: #494;
+     height: 1px;
+     border: 0px solid #494;
+     margin: 20px 0 10px;
+}
+
+hr:last-child {
+     margin-top: 20px;
+     margin-bottom: 20px;
+}
+
+sidebarlogo {
+     text-align: center;
+}
+
+input {
+     border: 1px outset #5f5;
+     -moz-box-shadow: inset 0px 1px 1px 0px #373;
+     -khtml-box-shadow: inset 0px 1px 1px 0px #373;
+     box-shadow: inset 0px 1px 1px 0px #373;
+     background: #000;
+     color: #494;
+     margin: 5px;
+     font: bold 8pt "Lucida Sans Unicode", "Bitstream Vera Sans", Verdana, Tahoma, Helvetica, sans-serif;
+     padding: 1px 2px;
+     text-decoration: none;
+     min-width: 110px;
+     border-radius: 4px;
+     -moz-border-radius: 4px;
+     -khtml-border-radius: 4px;
+}
+
+input:hover {
+     background: #000;
+     color: #f60;
+     border: 1px solid #f60;
+     -moz-box-shadow: inset 0px 1px 1px 0px #9e9;
+     -khtml-box-shadow: inset 0px 1px 1px 0px #9e9;
+     box-shadow: inset 0px 1px 1px 0px #9e9;
+}
+
+input:active {
+     background: #000;
+     color: #f30;
+     border: 1px solid #f30;
+}
+
+input:active {
+     border: 1px inset #f60;
+     background: #f60;
+     color: #EE9;
+}
+
+input[type=text], input[type=password] {
+     background: #000;
+     color: #EE9;
+     margin: 5px 10px;
+     padding: 4px 2px;
+     font: bold 8pt "Lucida Sans Unicode", "Bitstream Vera Sans", Verdana, Tahoma, Helvetica, sans-serif;
+     border: 1px solid #494 !important;
+     text-decoration: none;
+     border-radius: 4px;
+     -moz-border-radius: 4px;
+     -khtml-border-radius: 4px;
+     -moz-box-shadow: inset 1px 1px 1px 0px #000;
+     -khtml-box-shadow: inset 1px 1px 1px 0px #000;
+     box-shadow: inset 1px 1px 1px 0px #000;
+}
+
+input[type=text]:active, input[type=text]:hover, input[type=password]:active, input[type=password]:hover {
+     background: #000;
+}
+
+fieldset {
+overflow: hidden;
+position: relative;
+}
+
+select {
+     background: #000;
+     color: #EE9;
+     margin: 5px 10px;
+     border: 1px solid #494;
+     border-radius: 4px;
+     -moz-border-radius: 4px;
+     -khtml-border-radius: 4px;
+     min-width: 110px;
+     font: 9pt "Lucida Sans Unicode", "Bitstream Vera Sans", Verdana, Tahoma, Helvetica, sans-serif;
+     padding: 2px;
+}
+
+textarea {
+     background: #000;
+     color: #EE9;
+     padding: 5px;
+     margin: 10px;
+     border-radius: 4px;
+     -moz-border-radius: 4px;
+     -khtml-border-radius: 4px;
+     font: 9pt "Lucida Console", "DejaVu Sans Mono", Courier, mono;
+     min-height: 100px;
+     min-width: 97%;
+     text-align: left;
+     border: 1px solid #494;
+}
+
+form {}
+
+.proxyfooter {
+     margin: 0 20px 10px 240px;
+     padding: 20px 25px 20px 75px;
+     font-color: #f00;
+     font-size: 7pt;
+     text-align: right !important;
+     border-radius: 4px;
+     -moz-border-radius: 4px;
+     -khtml-border-radius: 4px;
+     border: 1px solid #000;
+     display: none;
+}        
+
+.statusnotes {
+     font-style: italic;
+     font-size: 8pt;
+     color: #EE9;
+     text-align: center;
+     border: 1px solid #494 !important;
+/*     border-top: 0px !important;*/
+     margin: -3px 0 5px 0; 
+     padding: 7px;
+     background: #010;
+     -moz-box-shadow: inset 0px 0px 0px 1px #090;
+     -khtml-box-shadow: inset 0px 0px 0px 1px #090;
+     box-shadow: inset 0px 0px 0px 1px #090;
+/*     background: #000 url('images/header.png') repeat-x center center !important;*/
+}
+
+div.joblog {
+/*     margin: 	15px 0 15px 0;
+     padding: 5px 20px 10px 20px !important;
+     border: 1px solid #494;
+     background-color: #000;
+     background: #000; url("images/camotile.png");*/
+/*     color: #dfd;*/
+     border-radius: 4px 4px 0 0;
+     -moz-border-radius: 4px 4px 0 0;
+     -khtml-border-radius: 4px 4px 0 0;
+     text-align: justify !important;
+     overflow-x: auto; /* Opera fix */
+ }
+
+div.main li {
+     text-align: left;
+     list-style: square;
+     margin: 2px 0px 2px 30px;
+     padding: 2px 20px 2px 0px;
+/*     line-height: 150%;*/
+     word-wrap: break-word;
+}
+ 
+div.joblog li {
+     word-wrap: break-word !important;
+     text-align: justify !important;
+     line-height: 120% !important;
+     margin: 2px 0px 2px 30px;
+     padding: 2px 20px 2px 0px;
+}
+
+div.joblog ul {
+     word-wrap: break-word !important;
+     text-align: justify;
+     margin: 0px 0 10px;
+}
+
+div.joblog li:first-child {
+     margin-top: 0px;
+}
+
+div.joblog li:last-child {
+/*     margin-bottom: -25px;*/
+}
+
+div.joblog form:first-child {
+     margin-top: 10px;
+}
+
+div.joblog table {
+     margin-top: 15px;
+}
+
+div.joblog p {
+     line-height: 130%;
+}
+
+.smallhead {
+     font-size: 7pt
+}
+
+.mediumtags {
+     font-size: 9pt;
+}
+
+.optbox {
+     min-width: 16px !important;
+     max-width: 16px !important;     
+     width: 16px !important;
+     min-height: 16px;
+     max-height: 16px;     
+     height: 16px;
+     opacity: 1.0;
+     border: 0;
+     margin: 5px 5px 5px 10px;
+     padding: 2px;
+     overflow: hidden;
+     position: relative;
+}
+
+.optbox:hover {
+     min-width: 16px !important;
+     max-width: 16px !important;     
+     width: 16px !important;
+     min-height: 16px;
+     max-height: 16px;     
+     height: 16px;
+     opacity: 1.0;
+     border: 0;
+     margin: 5px 5px 5px 10px;
+     padding: 2px;
+}
+
+.cells {
+     border: 1px inset #494;
+     border-left: 1px outset #494;     
+}
+
+.tablefooter tr, .tablefooter td {
+     background: #000 url('images/header.png') repeat-x center center !important;
+     border-top: 1px solid #494;
+     border-bottom: 1px solid #494 !important;     
+     font-size: 7pt;
+     line-height: 110%;
+}
+
+.formaction {
+     text-align: right;
+}
+
+div.footnote {
+     text-align: right;
+     color: #494;
+     font-size: 7pt;
+     margin-bottom: -8px !important; 
+}
+
+div.footnote hr{
+     margin: 10px 0 5px 0 !important;
+     color: #494;
+     background: #494;
+     height: 1px;
+     border: 0px solid #494;
+}
+
+.topness {
+     font-size: 7.5pt;
+     text-align: right;
+     margin-top: -5px;
+     margin-bottom: -5px;
+     margin-right: 5px;
+}