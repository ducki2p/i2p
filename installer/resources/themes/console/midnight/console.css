--- conflicted
+++ resolved
@@ -429,13 +429,10 @@
      color: #eef;
      text-transform: capitalize;
      font-weight: bold;
-<<<<<<< HEAD
-=======
 }
 
 div.news h3 {
      text-align: left !important;
->>>>>>> f02a0d96
 }
 
 div.news p {
