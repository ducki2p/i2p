package org.klomp.snark.web;

import java.io.File;
import java.io.FileInputStream;
import java.io.FileOutputStream;
import java.io.IOException;
import java.io.PrintWriter;
import java.text.Collator;
import java.util.ArrayList;
import java.util.Arrays;
import java.util.Collections;
import java.util.Comparator;
import java.util.Enumeration;
import java.util.Iterator;
import java.util.List;
import java.util.Map;
import java.util.Set;
import java.util.TreeMap;
import java.util.TreeSet;

import javax.servlet.ServletConfig;
import javax.servlet.ServletContext;
import javax.servlet.ServletException;
import javax.servlet.http.HttpServlet;
import javax.servlet.http.HttpServletRequest;
import javax.servlet.http.HttpServletResponse;

import net.i2p.I2PAppContext;
import net.i2p.data.Base64;
import net.i2p.data.DataHelper;
import net.i2p.util.FileUtil;
import net.i2p.util.I2PAppThread;
import net.i2p.util.Log;

import org.klomp.snark.MetaInfo;
import org.klomp.snark.Peer;
import org.klomp.snark.Snark;
import org.klomp.snark.SnarkManager;
import org.klomp.snark.Storage;
import org.klomp.snark.TrackerClient;

import org.mortbay.http.HttpResponse;
import org.mortbay.jetty.servlet.Default;
import org.mortbay.util.Resource;
import org.mortbay.util.URI;

/**
 *  We extend Default instead of HTTPServlet so we can handle
 *  i2psnark/ file requests with http:// instead of the flaky and
 *  often-blocked-by-the-browser file://
 */
public class I2PSnarkServlet extends Default {
    private I2PAppContext _context;
    private Log _log;
    private SnarkManager _manager;
    private static long _nonce;
    private Resource _resourceBase;
    
    public static final String PROP_CONFIG_FILE = "i2psnark.configFile";
    
    @Override
    public void init(ServletConfig cfg) throws ServletException {
        _context = I2PAppContext.getGlobalContext();
        _log = _context.logManager().getLog(I2PSnarkServlet.class);
        _nonce = _context.random().nextLong();
        _manager = SnarkManager.instance();
        String configFile = _context.getProperty(PROP_CONFIG_FILE);
        if ( (configFile == null) || (configFile.trim().length() <= 0) )
            configFile = "i2psnark.config";
        _manager.loadConfig(configFile);
        _manager.start();
        try {
            _resourceBase = Resource.newResource(_manager.getDataDir().getAbsolutePath());
        } catch (IOException ioe) {}
        super.init(cfg);
    }
    
    @Override
    public void destroy() {
        _manager.stop();
        super.destroy();
    }

    /**
     *  We override this instead of passing a resource base to super(), because
     *  if a resource base is set, super.getResource() always uses that base,
     *  and we can't get any resources (like icons) out of the .war
     */
    @Override
    protected Resource getResource(String pathInContext) throws IOException
    {
        if (pathInContext == null || pathInContext.equals("/") || pathInContext.equals("/index.jsp") ||
            pathInContext.equals("/index.html") || pathInContext.startsWith("/_icons/"))
            return super.getResource(pathInContext);
        // files in the i2psnark/ directory
        return _resourceBase.addPath(pathInContext);
    }

    /**
     * Some parts modified from:
     * <pre>
      // ========================================================================
      // $Id: Default.java,v 1.51 2006/10/08 14:13:18 gregwilkins Exp $
      // Copyright 199-2004 Mort Bay Consulting Pty. Ltd.
      // ------------------------------------------------------------------------
      // Licensed under the Apache License, Version 2.0 (the "License");
      // you may not use this file except in compliance with the License.
      // You may obtain a copy of the License at 
      // http://www.apache.org/licenses/LICENSE-2.0
      // Unless required by applicable law or agreed to in writing, software
      // distributed under the License is distributed on an "AS IS" BASIS,
      // WITHOUT WARRANTIES OR CONDITIONS OF ANY KIND, either express or implied.
      // See the License for the specific language governing permissions and
      // limitations under the License.
      // ========================================================================
     * </pre>
     *
     */
    @Override
    public void service(HttpServletRequest req, HttpServletResponse resp) throws ServletException, IOException {
        // since we are not overriding handle*(), do this here
        String method = req.getMethod();
        if (!(method.equals("GET") || method.equals("HEAD") || method.equals("POST"))) {
            resp.sendError(HttpResponse.__405_Method_Not_Allowed);
            return;
        }
        // this is the part after /i2psnark
        String path = req.getServletPath();
        boolean isConfigure = "/configure".equals(path);
        // index.jsp doesn't work, it is grabbed by the war handler before here
        if (!(path == null || path.equals("/") || path.equals("/index.jsp") || path.equals("/index.html") || isConfigure)) {
            if (path.endsWith("/")) {
                // bypass the horrid Resource.getListHTML()
                String pathInfo = req.getPathInfo();
                String pathInContext = URI.addPaths(path, pathInfo);
                req.setCharacterEncoding("UTF-8");
                resp.setCharacterEncoding("UTF-8");
                resp.setContentType("text/html; charset=UTF-8");
                Resource resource = getResource(pathInContext);
                if (resource == null || (!resource.exists()) || !resource.isDirectory()) {
                    resp.sendError(HttpResponse.__404_Not_Found);
                } else {
                    String base = URI.addPaths(req.getRequestURI(), "/");
                    String listing = getListHTML(resource, base, true, method.equals("POST") ? req.getParameterMap() : null);
                    if (listing != null)
                        resp.getWriter().write(listing);
                    else // shouldn't happen
                        resp.sendError(HttpResponse.__404_Not_Found);
                }
            } else {
                super.service(req, resp);
            }
            return;
        }

        req.setCharacterEncoding("UTF-8");
        resp.setCharacterEncoding("UTF-8");
        resp.setContentType("text/html; charset=UTF-8");
        
        String nonce = req.getParameter("nonce");
        if ( (nonce != null) && (nonce.equals(String.valueOf(_nonce))) )
            processRequest(req);
        
        String peerParam = req.getParameter("p");
        String peerString;
        if (peerParam == null) {
            peerString = "";
        } else {
            peerString = "?p=" + peerParam;
        }

        PrintWriter out = resp.getWriter();
        out.write("<html>\n" +
                  "<head><link rel=\"shortcut icon\" href=\"/themes/snark/ubergine/favicon.ico\">\n" +
                  "<title>");
        out.write(_("I2PSnark - Anonymous BitTorrent Client"));
        out.write("</title>\n");
                                         
        // we want it to go to the base URI so we don't refresh with some funky action= value
        if (!isConfigure)
            out.write("<meta http-equiv=\"refresh\" content=\"60;" + req.getRequestURI() + peerString + "\">\n");
        out.write(HEADER);
        out.write("</head><body>");
        out.write("<center>");
        if (isConfigure) {
            out.write("<div class=\"snarknavbar\"><a href=\"/i2psnark/\" title=\"");
            out.write(_("Torrents"));
            out.write("\" class=\"snarkRefresh\">");
            out.write(_("I2PSnark"));
            out.write("</a>");
        } else {
            out.write("<div class=\"snarknavbar\"><a href=\"" + req.getRequestURI() + peerString + "\" title=\"");
            out.write(_("Refresh page"));
            out.write("\" class=\"snarkRefresh\">");
            out.write("<img border=\"0\" src=\"/themes/snark/ubergine/images/arrow_refresh.png\"> ");
            out.write(_("I2PSnark"));
            out.write("</a> <a href=\"http://forum.i2p/viewforum.php?f=21\" class=\"snarkRefresh\" target=\"_blank\">");
            out.write(_("Forum"));
            out.write("</a>\n");

            Map trackers = _manager.getTrackers();
            for (Iterator iter = trackers.entrySet().iterator(); iter.hasNext(); ) {
                Map.Entry entry = (Map.Entry)iter.next();
                String name = (String)entry.getKey();
                String baseURL = (String)entry.getValue();
                int e = baseURL.indexOf('=');
                if (e < 0)
                    continue;
                baseURL = baseURL.substring(e + 1);
                out.write(" <a href=\"" + baseURL + "\" class=\"snarkRefresh\" target=\"_blank\">" + name + "</a>");
            }
        }
        out.write("</div>\n");
        out.write("<div class=\"page\"><div class=\"mainsection\"><div class=\"snarkMessages\"><table><tr><td align=\"left\"><pre>");
        List msgs = _manager.getMessages();
        for (int i = msgs.size()-1; i >= 0; i--) {
            String msg = (String)msgs.get(i);
            out.write(msg + "\n");
        }
        out.write("</pre></td></tr></table></div>");

        if (isConfigure) {
            out.write("<div class=\"logshim\"></div></div>\n");
            writeConfigForm(out, req);
        } else {
            writeTorrents(out, req);
            out.write("</div>\n");
            writeAddForm(out, req);
            writeSeedForm(out, req);
            writeConfigLink(out);
        }
        out.write(FOOTER);
    }

    private void writeTorrents(PrintWriter out, HttpServletRequest req) throws IOException {
        /** dl, ul, down rate, up rate, peers, size */
        final long stats[] = {0,0,0,0,0,0};
        String peerParam = req.getParameter("p");

        List snarks = getSortedSnarks(req);
        String uri = req.getRequestURI();
        out.write(TABLE_HEADER);
        out.write("<img border=\"0\" src=\"/themes/snark/ubergine/images/status.png\"");
        out.write(" title=\"");
        out.write(_("Torrent Status"));
        out.write("\">");
        out.write(_("Status"));
        if (_manager.util().connected() && !snarks.isEmpty()) {
            out.write("<a href=\"");
            out.write(req.getRequestURI());
            if (peerParam != null) {
                out.write("\">");
        out.write("<img border=\"0\" src=\"/themes/snark/ubergine/images/showpeers.png\" title=\"");
        out.write(_("Toggle Peer Visibility"));
        out.write("\" alt=\"");
        out.write(_("Hide Peers"));
        out.write("\">");
            } else {
                out.write("?p=1\">");
        out.write("<img border=\"0\" src=\"/themes/snark/ubergine/images/hidepeers.png\" title=\"");
        out.write(_("Toggle Peer Visibility"));
        out.write("\" alt=\"");
        out.write(_("Show Peers"));
        out.write("\">");
            }
            out.write("</a><br>\n"); 
        }
        out.write("</th>\n<th align=\"left\">");
        out.write("<img border=\"0\" src=\"/themes/snark/ubergine/images/torrent.png\" title=\"");
        out.write(_("Loaded Torrents"));
        out.write("\">");
        out.write(_("Torrent"));
        out.write("</th>\n<th align=\"center\">");
        out.write("<img border=\"0\" src=\"/themes/snark/ubergine/images/eta.png\" title=\"");
        out.write(_("Estimated Download Time"));
        out.write("\">");
        out.write(_("ETA"));
        out.write("</th>\n<th align=\"center\">");
        out.write("<img border=\"0\" src=\"/themes/console/images/inbound.png\" title=\"");
        out.write(_("Data Downloaded"));
        out.write("\">");
        out.write(_("RX"));
        out.write("</th>\n<th align=\"center\">");
        out.write("<img border=\"0\" src=\"/themes/console/images/outbound.png\" title=\"");
        out.write(_("Data Uploaded"));
        out.write("\">");
        out.write(_("TX"));
        out.write("</th>\n<th align=\"center\">");
        out.write("<img border=\"0\" src=\"/themes/console/images/inbound.png\" title=\"");
        out.write(_("Download Speed"));
        out.write("\">Rate");
        out.write("</th>\n<th align=\"center\">");
        out.write("<img border=\"0\" src=\"/themes/console/images/outbound.png\" title=\"");
        out.write(_("Upload Speed"));
        out.write("\">");
        out.write(_("Rate"));
        out.write("</th>\n");
        out.write("<th align=\"center\">");
        if (_manager.util().connected()) {
            out.write("<a href=\"" + uri + "?action=StopAll&nonce=" + _nonce +
                      "\" title=\"");
            out.write(_("Stop all torrents and the I2P tunnel"));
            out.write("\">");
            out.write("<img src=\"/themes/snark/ubergine/images/stop_all.png\" title=\"");
            out.write(_("Stop All Torrents"));
            out.write("\" alt=\"");
            out.write(_("Stop All"));
            out.write("\">");
            out.write("</a>");
        } else if (!snarks.isEmpty()) {
            out.write("<a href=\"" + uri + "?action=StartAll&nonce=" + _nonce +
                      "\" title=\"");
            out.write(_("Start all torrents and the I2P tunnel"));
            out.write("\">");
            out.write("<img src=\"/themes/snark/ubergine/images/start_all.png\" title=\"");
            out.write(_("Start All Torrents"));
            out.write("\" alt=\"Start All\">");
            out.write("</a>");
        } else {
            out.write("&nbsp;");
        }
        out.write("</th></tr></thead>\n");
        for (int i = 0; i < snarks.size(); i++) {
            Snark snark = (Snark)snarks.get(i);
            boolean showDebug = "2".equals(peerParam);
            boolean showPeers = showDebug || "1".equals(peerParam) || Base64.encode(snark.meta.getInfoHash()).equals(peerParam);
            displaySnark(out, snark, uri, i, stats, showPeers, showDebug);
        }

        if (snarks.isEmpty()) {
            out.write("<tr class=\"snarkTorrentNoneLoaded\">" +
                      "<td class=\"snarkTorrentNoneLoaded\"" +
                      " colspan=\"8\"><i>");
            out.write(_("No torrents loaded."));
            out.write("</i></td></tr>\n");
        } else if (snarks.size() > 1) {
            out.write("<tfoot><tr>\n" +
                      "    <th align=\"left\" colspan=\"2\">");
            out.write(_("Totals"));
            out.write(" &raquo;&nbsp;");
            out.write(ngettext("1 torrent", "{0} torrents", snarks.size()));
            out.write(", ");
            out.write(DataHelper.formatSize2(stats[5]) + "B, ");
            out.write(ngettext("1 connected peer", "{0} connected peers", (int) stats[4]));
            out.write("</th>\n" +
                      "    <th>&nbsp;</th>\n" +
                      "    <th align=\"right\">" + formatSize(stats[0]) + "</th>\n" +
                      "    <th align=\"right\">" + formatSize(stats[1]) + "</th>\n" +
                      "    <th align=\"right\">" + formatSize(stats[2]) + "ps</th>\n" +
                      "    <th align=\"right\">" + formatSize(stats[3]) + "ps</th>\n" +
                      "    <th>&nbsp;</th></tr>\n" +
                      "</tfoot>\n");
        }
        
        out.write("</table>");
    }
    
    /**
     * Do what they ask, adding messages to _manager.addMessage as necessary
     */
    private void processRequest(HttpServletRequest req) {
        String action = req.getParameter("action");
        if (action == null) {
            // noop
        } else if ("Add".equals(action)) {
            String newFile = req.getParameter("newFile");
            String newURL = req.getParameter("newURL");
            // NOTE - newFile currently disabled in HTML form - see below
            File f = null;
            if ( (newFile != null) && (newFile.trim().length() > 0) )
                f = new File(newFile.trim());
            if ( (f != null) && (!f.exists()) ) {
                _manager.addMessage(_("Torrent file {0} does not exist", newFile));
            }
            if ( (f != null) && (f.exists()) ) {
                File local = new File(_manager.getDataDir(), f.getName());
                String canonical = null;
                try {
                    canonical = local.getCanonicalPath();
                    
                    if (local.exists()) {
                        if (_manager.getTorrent(canonical) != null)
                            _manager.addMessage(_("Torrent already running: {0}", newFile));
                        else
                            _manager.addMessage(_("Torrent already in the queue: {0}", newFile));
                    } else {
                        boolean ok = FileUtil.copy(f.getAbsolutePath(), local.getAbsolutePath(), true);
                        if (ok) {
                            _manager.addMessage(_("Copying torrent to {0}", local.getAbsolutePath()));
                            _manager.addTorrent(canonical);
                        } else {
                            _manager.addMessage(_("Unable to copy the torrent to {0}", local.getAbsolutePath()) + ' ' + _("from {0}", f.getAbsolutePath()));
                        }
                    }
                } catch (IOException ioe) {
                    _log.warn("hrm: " + local, ioe);
                }
            } else if (newURL != null) {
                if (newURL.startsWith("http://")) {
                    _manager.addMessage(_("Fetching {0}", urlify(newURL)));
                    I2PAppThread fetch = new I2PAppThread(new FetchAndAdd(_manager, newURL), "Fetch and add");
                    fetch.start();
                } else {
                    _manager.addMessage(_("Invalid URL - must start with http://"));
                }
            } else {
                // no file or URL specified
            }
        } else if ("Stop".equals(action)) {
            String torrent = req.getParameter("torrent");
            if (torrent != null) {
                byte infoHash[] = Base64.decode(torrent);
                if ( (infoHash != null) && (infoHash.length == 20) ) { // valid sha1
                    for (Iterator iter = _manager.listTorrentFiles().iterator(); iter.hasNext(); ) {
                        String name = (String)iter.next();
                        Snark snark = _manager.getTorrent(name);
                        if ( (snark != null) && (DataHelper.eq(infoHash, snark.meta.getInfoHash())) ) {
                            _manager.stopTorrent(name, false);
                            break;
                        }
                    }
                }
            }
        } else if ("Start".equals(action)) {
            String torrent = req.getParameter("torrent");
            if (torrent != null) {
                byte infoHash[] = Base64.decode(torrent);
                if ( (infoHash != null) && (infoHash.length == 20) ) { // valid sha1
                    for (Iterator iter = _manager.listTorrentFiles().iterator(); iter.hasNext(); ) {
                        String name = (String)iter.next();
                        Snark snark = _manager.getTorrent(name);
                        if ( (snark != null) && (DataHelper.eq(infoHash, snark.meta.getInfoHash())) ) {
                            snark.startTorrent();
                            _manager.addMessage(_("Starting up torrent {0}", name));
                            break;
                        }
                    }
                }
            }
        } else if ("Remove".equals(action)) {
            String torrent = req.getParameter("torrent");
            if (torrent != null) {
                byte infoHash[] = Base64.decode(torrent);
                if ( (infoHash != null) && (infoHash.length == 20) ) { // valid sha1
                    for (Iterator iter = _manager.listTorrentFiles().iterator(); iter.hasNext(); ) {
                        String name = (String)iter.next();
                        Snark snark = _manager.getTorrent(name);
                        if ( (snark != null) && (DataHelper.eq(infoHash, snark.meta.getInfoHash())) ) {
                            _manager.stopTorrent(name, true);
                            // should we delete the torrent file?
                            // yeah, need to, otherwise it'll get autoadded again (at the moment
                            File f = new File(name);
                            f.delete();
                            _manager.addMessage(_("Torrent file deleted: {0}", f.getAbsolutePath()));
                            break;
                        }
                    }
                }
            }
        } else if ("Delete".equals(action)) {
            String torrent = req.getParameter("torrent");
            if (torrent != null) {
                byte infoHash[] = Base64.decode(torrent);
                if ( (infoHash != null) && (infoHash.length == 20) ) { // valid sha1
                    for (Iterator iter = _manager.listTorrentFiles().iterator(); iter.hasNext(); ) {
                        String name = (String)iter.next();
                        Snark snark = _manager.getTorrent(name);
                        if ( (snark != null) && (DataHelper.eq(infoHash, snark.meta.getInfoHash())) ) {
                            _manager.stopTorrent(name, true);
                            File f = new File(name);
                            f.delete();
                            _manager.addMessage(_("Torrent file deleted: {0}", f.getAbsolutePath()));
                            List files = snark.meta.getFiles();
                            String dataFile = snark.meta.getName();
                            f = new File(_manager.getDataDir(), dataFile);
                            if (files == null) { // single file torrent
                                if (f.delete())
                                    _manager.addMessage(_("Data file deleted: {0}", f.getAbsolutePath()));
                                else
                                    _manager.addMessage(_("Data file could not be deleted: {0}", f.getAbsolutePath()));
                                break;
                            }
                            for (int i = 0; i < files.size(); i++) { // pass 1 delete files
                                // multifile torrents have the getFiles() return lists of lists of filenames, but
                                // each of those lists just contain a single file afaict...
                                File df = Storage.getFileFromNames(f, (List) files.get(i));
                                if (df.delete())
                                    _manager.addMessage(_("Data file deleted: {0}", df.getAbsolutePath()));
                                else
                                    _manager.addMessage(_("Data file could not be deleted: {0}", df.getAbsolutePath()));
                            }
                            for (int i = files.size() - 1; i >= 0; i--) { // pass 2 delete dirs - not foolproof,
                                                                          // we could sort and do a strict bottom-up
                                File df = Storage.getFileFromNames(f, (List) files.get(i));
                                df = df.getParentFile();
                                if (df == null || !df.exists())
                                    continue;
                                if(df.delete())
                                    _manager.addMessage(_("Data dir deleted: {0}", df.getAbsolutePath()));
                            }
                            break;
                        }
                    }
                }
            }
        } else if ("Save".equals(action)) {
            String dataDir = req.getParameter("dataDir");
            boolean autoStart = req.getParameter("autoStart") != null;
            String seedPct = req.getParameter("seedPct");
            String eepHost = req.getParameter("eepHost");
            String eepPort = req.getParameter("eepPort");
            String i2cpHost = req.getParameter("i2cpHost");
            String i2cpPort = req.getParameter("i2cpPort");
            String i2cpOpts = buildI2CPOpts(req);
            String upLimit = req.getParameter("upLimit");
            String upBW = req.getParameter("upBW");
            String startupDel = req.getParameter("startupDelay");
            boolean useOpenTrackers = req.getParameter("useOpenTrackers") != null;
            String openTrackers = req.getParameter("openTrackers");
            _manager.updateConfig(dataDir, autoStart, startupDel, seedPct, eepHost, eepPort, i2cpHost, i2cpPort, i2cpOpts, upLimit, upBW, useOpenTrackers, openTrackers);
        } else if ("Create".equals(action)) {
            String baseData = req.getParameter("baseFile");
            if (baseData != null && baseData.trim().length() > 0) {
                File baseFile = new File(_manager.getDataDir(), baseData);
                String announceURL = req.getParameter("announceURL");
                String announceURLOther = req.getParameter("announceURLOther");
                if ( (announceURLOther != null) && (announceURLOther.trim().length() > "http://.i2p/announce".length()) )
                    announceURL = announceURLOther;

                if (announceURL == null || announceURL.length() <= 0)
                    _manager.addMessage(_("Error creating torrent - you must select a tracker"));
                else if (baseFile.exists()) {
                    try {
                        Storage s = new Storage(_manager.util(), baseFile, announceURL, null);
                        s.create();
                        s.close(); // close the files... maybe need a way to pass this Storage to addTorrent rather than starting over
                        MetaInfo info = s.getMetaInfo();
                        File torrentFile = new File(baseFile.getParent(), baseFile.getName() + ".torrent");
                        if (torrentFile.exists())
                            throw new IOException("Cannot overwrite an existing .torrent file: " + torrentFile.getPath());
                        _manager.saveTorrentStatus(info, s.getBitField(), null); // so addTorrent won't recheck
                        // DirMonitor could grab this first, maybe hold _snarks lock?
                        FileOutputStream out = new FileOutputStream(torrentFile);
                        out.write(info.getTorrentData());
                        out.close();
                        _manager.addMessage(_("Torrent created for \"{0}\"", baseFile.getName()) + ": " + torrentFile.getAbsolutePath());
                        // now fire it up, but don't automatically seed it
                        _manager.addTorrent(torrentFile.getCanonicalPath(), true);
                        _manager.addMessage(_("Many I2P trackers require you to register new torrents before seeding - please do so before starting \"{0}\"", baseFile.getName()));
                    } catch (IOException ioe) {
                        _manager.addMessage(_("Error creating a torrent for \"{0}\"", baseFile.getAbsolutePath()) + ": " + ioe.getMessage());
                    }
                } else {
                    _manager.addMessage(_("Cannot create a torrent for the nonexistent data: {0}", baseFile.getAbsolutePath()));
                }
            } else {
                _manager.addMessage(_("Error creating torrent - you must enter a file or directory"));
            }
        } else if ("StopAll".equals(action)) {
            _manager.addMessage(_("Stopping all torrents and closing the I2P tunnel."));
            List snarks = getSortedSnarks(req);
            for (int i = 0; i < snarks.size(); i++) {
                Snark snark = (Snark)snarks.get(i);
                if (!snark.stopped)
                    _manager.stopTorrent(snark.torrent, false);
            }
            if (_manager.util().connected()) {
                // Give the stopped announces time to get out
                try { Thread.sleep(2000); } catch (InterruptedException ie) {}
                _manager.util().disconnect();
                _manager.addMessage(_("I2P tunnel closed."));
            }
        } else if ("StartAll".equals(action)) {
            _manager.addMessage(_("Opening the I2P tunnel and starting all torrents."));
            List snarks = getSortedSnarks(req);
            for (int i = 0; i < snarks.size(); i++) {
                Snark snark = (Snark)snarks.get(i);
                if (snark.stopped)
                    snark.startTorrent();
            }
        }
    }
    
    private static final String iopts[] = {"inbound.length", "inbound.quantity",
                                           "outbound.length", "outbound.quantity" };

    /** put the individual i2cp selections into the option string */
    private static String buildI2CPOpts(HttpServletRequest req) {
        StringBuilder buf = new StringBuilder(128);
        String p = req.getParameter("i2cpOpts");
        if (p != null)
            buf.append(p);
        for (int i = 0; i < iopts.length; i++) {
            p = req.getParameter(iopts[i]);
            if (p != null)
                buf.append(' ').append(iopts[i]).append('=').append(p);
        }
        return buf.toString();
    }

    /**
     *  Sort alphabetically in current locale, ignore case, ignore leading "the "
     *  (I guess this is worth it, a lot of torrents start with "The "
     *  These are full path names which makes it harder
     *  @since 0.7.14
     */
    private class TorrentNameComparator implements Comparator<String> {
        private final Comparator collator = Collator.getInstance();
        private final String skip = _manager.getDataDir().getAbsolutePath() + File.separator;

        public int compare(String l, String r) {
            if (l.startsWith(skip))
                l = l.substring(skip.length());
            if (r.startsWith(skip))
                r = r.substring(skip.length());
            String llc = l.toLowerCase();
            if (llc.startsWith("the ") || llc.startsWith("the."))
                l = l.substring(4);
            String rlc = r.toLowerCase();
            if (rlc.startsWith("the ") || rlc.startsWith("the."))
                r = r.substring(4);
            return collator.compare(l, r);
        }
    }

    private List<Snark> getSortedSnarks(HttpServletRequest req) {
        Set<String> files = _manager.listTorrentFiles();
        TreeSet<String> fileNames = new TreeSet(new TorrentNameComparator());
        fileNames.addAll(files);
        ArrayList<Snark> rv = new ArrayList(fileNames.size());
        for (Iterator iter = fileNames.iterator(); iter.hasNext(); ) {
            String name = (String)iter.next();
            Snark snark = _manager.getTorrent(name);
            if (snark != null)
                rv.add(snark);
        }
        return rv;
    }

    private static final int MAX_DISPLAYED_FILENAME_LENGTH = 44;
    private static final int MAX_DISPLAYED_ERROR_LENGTH = 6;
    private void displaySnark(PrintWriter out, Snark snark, String uri, int row, long stats[], boolean showPeers, boolean showDebug) throws IOException {
        String filename = snark.torrent;
        File f = new File(filename);
        filename = f.getName(); // the torrent may be the canonical name, so lets just grab the local name
        int i = filename.lastIndexOf(".torrent");
        if (i > 0)
            filename = filename.substring(0, i);
        String fullFilename = filename;
        if (filename.length() > MAX_DISPLAYED_FILENAME_LENGTH) {
            fullFilename = new String(filename);
            filename = filename.substring(0, MAX_DISPLAYED_FILENAME_LENGTH) + "&hellip;";
        }
        long total = snark.meta.getTotalLength();
        // Early typecast, avoid possibly overflowing a temp integer
        long remaining = (long) snark.storage.needed() * (long) snark.meta.getPieceLength(0); 
        if (remaining > total)
            remaining = total;
        long downBps = 0;
        long upBps = 0;
        if (snark.coordinator != null) {
            downBps = snark.coordinator.getDownloadRate();
            upBps = snark.coordinator.getUploadRate();
        }
        long remainingSeconds;
        if (downBps > 0)
            remainingSeconds = remaining / downBps;
        else
            remainingSeconds = -1;
        boolean isRunning = !snark.stopped;
        long uploaded = 0;
        if (snark.coordinator != null) {
            uploaded = snark.coordinator.getUploaded();
            stats[0] += snark.coordinator.getDownloaded();
        }
        stats[1] += uploaded;
        if (isRunning) {
            stats[2] += downBps;
            stats[3] += upBps;
        }
        stats[5] += total;
        
        boolean isValid = snark.meta != null;
        boolean singleFile = snark.meta.getFiles() == null;
        
        String err = null;
        int curPeers = 0;
        int knownPeers = 0;
        if (snark.coordinator != null) {
            err = snark.coordinator.trackerProblems;
            curPeers = snark.coordinator.getPeerCount();
            stats[4] += curPeers;
            knownPeers = Math.max(curPeers, snark.coordinator.trackerSeenPeers);
        }
        
        String statusString = _("Unknown");
        if (err != null) {
            if (isRunning && curPeers > 0 && !showPeers)
                statusString = "<img border=\"0\" src=\"/themes/snark/ubergine/images/trackererror.png\" title=\"" + _("Tracker Error") +
                               "\"><a href=\"" + uri + "?p=" + Base64.encode(snark.meta.getInfoHash()) + "\">" +
                               curPeers + '/' +
                               ngettext("1 peer", "{0} peers", knownPeers) + "</a>";
            else if (isRunning)
                statusString = "<img border=\"0\" src=\"/themes/snark/ubergine/images/trackererror.png\" title=\"" + _("Tracker Error") +
                               "\">" + curPeers + '/' +
                               ngettext("1 peer", "{0} peers", knownPeers) + "</a>";
            else {
                if (err.length() > MAX_DISPLAYED_ERROR_LENGTH)
                    err = err.substring(0, MAX_DISPLAYED_ERROR_LENGTH) + "&hellip;";
                statusString = "<img border=\"0\" src=\"/themes/snark/ubergine/images/trackererror.png\" title=\"" + _("Tracker Error") +
                "\">" + err + "</a>";
            }
        } else if (remaining <= 0) {
            if (isRunning && curPeers > 0 && !showPeers)
                statusString = "<img border=\"0\" src=\"/themes/snark/ubergine/images/seeding.png\" title=\"" + _("Seeding") + "\">" +
                               "<a href=\"" + uri + "?p=" + Base64.encode(snark.meta.getInfoHash()) + "\">" +
                               curPeers + '/' +
                               ngettext("1 peer", "{0} peers", knownPeers) + "</a>";
            else if (isRunning)
                statusString = "<img border=\"0\" src=\"/themes/snark/ubergine/images/seeding.png\" title=\"" + _("Seeding") + "\">" + 
                               curPeers + "/" +
                               ngettext("1 peer", "{0} peers", knownPeers)  + "</a>";
            else
                statusString = "<img border=\"0\" src=\"/themes/snark/ubergine/images/complete.png\" title=\"" + _("Complete") + "\">" + _("Not Seeding");
        } else {
            if (isRunning && curPeers > 0 && downBps > 0 && !showPeers)
                statusString = "<img border=\"0\" src=\"/themes/snark/ubergine/images/downloading.png\" title=\"" + _("Downloading") + "\">" +
                               "<a href=\"" + uri + "?p=" + Base64.encode(snark.meta.getInfoHash()) + "\">" +
                               curPeers + "/" +
                               ngettext("1 peer", "{0} peers", knownPeers) + "</a>";
            else if (isRunning && curPeers > 0 && downBps > 0)
                statusString = "<img border=\"0\" src=\"/themes/snark/ubergine/images/downloading.png\" title=\"" + _("Downloading") + "\">" +
  " (" + curPeers + "/" +
                               ngettext("1 peer", "{0} peers", knownPeers);
            else if (isRunning && curPeers > 0 && !showPeers)
                statusString = "<img border=\"0\" src=\"/themes/snark/ubergine/images/stalled.png\" title=\"" + _("Stalled") + "\">" +
                               "<a href=\"" + uri + "?p=" + Base64.encode(snark.meta.getInfoHash()) + "\">" +
                               curPeers + '/' +
                               ngettext("1 peer", "{0} peers", knownPeers) + "</a>";
            else if (isRunning && curPeers > 0)
                statusString = "<img border=\"0\" src=\"/themes/snark/ubergine/images/stalled.png\" title=\"" + _("Stalled") + "\">" + 
                               curPeers + '/' +
                               ngettext("1 peer", "{0} peers", knownPeers);
            else if (isRunning)
                statusString = "<img border=\"0\" src=\"/themes/snark/ubergine/images/nopeers.png\" title=\"" + _("No Peers") + "\">" + 
                               curPeers + "/" +
                               ngettext("1 peer", "{0} peers", knownPeers);
            else
                statusString = "<img border=\"0\" src=\"/themes/snark/ubergine/images/stopped.png\" title=\"" + _("Stopped") + "\">" + _("Stopped");
        }
        
        String rowClass = (row % 2 == 0 ? "snarkTorrentEven" : "snarkTorrentOdd");
        out.write("<tr class=\"" + rowClass + "\">");
        out.write("<td align=\"center\" class=\"snarkTorrentStatus " + rowClass + "\">");
        out.write(statusString + "</td>\n\t");
        out.write("<td align=\"left\" class=\"snarkTorrentName " + rowClass + "\">");
        
        if (remaining == 0 || snark.meta.getFiles() != null) {
            out.write("<a href=\"" + snark.storage.getBaseName());
            if (snark.meta.getFiles() != null)
                out.write("/");
            out.write("\" title=\"");
            if (snark.meta.getFiles() != null)
                out.write(_("View files"));
            else
                out.write(_("Open file"));
            out.write("\">");
        }
        String icon;
        if (snark.meta.getFiles() != null)
            icon = "folder";
        else
            icon = toIcon(snark.meta.getName());
        out.write(toImg(icon));
        out.write(filename);
        if (remaining == 0 || snark.meta.getFiles() != null)
            out.write("</a>");
        // temporarily hardcoded for postman* and anonymity, requires bytemonsoon patch for lookup by info_hash
        String announce = snark.meta.getAnnounce();
        if (announce.startsWith("http://YRgrgTLG") || announce.startsWith("http://8EoJZIKr") ||
            announce.startsWith("http://lnQ6yoBT") || announce.startsWith("http://tracker2.postman.i2p/")) {
            Map trackers = _manager.getTrackers();
            for (Iterator iter = trackers.entrySet().iterator(); iter.hasNext(); ) {
                Map.Entry entry = (Map.Entry)iter.next();
                String name = (String)entry.getKey();
                String baseURL = (String)entry.getValue();
                if (!(baseURL.startsWith(announce) || // vvv hack for non-b64 announce in list vvv
                      (announce.startsWith("http://lnQ6yoBT") && baseURL.startsWith("http://tracker2.postman.i2p/"))))
                    continue;
                int e = baseURL.indexOf('=');
                if (e < 0)
                    continue;
                baseURL = baseURL.substring(e + 1);
                out.write("&nbsp;<a href=\"" + baseURL + "details.php?dllist=1&filelist=1&info_hash=");
                out.write(TrackerClient.urlencode(snark.meta.getInfoHash()));
                out.write("\" title=\"" + name +  _("Tracker") + "\" target=\"_blank\">");
                out.write("<img border=\"0\" src=\"/themes/snark/ubergine/images/details.png\">");
                out.write("</a>");
                break;
            }
        }
        out.write("</td>\n\t");
        
        out.write("<td align=\"center\" class=\"snarkTorrentETA " + rowClass + "\">");
        if(isRunning && remainingSeconds > 0)
            out.write(DataHelper.formatDuration(remainingSeconds*1000)); // (eta 6h)
        out.write("</td>\n\t");
        out.write("<td align=\"right\" class=\"snarkTorrentDownloaded " + rowClass + "\">");
        if (remaining > 0)
            out.write(formatSize(total-remaining) + "/" + formatSize(total)); // 18MB/3GB
        else
            out.write(formatSize(total)); // 3GB
        out.write("</td>\n\t");
        out.write("<td align=\"right\" class=\"snarkTorrentUploaded " + rowClass 
                  + "\">" + formatSize(uploaded) + "</td>\n\t");
        out.write("<td align=\"right\" class=\"snarkTorrentRate\">");
        if(isRunning && remaining > 0)
            out.write(formatSize(downBps) + "ps");
        out.write("</td>\n\t");
        out.write("<td align=\"right\" class=\"snarkTorrentRate\">");
        if(isRunning)
            out.write(formatSize(upBps) + "ps");
        out.write("</td>\n\t");
        out.write("<td align=\"center\" class=\"snarkTorrentAction " + rowClass + "\">");
        String parameters = "&nonce=" + _nonce + "&torrent=" + Base64.encode(snark.meta.getInfoHash());
        if (showPeers)
            parameters = parameters + "&p=1";
        if (isRunning) {
            out.write("<a href=\"" + uri + "?action=Stop" + parameters
                      + "\" title=\"");
            out.write(_("Stop the torrent"));
            out.write("\">");
            out.write("<img src=\"/themes/snark/ubergine/images/stop.png\" title=\"");
            out.write(_("Stop Torrent"));
            out.write("\" alt=\"");
            out.write(_("Stop"));
            out.write("\">");
            out.write("</a>");
        } else {
            if (isValid) {
                out.write("<a href=\"" + uri + "?action=Start" + parameters
                          + "\" title=\"");
                out.write(_("Start the torrent"));
                out.write("\">");
                out.write("<img src=\"/themes/snark/ubergine/images/start.png\" title=\"");
                out.write(_("Start Torrent"));
                out.write("\" alt=\"");
                out.write(_("Start"));
                out.write("\">");
                out.write("</a>");
            }
            out.write("<a href=\"" + uri + "?action=Remove" + parameters
                      + "\" title=\"");
            out.write(_("Remove the torrent from the active list, deleting the .torrent file"));
            out.write("\" onclick=\"if (!confirm('");
            // Can't figure out how to escape double quotes inside the onclick string.
            // Single quotes in translate strings with parameters must be doubled.
            // Then the remaining single quite must be escaped
            out.write(_("Are you sure you want to delete the file \\''{0}.torrent\\'' (downloaded data will not be deleted) ?", fullFilename));
            out.write("')) { return false; }\">");
            out.write("<img src=\"/themes/snark/ubergine/images/remove.png\" title=\"");
            out.write(_("Remove Torrent"));
            out.write("\" alt=\"");
            out.write(_("Remove"));
            out.write("\">");
            out.write("</a>");
            out.write("<a href=\"" + uri + "?action=Delete" + parameters
                      + "\" title=\"");
            out.write(_("Delete the .torrent file and the associated data file(s)"));
            out.write("\" onclick=\"if (!confirm('");
            // Can't figure out how to escape double quotes inside the onclick string.
            // Single quotes in translate strings with parameters must be doubled.
            // Then the remaining single quite must be escaped
            out.write(_("Are you sure you want to delete the torrent \\''{0}\\'' and all downloaded data?", fullFilename));
            out.write("')) { return false; }\">");
            out.write("<img src=\"/themes/snark/ubergine/images/delete.png\" title=\"");
            out.write(_("Delete Torrent + Data"));
            out.write("\" alt=\"");
            out.write(_("Delete"));
            out.write("\">");
            out.write("</a>");
        }
        out.write("</td>\n</tr>\n");

        if(showPeers && isRunning && curPeers > 0) {
            List<Peer> peers = snark.coordinator.peerList();
            if (!showDebug)
                Collections.sort(peers, new PeerComparator());
            for (Peer peer : peers) {
                if (!peer.isConnected())
                    continue;
                out.write("<tr class=\"" + rowClass + "\">");
                out.write("<td align=\"center\" class=\"snarkTorrentStatus " + rowClass + "\">");
                out.write("</td>\n\t");
                out.write("<td align=\"right\" class=\"snarkTorrentStatus " + rowClass + "\">");
                String ch = peer.toString().substring(0, 4);
                String client;
                if ("AwMD".equals(ch))
                    client = _("I2PSnark");
                else if ("BFJT".equals(ch))
                    client = "I2PRufus";
                else if ("TTMt".equals(ch))
                    client = "I2P-BT";
                else if ("LUFa".equals(ch))
                    client = "Azureus";
                else if ("CwsL".equals(ch))
                    client = "I2PSnarkXL";
                else if ("ZV".equals(ch.substring(2,4)) || "VUZP".equals(ch))
                    client = "Robert";
                else if (ch.startsWith("LV")) // LVCS 1.0.2?; LVRS 1.0.4
                    client = "Transmission";
                else
                    client = _("Unknown") + " (" + ch + ')';
                out.write(client + "&nbsp;&nbsp;<tt>" + peer.toString().substring(5, 9)+ "</tt>");
                if (showDebug)
                    out.write(" inactive " + (peer.getInactiveTime() / 1000) + "s");
                out.write("</td>\n\t");
                out.write("<td class=\"snarkTorrentStatus " + rowClass + "\">");
                out.write("</td>\n\t");
                out.write("<td align=\"right\" class=\"snarkTorrentStatus " + rowClass + "\">");
                float pct = (float) (100.0 * (float) peer.completed() / snark.meta.getPieces());
                if (pct == 100.0)
                    out.write(_("Seed"));
                else {
                    String ps = String.valueOf(pct);
                    if (ps.length() > 5)
                        ps = ps.substring(0, 5);
                    out.write(ps + "%");
                }
                out.write("</td>\n\t");
                out.write("<td class=\"snarkTorrentStatus " + rowClass + "\">");
                out.write("</td>\n\t");
                out.write("<td align=\"right\" class=\"snarkTorrentStatus " + rowClass + "\">");
                if (remaining > 0) {
                    if (peer.isInteresting() && !peer.isChoked()) {
                        out.write("<font color=#00ff00>");
                        out.write(formatSize(peer.getDownloadRate()) + "ps</font>");
                    } else {
                        out.write("<font color=#ff0000><a title=\"");
                        if (!peer.isInteresting())
                            out.write(_("Uninteresting (The peer has no pieces we need)"));
                        else
                            out.write(_("Choked (The peer is not allowing us to request pieces)"));
                        out.write("\">");
                        out.write(formatSize(peer.getDownloadRate()) + "ps</a></font>");
                    }
                }
                out.write("</td>\n\t");
                out.write("<td align=\"right\" class=\"snarkTorrentStatus " + rowClass + "\">");
                if (pct != 100.0) {
                    if (peer.isInterested() && !peer.isChoking()) {
                        out.write("<font color=#00ff00>");
                        out.write(formatSize(peer.getUploadRate()) + "ps</font>");
                    } else {
                        out.write("<font color=#ff0000><a title=\"");
                        if (!peer.isInterested())
                            out.write(_("Uninterested (We have no pieces the peer needs)"));
                        else
                            out.write(_("Choking (We are not allowing the peer to request pieces)"));
                        out.write("\">");
                        out.write(formatSize(peer.getUploadRate()) + "ps</a></font>");
                    }
                }
                out.write("</td>\n\t");
                out.write("<td class=\"snarkTorrentStatus " + rowClass + "\">");
                out.write("</td></tr>\n\t");
                if (showDebug)
                    out.write("<tr><td colspan=\"8\" align=\"right\" class=\"snarkTorrentStatus " + rowClass + "\">" + peer.getSocket() + "</td></tr>");
            }
        }
    }
    
    /**
     *  Sort by completeness (seeds first), then by ID
     *  @since 0.8.1
     */
    private static class PeerComparator implements Comparator<Peer> {
        public int compare(Peer l, Peer r) {
            int diff = r.completed() - l.completed();      // reverse
            if (diff != 0)
                return diff;
            return l.toString().substring(5, 9).compareTo(r.toString().substring(5, 9));
        }
    }

    private void writeAddForm(PrintWriter out, HttpServletRequest req) throws IOException {
        String uri = req.getRequestURI();
        String newURL = req.getParameter("newURL");
        if ( (newURL == null) || (newURL.trim().length() <= 0) )
            newURL = "";
        else
            newURL = DataHelper.stripHTML(newURL);    // XSS
        //String newFile = req.getParameter("newFile");
        //if ( (newFile == null) || (newFile.trim().length() <= 0) ) newFile = "";
        
        out.write("<span class=\"snarkNewTorrent\">\n");
        // *not* enctype="multipart/form-data", so that the input type=file sends the filename, not the file
        out.write("<form action=\"" + uri + "\" method=\"POST\">\n");
        out.write("<input type=\"hidden\" name=\"nonce\" value=\"" + _nonce + "\" >\n");
        out.write("<input type=\"hidden\" name=\"action\" value=\"Add\" >\n");
        out.write("<div class=\"addtorrentsection\"><span class=\"snarkConfigTitle\">");
        out.write("<img border=\"0\" src=\"/themes/snark/ubergine/images/add.png\">");
        out.write(_("Add Torrent"));
        out.write("</span><hr>\n<table border=\"0\"><tr><td>");
        out.write(_("From URL"));
        out.write(":<td><input type=\"text\" name=\"newURL\" size=\"85\" value=\"" + newURL + "\" > \n");
        // not supporting from file at the moment, since the file name passed isn't always absolute (so it may not resolve)
        //out.write("From file: <input type=\"file\" name=\"newFile\" size=\"50\" value=\"" + newFile + "\" /><br>");
        out.write("<input type=\"submit\" value=\"");
        out.write(_("Add torrent"));
        out.write("\" name=\"foo\" ><br>\n");
        out.write("<tr><td>&nbsp;<td><span class=\"snarkAddInfo\">");
        out.write(_("You can also copy .torrent files to: {0}", "<code>" + _manager.getDataDir().getAbsolutePath ()));
        out.write("</code>.\n");
        out.write(_("Removing a .torrent will cause it to stop."));
        out.write("<br></span></table>\n");
        out.write("</form>\n</span></div>");  
    }
    
    private void writeSeedForm(PrintWriter out, HttpServletRequest req) throws IOException {
        String uri = req.getRequestURI();
        String baseFile = req.getParameter("baseFile");
        if (baseFile == null || baseFile.trim().length() <= 0)
            baseFile = "";
        else
            baseFile = DataHelper.stripHTML(baseFile);    // XSS
        
        out.write("<div class=\"newtorrentsection\"><span class=\"snarkNewTorrent\">\n");
        // *not* enctype="multipart/form-data", so that the input type=file sends the filename, not the file
        out.write("<form action=\"" + uri + "\" method=\"POST\">\n");
        out.write("<input type=\"hidden\" name=\"nonce\" value=\"" + _nonce + "\" >\n");
        out.write("<input type=\"hidden\" name=\"action\" value=\"Create\" >\n");
        out.write("<span class=\"snarkConfigTitle\">");
        out.write("<img border=\"0\" src=\"/themes/snark/ubergine/images/create.png\">");
        out.write(_("Create Torrent"));
        out.write("</span><hr>\n<table border=\"0\"><tr><td>");
        //out.write("From file: <input type=\"file\" name=\"newFile\" size=\"50\" value=\"" + newFile + "\" /><br>\n");
        out.write(_("Data to seed"));
        out.write(":<td><code>" + _manager.getDataDir().getAbsolutePath() + File.separatorChar 
                  + "</code><input type=\"text\" name=\"baseFile\" size=\"58\" value=\"" + baseFile 
                  + "\" title=\"");
        out.write(_("File or directory to seed (must be within the specified path)"));
        out.write("\" ><tr><td>\n");
        out.write(_("Tracker"));
        out.write(":<td><select name=\"announceURL\"><option value=\"\">");
        out.write(_("Select a tracker"));
        out.write("</option>\n");
        Map trackers = _manager.getTrackers();
        for (Iterator iter = trackers.entrySet().iterator(); iter.hasNext(); ) {
            Map.Entry entry = (Map.Entry)iter.next();
            String name = (String)entry.getKey();
            String announceURL = (String)entry.getValue();
            int e = announceURL.indexOf('=');
            if (e > 0)
                announceURL = announceURL.substring(0, e);
            out.write("\t<option value=\"" + announceURL + "\">" + name + "</option>\n");
        }
        out.write("</select>\n");
        out.write(_("or"));
        out.write("&nbsp;<input type=\"text\" name=\"announceURLOther\" size=\"57\" value=\"http://\" " +
                  "title=\"");
        out.write(_("Specify custom tracker announce URL"));
        out.write("\" > ");
        out.write("<input type=\"submit\" value=\"");
        out.write(_("Create torrent"));
        out.write("\" name=\"foo\" ></table>\n");
        out.write("</form>\n</span></div>");        
    }
    
    private void writeConfigForm(PrintWriter out, HttpServletRequest req) throws IOException {
        String uri = req.getRequestURI();
        String dataDir = _manager.getDataDir().getAbsolutePath();
        boolean autoStart = _manager.shouldAutoStart();
        boolean useOpenTrackers = _manager.util().shouldUseOpenTrackers();
        String openTrackers = _manager.util().getOpenTrackerString();
        //int seedPct = 0;
       
        out.write("<form action=\"" + uri + "\" method=\"POST\">\n");
        out.write("<div class=\"configsectionpanel\"><span class=\"snarkConfig\">\n");
        out.write("<input type=\"hidden\" name=\"nonce\" value=\"" + _nonce + "\" >\n");
        out.write("<input type=\"hidden\" name=\"action\" value=\"Save\" >\n");
        out.write("<span class=\"snarkConfigTitle\">");
        out.write("<img border=\"0\" src=\"/themes/snark/ubergine/images/config.png\">");
        out.write(_("Configuration"));
        out.write("</span><hr>\n");
        out.write("<table border=\"0\"><tr><td>");
        out.write(_("Data directory"));
        out.write(": <td><input type=\"text\" size=\"50\" name=\"dataDir\" value=\"" + dataDir + "\" ");
        out.write("title=\"");
        out.write(_("Directory to store torrents and data"));
        out.write("\" disabled=\"true\" ><br><i>(");
        out.write(_("Edit i2psnark.config and restart to change"));
        out.write(")</i><br>\n");

        out.write("<tr><td>");
        out.write(_("Auto start"));
        out.write(": <td><input type=\"checkbox\" class=\"optbox\" name=\"autoStart\" value=\"true\" " 
                  + (autoStart ? "checked " : "") 
                  + "title=\"");
        out.write(_("If checked, automatically start torrents that are added"));
        out.write("\" >");

        out.write("<tr><td>");
        out.write(_("Startup delay"));
        out.write(": <td><input name=\"startupDelay\" size=\"3\" class=\"r\" value=\"" + _manager.util().getStartupDelay() + "\"> ");
        out.write(_("minutes"));
        out.write("<br>\n"); 


        //Auto add: <input type="checkbox" name="autoAdd" value="true" title="If true, automatically add torrents that are found in the data directory" />
        //Auto stop: <input type="checkbox" name="autoStop" value="true" title="If true, automatically stop torrents that are removed from the data directory" />
        //out.write("<br>\n");
/*
        out.write("Seed percentage: <select name=\"seedPct\" disabled=\"true\" >\n\t");
        if (seedPct <= 0)
            out.write("<option value=\"0\" selected=\"true\">Unlimited</option>\n\t");
        else
            out.write("<option value=\"0\">Unlimited</option>\n\t");
        if (seedPct == 100)
            out.write("<option value=\"100\" selected=\"true\">100%</option>\n\t");
        else
            out.write("<option value=\"100\">100%</option>\n\t");
        if (seedPct == 150)
            out.write("<option value=\"150\" selected=\"true\">150%</option>\n\t");
        else
            out.write("<option value=\"150\">150%</option>\n\t");
        out.write("</select><br>\n");
*/
        out.write("<tr><td>");
        out.write(_("Total uploader limit"));
        out.write(": <td><input type=\"text\" name=\"upLimit\" class=\"r\" value=\""
                  + _manager.util().getMaxUploaders() + "\" size=\"3\" maxlength=\"3\" > ");
        out.write(_("peers"));
        out.write("<br>\n");

        out.write("<tr><td>");
        out.write(_("Up bandwidth limit"));
        out.write(": <td><input type=\"text\" name=\"upBW\" class=\"r\" value=\""
                  + _manager.util().getMaxUpBW() + "\" size=\"3\" maxlength=\"3\" > KBps <i>(");
        out.write(_("Half available bandwidth recommended."));
        out.write(" <a href=\"/config.jsp\" target=\"blank\">");
        out.write(_("View or change router bandwidth"));
        out.write("</a>)</i><br>\n");
        
        out.write("<tr><td>");
        out.write(_("Use open trackers also"));
        out.write(": <td><input type=\"checkbox\" class=\"optbox\" name=\"useOpenTrackers\" value=\"true\" " 
                  + (useOpenTrackers ? "checked " : "") 
                  + "title=\"");
        out.write(_("If checked, announce torrents to open trackers as well as the tracker listed in the torrent file"));
        out.write("\" > ");

        out.write("<tr><td>");
        out.write(_("Open tracker announce URLs"));
        out.write(": <td><input type=\"text\" name=\"openTrackers\" value=\""
                  + openTrackers + "\" size=\"50\" ><br>\n");

        //out.write("\n");
        //out.write("EepProxy host: <input type=\"text\" name=\"eepHost\" value=\""
        //          + _manager.util().getEepProxyHost() + "\" size=\"15\" /> ");
        //out.write("port: <input type=\"text\" name=\"eepPort\" value=\""
        //          + _manager.util().getEepProxyPort() + "\" size=\"5\" maxlength=\"5\" /><br>\n");

        Map<String, String> options = new TreeMap(_manager.util().getI2CPOptions());
        out.write("<tr><td>");
        out.write(_("Inbound Settings"));
        out.write(":<td>");
        out.write(renderOptions(1, 6, options.remove("inbound.quantity"), "inbound.quantity", TUNNEL));
        out.write("&nbsp;&nbsp;&nbsp;&nbsp;&nbsp;");
        out.write(renderOptions(0, 4, options.remove("inbound.length"), "inbound.length", HOP));
        out.write("<tr><td>");
        out.write(_("Outbound Settings"));
        out.write(":<td>");
        out.write(renderOptions(1, 6, options.remove("outbound.quantity"), "outbound.quantity", TUNNEL));
        out.write("&nbsp;&nbsp;&nbsp;&nbsp;&nbsp;");
        out.write(renderOptions(0, 4, options.remove("outbound.length"), "outbound.length", HOP));

        out.write("<tr><td>");
        out.write(_("I2CP host"));
        out.write(": <td><input type=\"text\" name=\"i2cpHost\" value=\"" 
                  + _manager.util().getI2CPHost() + "\" size=\"15\" > ");

        out.write("<tr><td>");
        out.write(_("I2CP port"));
        out.write(": <td><input type=\"text\" name=\"i2cpPort\" class=\"r\" value=\"" +
                  + _manager.util().getI2CPPort() + "\" size=\"5\" maxlength=\"5\" > <br>\n");

        StringBuilder opts = new StringBuilder(64);
        for (Iterator iter = options.entrySet().iterator(); iter.hasNext(); ) {
            Map.Entry entry = (Map.Entry)iter.next();
            String key = (String)entry.getKey();
            String val = (String)entry.getValue();
            opts.append(key).append('=').append(val).append(' ');
        }
        out.write("<tr><td>");
        out.write(_("I2CP options"));
        out.write(": <td><textarea name=\"i2cpOpts\" cols=\"60\" rows=\"1\" wrap=\"off\" >"
                  + opts.toString() + "</textarea><br>\n");

        out.write("<tr><td>&nbsp;<td><input type=\"submit\" value=\"");
        out.write(_("Save configuration"));
        out.write("\" name=\"foo\" >\n");
        out.write("</table></span>\n");
        out.write("</form></div>");
    }
    
    private void writeConfigLink(PrintWriter out) throws IOException {
        out.write("<div class=\"configsection\"><span class=\"snarkConfig\">\n");
        out.write("<span class=\"snarkConfigTitle\"><a href=\"configure\">");
        out.write("<img border=\"0\" src=\"/themes/snark/ubergine/images/config.png\">");
        out.write(_("Configuration"));
        out.write("</a></span></span></div>\n");
    }

    /** copied from ConfigTunnelsHelper */
    private static final String HOP = "hop";
    private static final String TUNNEL = "tunnel";
    /** dummies for translation */
    private static final String HOPS = ngettext("1 hop", "{0} hops");
    private static final String TUNNELS = ngettext("1 tunnel", "{0} tunnels");
    /** prevents the ngettext line below from getting tagged */
    private static final String DUMMY0 = "{0} ";
    private static final String DUMMY1 = "1 ";

    /** modded from ConfigTunnelsHelper @since 0.7.14 */
    private String renderOptions(int min, int max, String strNow, String selName, String name) {
        int now = 2;
        try {
            now = Integer.parseInt(strNow);
        } catch (Throwable t) {}
        StringBuilder buf = new StringBuilder(128);
        buf.append("<select name=\"").append(selName).append("\">\n");
        for (int i = min; i <= max; i++) {
            buf.append("<option value=\"").append(i).append("\" ");
            if (i == now)
                buf.append("selected=\"true\" ");
            // constants to prevent tagging
            buf.append(">").append(ngettext(DUMMY1 + name, DUMMY0 + name + 's', i));
            buf.append("</option>\n");
        }
        buf.append("</select>\n");
        return buf.toString();
    }

    /** translate */
    private String _(String s) {
        return _manager.util().getString(s);
    }

    /** translate */
    private String _(String s, Object o) {
        return _manager.util().getString(s, o);
    }

    /** translate (ngettext) @since 0.7.14 */
    private String ngettext(String s, String p, int n) {
        return _manager.util().getString(n, s, p);
    }

    /** dummy for tagging */
    private static String ngettext(String s, String p) {
        return null;
    }

    // rounding makes us look faster :)
    private static String formatSize(long bytes) {
        if (bytes < 5*1024)
            return bytes + " B";
        else if (bytes < 5*1024*1024)
            return ((bytes + 512)/1024) + " KB";
        else if (bytes < 10*1024*1024*1024l)
            return ((bytes + 512*1024)/(1024*1024)) + " MB";
        else
            return ((bytes + 512*1024*1024)/(1024*1024*1024)) + " GB";
    }
    
    /** @since 0.7.14 */
    private static String urlify(String s) {
        StringBuilder buf = new StringBuilder(256);
        // browsers seem to work without doing this but let's be strict
        String link = s.replace("&", "&amp;");
        buf.append("<a href=\"").append(link).append("\">").append(link).append("</a>");
        return buf.toString();
    }

    private static final String HEADER = "<link href=\"/themes/snark/ubergine/snark.css\" rel=\"stylesheet\" type=\"text/css\" >";
                                       

    private static final String TABLE_HEADER = "<table border=\"0\" class=\"snarkTorrents\" width=\"100%\" cellpadding=\"0 10px\">\n" +
                                               "<thead>\n" +
                                               "<tr><th align=\"center\">";

    private static final String FOOTER = "</div></div></div></center></body></html>";

    /**
     * Modded heavily from the Jetty version in Resource.java,
     * pass Resource as 1st param
     * All the xxxResource constructors are package local so we can't extend them.
     *
     * <pre>
      // ========================================================================
      // $Id: Resource.java,v 1.32 2009/05/16 01:53:36 gregwilkins Exp $
      // Copyright 1996-2004 Mort Bay Consulting Pty. Ltd.
      // ------------------------------------------------------------------------
      // Licensed under the Apache License, Version 2.0 (the "License");
      // you may not use this file except in compliance with the License.
      // You may obtain a copy of the License at 
      // http://www.apache.org/licenses/LICENSE-2.0
      // Unless required by applicable law or agreed to in writing, software
      // distributed under the License is distributed on an "AS IS" BASIS,
      // WITHOUT WARRANTIES OR CONDITIONS OF ANY KIND, either express or implied.
      // See the License for the specific language governing permissions and
      // limitations under the License.
      // ========================================================================
     * </pre>
     *
     * Get the resource list as a HTML directory listing.
     * @param r The Resource
     * @param base The base URL
     * @param parent True if the parent directory should be included
     * @param postParams map of POST parameters or null if not a POST
     * @return String of HTML
     * @since 0.7.14
     */
    private String getListHTML(Resource r, String base, boolean parent, Map postParams)
        throws IOException
    {
        if (!r.isDirectory())
            return null;
        
        String[] ls = r.list();
        if (ls==null)
            return null;
        Arrays.sort(ls, Collator.getInstance());
        
        StringBuilder buf=new StringBuilder(4096);
        buf.append("<HTML><HEAD><TITLE>");
        String title = URI.decodePath(base);
        if (title.startsWith("/i2psnark/"))
            title = title.substring("/i2psnark/".length());

        // Get the snark associated with this directory
        String torrentName;
        int slash = title.indexOf('/');
        if (slash > 0)
            torrentName = title.substring(0, slash);
        else
            torrentName = title;
        Snark snark = _manager.getTorrentByBaseName(torrentName);

        if (snark != null && postParams != null)
            savePriorities(snark, postParams);

        if (title.endsWith("/"))
            title = title.substring(0, title.length() - 1);
        title = _("Torrent") + ": " + title;
        buf.append(title);
<<<<<<< HEAD
        buf.append("</TITLE>").append(HEADER).append("</HEAD><BODY>\n<div class=\"snarknavbar\">");
        buf.append(title);
        
        if (parent)
        {
            buf.append("\n<br><A HREF=\"");
            // corrupts utf-8
            //buf.append(URI.encodePath(URI.addPaths(base,"../")));
            buf.append(URI.addPaths(base,"../"));
            buf.append("\"><img border=\"0\" src=\"/themes/console/images/outbound.png\"> ")
               .append(_("Up to higher level directory")).append("</A>\n");
        }
        
        buf.append("</div><div class=\"page\"><div class=\"mainsection\">");
        boolean showPriority = snark != null && !snark.storage.complete();
        if (showPriority)
            buf.append("<form action=\"").append(base).append("\" method=\"POST\">\n");
        buf.append("<TABLE BORDER=0 class=\"snarkTorrents\" cellpadding=\"5px 10px\">" +
                   "<thead><tr><th>").append(_("File")).append("</th><th>").append(_("Size"))
           .append("</th><th>").append(_("Status")).append("</th>");
        if (showPriority)
            buf.append("<th>").append(_("Priority")).append("</th>");
        buf.append("</tr></thead>\n");
=======
        buf.append("</TITLE>").append(HEADER).append("<link rel=\"shortcut icon\" href=\"/themes/snark/ubergine/favicon.ico\"></HEAD><BODY>\n<center><div class=\"snarknavbar\"> <a href=\"/i2psnark/\" title=\"Torrents\"");
        buf.append(" class=\"snarkRefresh\">I2PSnark</a>").append("</div>");
       
        buf.append("<div class=\"page\"><div class=\"mainsection\">" +
                   "<TABLE BORDER=0 class=\"snarkTorrents\" cellpadding=\"5px 10px\">" +
                   "<thead><tr><th>").append("<img border=\"0\" src=\"/themes/snark/ubergine/images/file.png\" title=\"").append(_("File")).append("\" alt=\"").append(_("File")).append("\">&nbsp;").append(title).append("</th><th align=\"right\">").append("<img border=\"0\" src=\"/themes/snark/ubergine/images/size.png\" title=\"").append(_("FileSize")).append("\" alt=\"").append(_("FileSize")).append("\">").append(_("Size"));
          buf.append("</th><th>").append("<img border=\"0\" src=\"/themes/snark/ubergine/images/status.png\" title=\"").append(_("Download Status")).append("\">").append(_("Status")).append("</th></tr></thead>");
>>>>>>> c03abb50
        //DateFormat dfmt=DateFormat.getDateTimeInstance(DateFormat.MEDIUM,
        //                                               DateFormat.MEDIUM);
        boolean showSaveButton = false;
        for (int i=0 ; i< ls.length ; i++)
        {   
            String encoded=URI.encodePath(ls[i]);
            // bugfix for I2P - Backport from Jetty 6 (zero file lengths and last-modified times)
            // http://jira.codehaus.org/browse/JETTY-361?page=com.atlassian.jira.plugin.system.issuetabpanels%3Achangehistory-tabpanel#issue-tabs
            // See resource.diff attachment
            //Resource item = addPath(encoded);
            Resource item = r.addPath(ls[i]);
            
            String rowClass = (i % 2 == 0 ? "snarkTorrentEven" : "snarkTorrentOdd");
            buf.append("<TR class=\"").append(rowClass).append("\"><TD class=\"snarkFileName ")
               .append(rowClass).append("\">");
            
            // Get completeness and status string
            boolean complete = false;
            String status = "";
            long length = item.length();
            if (item.isDirectory()) {
                complete = true;
                status = toImg("tick") + _("Directory");
            } else {
                if (snark == null) {
                    // Assume complete, perhaps he removed a completed torrent but kept a bookmark
                    complete = true;
                    status = toImg("cancel") + _("Torrent not found?");
                } else {
                    try {
                        File f = item.getFile();
                        if (f != null) {
                            long remaining = snark.storage.remaining(f.getCanonicalPath());
                            if (remaining < 0) {
                                complete = true;
                                status = toImg("cancel") + _("File not found in torrent?");
                            } else if (remaining == 0 || length <= 0) {
                                complete = true;
                                status = toImg("tick") + _("Complete");
                            } else {
                                status =
                                         (snark.storage.getPriority(f.getCanonicalPath()) < 0 ? toImg("cancel") : toImg("clock")) +
                                         (100 * (length - remaining) / length) + "% " + _("complete") +
                                         " (" + DataHelper.formatSize2(remaining) + _("bytes remaining") + ")";
                            }
                        } else {
                            status = "Not a file?";
                        }
                    } catch (IOException ioe) {
                        status = "Not a file? " + ioe;
                    }
                }
            }

            String path=URI.addPaths(base,encoded);
            if (item.isDirectory() && !path.endsWith("/"))
                path=URI.addPaths(path,"/");
            String icon = toIcon(item);

            if (complete) {
                buf.append("<a href=\"").append(path).append("\">");
                // thumbnail ?
                String plc = item.toString().toLowerCase();
                if (plc.endsWith(".jpg") || plc.endsWith(".jpeg") || plc.endsWith(".png") ||
                    plc.endsWith(".gif") || plc.endsWith(".ico")) {
                    buf.append("<img alt=\"\" border=\"0\" class=\"thumb\" src=\"")
                       .append(path).append("\"></a> ");
                } else {
                    buf.append(toImg(icon));
                }
                buf.append("<A HREF=\"");
                buf.append(path);
                buf.append("\">");
            } else {
                buf.append(toImg(icon));
            }
            buf.append(ls[i]);
            if (complete)
                buf.append("</a>");
            buf.append("</TD><TD ALIGN=right class=\"").append(rowClass).append(" snarkFileSize\">");
            if (!item.isDirectory())
                buf.append(DataHelper.formatSize2(length)).append('B');
            buf.append("</TD><TD class=\"").append(rowClass).append(" snarkFileStatus\">");
            //buf.append(dfmt.format(new Date(item.lastModified())));
            buf.append(status);
            buf.append("</TD>");
            if (showPriority) {
                buf.append("<td>");
                File f = item.getFile();
                if ((!complete) && (!item.isDirectory()) && f != null) {
                    int pri = snark.storage.getPriority(f.getCanonicalPath());
                    buf.append("<input type=\"radio\" value=\"5\" name=\"pri.").append(f.getCanonicalPath()).append("\" ");
                    if (pri > 0)
                        buf.append("checked=\"true\"");
                    buf.append('>').append(_("High"));

                    buf.append("<input type=\"radio\" value=\"0\" name=\"pri.").append(f.getCanonicalPath()).append("\" ");
                    if (pri == 0)
                        buf.append("checked=\"true\"");
                    buf.append('>').append(_("Normal"));

                    buf.append("<input type=\"radio\" value=\"-9\" name=\"pri.").append(f.getCanonicalPath()).append("\" ");
                    if (pri < 0)
                        buf.append("checked=\"true\"");
                    buf.append('>').append(_("Do not download"));
                    showSaveButton = true;
                }
                buf.append("</td>");
            }
            buf.append("</TR>\n");
        }
        if (showSaveButton) {
            buf.append("<thead><tr><th colspan=\"3\">&nbsp;</th><th align=\"center\"><input type=\"submit\" value=\"");
            buf.append(_("Save priorities"));
            buf.append("\" name=\"foo\" ></th></tr></thead>\n");
        }

            if (parent)
        {
            buf.append("<tfoot align=\"left\"><tr><td colspan=\"3\"><A HREF=\"");
            // corrupts utf-8
            //buf.append(URI.encodePath(URI.addPaths(base,"../")));
            buf.append(URI.addPaths(base,"../"));
            buf.append("\"><img border=\"0\" src=\"/themes/snark/ubergine/images/up.png\"> ")
               .append(_("Up to higher level directory")).append("</A></td></tr></thead>\n");
        }


        buf.append("</TABLE>\n");
<<<<<<< HEAD
        if (showPriority)
	    buf.append("</form>");
	buf.append("</div></div></BODY></HTML>\n");
=======
buf.append("</div></div></center></BODY></HTML>\n");
>>>>>>> c03abb50
        
        return buf.toString();
    }

    /** @since 0.7.14 */
    private String toIcon(Resource item) {
        if (item.isDirectory())
            return "folder";
        return toIcon(item.toString());
    }

    /**
     *  Pick an icon; try to catch the common types in an i2p environment
     *  @return file name not including ".png"
     *  @since 0.7.14
     */
    private String toIcon(String path) {
        String icon;
        // Should really just add to the mime.properties file in org.mortbay.jetty.jar
        // instead of this mishmash. We can't get to HttpContext.setMimeMapping()
        // from here? We could do it from a web.xml perhaps.
        // Or could we put our own org/mortbay/http/mime.properties file in the war?
        String plc = path.toLowerCase();
        String mime = getServletContext().getMimeType(path);
        if (mime == null)
            mime = "";
        if (mime.equals("text/html"))
            icon = "html";
        else if (mime.equals("text/plain") || plc.endsWith(".nfo"))
            icon = "page";
        else if (mime.equals("application/java-archive") || plc.endsWith(".war"))
            icon = "package";
        else if (plc.endsWith(".xpi2p"))
            icon = "plugin";
        else if (mime.equals("application/pdf"))
            icon = "page_white_acrobat";
        else if (mime.startsWith("image/") || plc.endsWith(".ico"))
            icon = "photo";
        else if (mime.startsWith("audio/") || mime.equals("application/ogg") ||
                 plc.endsWith(".flac") || plc.endsWith(".m4a") || plc.endsWith(".wma") ||
                 plc.endsWith(".ape"))
            icon = "music";
        else if (mime.startsWith("video/") || plc.endsWith(".mkv") || plc.endsWith(".m4v") ||
                 plc.endsWith(".mp4") || plc.endsWith(".wmv") || plc.endsWith(".flv"))
            icon = "film";
        else if (mime.equals("application/zip") || mime.equals("application/x-gtar") ||
                 mime.equals("application/compress") || mime.equals("application/gzip") ||
                 mime.equals("application/x-tar") ||
                 plc.endsWith(".rar") || plc.endsWith(".bz2") || plc.endsWith(".7z"))
            icon = "compress";
        else if (plc.endsWith(".exe"))
            icon = "application";
        else if (plc.endsWith(".iso"))
            icon = "cd";
        else
            icon = "page_white";
        return icon;
    }
    
    /** @since 0.7.14 */
    private static String toImg(String icon) {
        return "<img alt=\"\" height=\"16\" width=\"16\" src=\"/i2psnark/_icons/" + icon + ".png\"> ";
    }

    /** @since 0.8.1 */
    private void savePriorities(Snark snark, Map postParams) {
        Set<Map.Entry> entries = postParams.entrySet();
        for (Map.Entry entry : entries) {
            String key = (String)entry.getKey();
            if (key.startsWith("pri.")) {
                try {
                    String file = key.substring(4);
                    String val = ((String[])entry.getValue())[0];   // jetty arrays
                    int pri = Integer.parseInt(val);
                    snark.storage.setPriority(file, pri);
                    //System.err.println("Priority now " + pri + " for " + file);
                } catch (Throwable t) { t.printStackTrace(); }
            }
        }
        if (snark.coordinator != null)
            snark.coordinator.updatePiecePriorities();
        _manager.saveTorrentStatus(snark.storage.getMetaInfo(), snark.storage.getBitField(), snark.storage.getFilePriorities());
    }


/** inner class, don't bother reindenting */
private static class FetchAndAdd implements Runnable {
    private SnarkManager _manager;
    private String _url;
    public FetchAndAdd(SnarkManager mgr, String url) {
        _manager = mgr;
        _url = url;
    }
    public void run() {
        _url = _url.trim();
        // 3 retries
        File file = _manager.util().get(_url, false, 3);
        try {
            if ( (file != null) && (file.exists()) && (file.length() > 0) ) {
                _manager.addMessage(_("Torrent fetched from {0}", urlify(_url)));
                FileInputStream in = null;
                try {
                    in = new FileInputStream(file);
                    MetaInfo info = new MetaInfo(in);
                    String name = info.getName();
                    name = DataHelper.stripHTML(name);  // XSS
                    name = name.replace('/', '_');
                    name = name.replace('\\', '_');
                    name = name.replace('&', '+');
                    name = name.replace('\'', '_');
                    name = name.replace('"', '_');
                    name = name.replace('`', '_');
                    name = name + ".torrent";
                    File torrentFile = new File(_manager.getDataDir(), name);

                    String canonical = torrentFile.getCanonicalPath();

                    if (torrentFile.exists()) {
                        if (_manager.getTorrent(canonical) != null)
                            _manager.addMessage(_("Torrent already running: {0}", name));
                        else
                            _manager.addMessage(_("Torrent already in the queue: {0}", name));
                    } else {
                        FileUtil.copy(file.getAbsolutePath(), canonical, true);
                        _manager.addTorrent(canonical);
                    }
                } catch (IOException ioe) {
                    _manager.addMessage(_("Torrent at {0} was not valid", urlify(_url)) + ": " + ioe.getMessage());
                } finally {
                    try { in.close(); } catch (IOException ioe) {}
                }
            } else {
                _manager.addMessage(_("Torrent was not retrieved from {0}", urlify(_url)));
            }
        } finally {
            if (file != null) file.delete();
        }
    }

    private String _(String s, String o) {
        return _manager.util().getString(s, o);
    }

}

}<|MERGE_RESOLUTION|>--- conflicted
+++ resolved
@@ -133,7 +133,6 @@
                 // bypass the horrid Resource.getListHTML()
                 String pathInfo = req.getPathInfo();
                 String pathInContext = URI.addPaths(path, pathInfo);
-                req.setCharacterEncoding("UTF-8");
                 resp.setCharacterEncoding("UTF-8");
                 resp.setContentType("text/html; charset=UTF-8");
                 Resource resource = getResource(pathInContext);
@@ -141,7 +140,7 @@
                     resp.sendError(HttpResponse.__404_Not_Found);
                 } else {
                     String base = URI.addPaths(req.getRequestURI(), "/");
-                    String listing = getListHTML(resource, base, true, method.equals("POST") ? req.getParameterMap() : null);
+                    String listing = getListHTML(resource, base, true);
                     if (listing != null)
                         resp.getWriter().write(listing);
                     else // shouldn't happen
@@ -171,7 +170,7 @@
 
         PrintWriter out = resp.getWriter();
         out.write("<html>\n" +
-                  "<head><link rel=\"shortcut icon\" href=\"/themes/snark/ubergine/favicon.ico\">\n" +
+                  "<head>\n" +
                   "<title>");
         out.write(_("I2PSnark - Anonymous BitTorrent Client"));
         out.write("</title>\n");
@@ -192,7 +191,6 @@
             out.write("<div class=\"snarknavbar\"><a href=\"" + req.getRequestURI() + peerString + "\" title=\"");
             out.write(_("Refresh page"));
             out.write("\" class=\"snarkRefresh\">");
-            out.write("<img border=\"0\" src=\"/themes/snark/ubergine/images/arrow_refresh.png\"> ");
             out.write(_("I2PSnark"));
             out.write("</a> <a href=\"http://forum.i2p/viewforum.php?f=21\" class=\"snarkRefresh\" target=\"_blank\">");
             out.write(_("Forum"));
@@ -220,7 +218,7 @@
         out.write("</pre></td></tr></table></div>");
 
         if (isConfigure) {
-            out.write("<div class=\"logshim\"></div></div>\n");
+            out.write("</div>\n");
             writeConfigForm(out, req);
         } else {
             writeTorrents(out, req);
@@ -240,81 +238,47 @@
         List snarks = getSortedSnarks(req);
         String uri = req.getRequestURI();
         out.write(TABLE_HEADER);
-        out.write("<img border=\"0\" src=\"/themes/snark/ubergine/images/status.png\"");
-        out.write(" title=\"");
-        out.write(_("Torrent Status"));
-        out.write("\">");
         out.write(_("Status"));
         if (_manager.util().connected() && !snarks.isEmpty()) {
-            out.write("<a href=\"");
+            out.write(" (<a href=\"");
             out.write(req.getRequestURI());
             if (peerParam != null) {
                 out.write("\">");
-        out.write("<img border=\"0\" src=\"/themes/snark/ubergine/images/showpeers.png\" title=\"");
-        out.write(_("Toggle Peer Visibility"));
-        out.write("\" alt=\"");
-        out.write(_("Hide Peers"));
-        out.write("\">");
+                out.write(_("Hide Peers"));
             } else {
                 out.write("?p=1\">");
-        out.write("<img border=\"0\" src=\"/themes/snark/ubergine/images/hidepeers.png\" title=\"");
-        out.write(_("Toggle Peer Visibility"));
-        out.write("\" alt=\"");
-        out.write(_("Show Peers"));
-        out.write("\">");
-            }
-            out.write("</a><br>\n"); 
+                out.write(_("Show Peers"));
+            }
+            out.write("</a>)<br>\n");
         }
         out.write("</th>\n<th align=\"left\">");
-        out.write("<img border=\"0\" src=\"/themes/snark/ubergine/images/torrent.png\" title=\"");
-        out.write(_("Loaded Torrents"));
-        out.write("\">");
         out.write(_("Torrent"));
         out.write("</th>\n<th align=\"center\">");
-        out.write("<img border=\"0\" src=\"/themes/snark/ubergine/images/eta.png\" title=\"");
-        out.write(_("Estimated Download Time"));
-        out.write("\">");
         out.write(_("ETA"));
-        out.write("</th>\n<th align=\"center\">");
-        out.write("<img border=\"0\" src=\"/themes/console/images/inbound.png\" title=\"");
-        out.write(_("Data Downloaded"));
-        out.write("\">");
-        out.write(_("RX"));
-        out.write("</th>\n<th align=\"center\">");
-        out.write("<img border=\"0\" src=\"/themes/console/images/outbound.png\" title=\"");
-        out.write(_("Data Uploaded"));
-        out.write("\">");
-        out.write(_("TX"));
-        out.write("</th>\n<th align=\"center\">");
-        out.write("<img border=\"0\" src=\"/themes/console/images/inbound.png\" title=\"");
-        out.write(_("Download Speed"));
-        out.write("\">Rate");
-        out.write("</th>\n<th align=\"center\">");
-        out.write("<img border=\"0\" src=\"/themes/console/images/outbound.png\" title=\"");
-        out.write(_("Upload Speed"));
-        out.write("\">");
-        out.write(_("Rate"));
+        out.write("</th>\n<th align=\"right\">");
+        out.write(_("Downloaded"));
+        out.write("</th>\n<th align=\"right\">");
+        out.write(_("Uploaded"));
+        out.write("</th>\n<th align=\"right\">");
+        out.write(_("Down Rate"));
+        out.write("</th>\n<th align=\"right\">");
+        out.write(_("Up Rate"));
         out.write("</th>\n");
+    
         out.write("<th align=\"center\">");
         if (_manager.util().connected()) {
             out.write("<a href=\"" + uri + "?action=StopAll&nonce=" + _nonce +
                       "\" title=\"");
             out.write(_("Stop all torrents and the I2P tunnel"));
             out.write("\">");
-            out.write("<img src=\"/themes/snark/ubergine/images/stop_all.png\" title=\"");
-            out.write(_("Stop All Torrents"));
-            out.write("\" alt=\"");
             out.write(_("Stop All"));
-            out.write("\">");
             out.write("</a>");
         } else if (!snarks.isEmpty()) {
             out.write("<a href=\"" + uri + "?action=StartAll&nonce=" + _nonce +
                       "\" title=\"");
             out.write(_("Start all torrents and the I2P tunnel"));
             out.write("\">");
-            out.write("<img src=\"/themes/snark/ubergine/images/start_all.png\" title=\"");
-            out.write(_("Start All Torrents"));
-            out.write("\" alt=\"Start All\">");
+            out.write(_("Start All"));
             out.write("</a>");
         } else {
             out.write("&nbsp;");
@@ -328,8 +292,8 @@
         }
 
         if (snarks.isEmpty()) {
-            out.write("<tr class=\"snarkTorrentNoneLoaded\">" +
-                      "<td class=\"snarkTorrentNoneLoaded\"" +
+            out.write("<tr class=\"snarkTorrentEven\">" +
+                      "<td class=\"snarkTorrentEven\" align=\"center\"" +
                       " colspan=\"8\"><i>");
             out.write(_("No torrents loaded."));
             out.write("</i></td></tr>\n");
@@ -337,12 +301,12 @@
             out.write("<tfoot><tr>\n" +
                       "    <th align=\"left\" colspan=\"2\">");
             out.write(_("Totals"));
-            out.write(" &raquo;&nbsp;");
+            out.write(" (");
             out.write(ngettext("1 torrent", "{0} torrents", snarks.size()));
             out.write(", ");
             out.write(DataHelper.formatSize2(stats[5]) + "B, ");
             out.write(ngettext("1 connected peer", "{0} connected peers", (int) stats[4]));
-            out.write("</th>\n" +
+            out.write(")</th>\n" +
                       "    <th>&nbsp;</th>\n" +
                       "    <th align=\"right\">" + formatSize(stats[0]) + "</th>\n" +
                       "    <th align=\"right\">" + formatSize(stats[1]) + "</th>\n" +
@@ -514,7 +478,7 @@
             String i2cpOpts = buildI2CPOpts(req);
             String upLimit = req.getParameter("upLimit");
             String upBW = req.getParameter("upBW");
-            String startupDel = req.getParameter("startupDelay");
+	    String startupDel = req.getParameter("startupDelay");
             boolean useOpenTrackers = req.getParameter("useOpenTrackers") != null;
             String openTrackers = req.getParameter("openTrackers");
             _manager.updateConfig(dataDir, autoStart, startupDel, seedPct, eepHost, eepPort, i2cpHost, i2cpPort, i2cpOpts, upLimit, upBW, useOpenTrackers, openTrackers);
@@ -538,7 +502,7 @@
                         File torrentFile = new File(baseFile.getParent(), baseFile.getName() + ".torrent");
                         if (torrentFile.exists())
                             throw new IOException("Cannot overwrite an existing .torrent file: " + torrentFile.getPath());
-                        _manager.saveTorrentStatus(info, s.getBitField(), null); // so addTorrent won't recheck
+                        _manager.saveTorrentStatus(info, s.getBitField()); // so addTorrent won't recheck
                         // DirMonitor could grab this first, maybe hold _snarks lock?
                         FileOutputStream out = new FileOutputStream(torrentFile);
                         out.write(info.getTorrentData());
@@ -565,8 +529,6 @@
                     _manager.stopTorrent(snark.torrent, false);
             }
             if (_manager.util().connected()) {
-                // Give the stopped announces time to get out
-                try { Thread.sleep(2000); } catch (InterruptedException ie) {}
                 _manager.util().disconnect();
                 _manager.addMessage(_("I2P tunnel closed."));
             }
@@ -638,7 +600,7 @@
     }
 
     private static final int MAX_DISPLAYED_FILENAME_LENGTH = 44;
-    private static final int MAX_DISPLAYED_ERROR_LENGTH = 6;
+    private static final int MAX_DISPLAYED_ERROR_LENGTH = 40;
     private void displaySnark(PrintWriter out, Snark snark, String uri, int row, long stats[], boolean showPeers, boolean showDebug) throws IOException {
         String filename = snark.torrent;
         File f = new File(filename);
@@ -696,57 +658,50 @@
         String statusString = _("Unknown");
         if (err != null) {
             if (isRunning && curPeers > 0 && !showPeers)
-                statusString = "<img border=\"0\" src=\"/themes/snark/ubergine/images/trackererror.png\" title=\"" + _("Tracker Error") +
-                               "\"><a href=\"" + uri + "?p=" + Base64.encode(snark.meta.getInfoHash()) + "\">" +
+                statusString = "<a title=\"" + err + "\">" + _("TrackerErr") + "</a> (" +
+                               "<a href=\"" + uri + "?p=" + Base64.encode(snark.meta.getInfoHash()) + "\">" +
                                curPeers + '/' +
-                               ngettext("1 peer", "{0} peers", knownPeers) + "</a>";
+                               ngettext("1 peer", "{0} peers", knownPeers) + "</a>)";
             else if (isRunning)
-                statusString = "<img border=\"0\" src=\"/themes/snark/ubergine/images/trackererror.png\" title=\"" + _("Tracker Error") +
-                               "\">" + curPeers + '/' +
-                               ngettext("1 peer", "{0} peers", knownPeers) + "</a>";
+                statusString = "<a title=\"" + err + "\">" + _("TrackerErr") + " (" + curPeers + '/' +
+                               ngettext("1 peer", "{0} peers", knownPeers) + ')';
             else {
                 if (err.length() > MAX_DISPLAYED_ERROR_LENGTH)
                     err = err.substring(0, MAX_DISPLAYED_ERROR_LENGTH) + "&hellip;";
-                statusString = "<img border=\"0\" src=\"/themes/snark/ubergine/images/trackererror.png\" title=\"" + _("Tracker Error") +
-                "\">" + err + "</a>";
+                statusString = _("TrackerErr") + "<br>(" + err + ")";
             }
         } else if (remaining <= 0) {
             if (isRunning && curPeers > 0 && !showPeers)
-                statusString = "<img border=\"0\" src=\"/themes/snark/ubergine/images/seeding.png\" title=\"" + _("Seeding") + "\">" +
+                statusString = _("Seeding") + " (" +
                                "<a href=\"" + uri + "?p=" + Base64.encode(snark.meta.getInfoHash()) + "\">" +
                                curPeers + '/' +
-                               ngettext("1 peer", "{0} peers", knownPeers) + "</a>";
+                               ngettext("1 peer", "{0} peers", knownPeers) + "</a>)";
             else if (isRunning)
-                statusString = "<img border=\"0\" src=\"/themes/snark/ubergine/images/seeding.png\" title=\"" + _("Seeding") + "\">" + 
-                               curPeers + "/" +
-                               ngettext("1 peer", "{0} peers", knownPeers)  + "</a>";
+                statusString = _("Seeding") + " (" + curPeers + "/" +
+                               ngettext("1 peer", "{0} peers", knownPeers) + ')';
             else
-                statusString = "<img border=\"0\" src=\"/themes/snark/ubergine/images/complete.png\" title=\"" + _("Complete") + "\">" + _("Not Seeding");
+                statusString = _("Complete");
         } else {
             if (isRunning && curPeers > 0 && downBps > 0 && !showPeers)
-                statusString = "<img border=\"0\" src=\"/themes/snark/ubergine/images/downloading.png\" title=\"" + _("Downloading") + "\">" +
+                statusString = _("OK") + " (" +
                                "<a href=\"" + uri + "?p=" + Base64.encode(snark.meta.getInfoHash()) + "\">" +
                                curPeers + "/" +
-                               ngettext("1 peer", "{0} peers", knownPeers) + "</a>";
+                               ngettext("1 peer", "{0} peers", knownPeers) + "</a>)";
             else if (isRunning && curPeers > 0 && downBps > 0)
-                statusString = "<img border=\"0\" src=\"/themes/snark/ubergine/images/downloading.png\" title=\"" + _("Downloading") + "\">" +
-  " (" + curPeers + "/" +
-                               ngettext("1 peer", "{0} peers", knownPeers);
+                statusString = _("OK") + " (" + curPeers + "/" +
+                               ngettext("1 peer", "{0} peers", knownPeers) + ')';
             else if (isRunning && curPeers > 0 && !showPeers)
-                statusString = "<img border=\"0\" src=\"/themes/snark/ubergine/images/stalled.png\" title=\"" + _("Stalled") + "\">" +
+                statusString = _("Stalled") + " (" +
                                "<a href=\"" + uri + "?p=" + Base64.encode(snark.meta.getInfoHash()) + "\">" +
                                curPeers + '/' +
-                               ngettext("1 peer", "{0} peers", knownPeers) + "</a>";
+                               ngettext("1 peer", "{0} peers", knownPeers) + "</a>)";
             else if (isRunning && curPeers > 0)
-                statusString = "<img border=\"0\" src=\"/themes/snark/ubergine/images/stalled.png\" title=\"" + _("Stalled") + "\">" + 
-                               curPeers + '/' +
-                               ngettext("1 peer", "{0} peers", knownPeers);
+                statusString = _("Stalled") + " (" + curPeers + '/' +
+                               ngettext("1 peer", "{0} peers", knownPeers) + ')';
             else if (isRunning)
-                statusString = "<img border=\"0\" src=\"/themes/snark/ubergine/images/nopeers.png\" title=\"" + _("No Peers") + "\">" + 
-                               curPeers + "/" +
-                               ngettext("1 peer", "{0} peers", knownPeers);
+                statusString = _("No Peers") + " (0/" + knownPeers + ')';
             else
-                statusString = "<img border=\"0\" src=\"/themes/snark/ubergine/images/stopped.png\" title=\"" + _("Stopped") + "\">" + _("Stopped");
+                statusString = _("Stopped");
         }
         
         String rowClass = (row % 2 == 0 ? "snarkTorrentEven" : "snarkTorrentOdd");
@@ -791,11 +746,11 @@
                 if (e < 0)
                     continue;
                 baseURL = baseURL.substring(e + 1);
-                out.write("&nbsp;<a href=\"" + baseURL + "details.php?dllist=1&filelist=1&info_hash=");
+                out.write("&nbsp;&nbsp;&nbsp;[<a href=\"" + baseURL + "details.php?dllist=1&filelist=1&info_hash=");
                 out.write(TrackerClient.urlencode(snark.meta.getInfoHash()));
-                out.write("\" title=\"" + name +  _("Tracker") + "\" target=\"_blank\">");
-                out.write("<img border=\"0\" src=\"/themes/snark/ubergine/images/details.png\">");
-                out.write("</a>");
+                out.write("\" title=\"" + name + ' ' + _("Tracker") + "\">");
+                out.write(_("Details"));
+                out.write("</a>]");
                 break;
             }
         }
@@ -807,7 +762,7 @@
         out.write("</td>\n\t");
         out.write("<td align=\"right\" class=\"snarkTorrentDownloaded " + rowClass + "\">");
         if (remaining > 0)
-            out.write(formatSize(total-remaining) + "/" + formatSize(total)); // 18MB/3GB
+            out.write(formatSize(total-remaining) + " / " + formatSize(total)); // 18MB/3GB
         else
             out.write(formatSize(total)); // 3GB
         out.write("</td>\n\t");
@@ -830,11 +785,7 @@
                       + "\" title=\"");
             out.write(_("Stop the torrent"));
             out.write("\">");
-            out.write("<img src=\"/themes/snark/ubergine/images/stop.png\" title=\"");
-            out.write(_("Stop Torrent"));
-            out.write("\" alt=\"");
             out.write(_("Stop"));
-            out.write("\">");
             out.write("</a>");
         } else {
             if (isValid) {
@@ -842,12 +793,8 @@
                           + "\" title=\"");
                 out.write(_("Start the torrent"));
                 out.write("\">");
-                out.write("<img src=\"/themes/snark/ubergine/images/start.png\" title=\"");
-                out.write(_("Start Torrent"));
-                out.write("\" alt=\"");
                 out.write(_("Start"));
-                out.write("\">");
-                out.write("</a>");
+                out.write("</a>\n");
             }
             out.write("<a href=\"" + uri + "?action=Remove" + parameters
                       + "\" title=\"");
@@ -858,12 +805,8 @@
             // Then the remaining single quite must be escaped
             out.write(_("Are you sure you want to delete the file \\''{0}.torrent\\'' (downloaded data will not be deleted) ?", fullFilename));
             out.write("')) { return false; }\">");
-            out.write("<img src=\"/themes/snark/ubergine/images/remove.png\" title=\"");
-            out.write(_("Remove Torrent"));
-            out.write("\" alt=\"");
             out.write(_("Remove"));
-            out.write("\">");
-            out.write("</a>");
+            out.write("</a><br>");
             out.write("<a href=\"" + uri + "?action=Delete" + parameters
                       + "\" title=\"");
             out.write(_("Delete the .torrent file and the associated data file(s)"));
@@ -873,11 +816,7 @@
             // Then the remaining single quite must be escaped
             out.write(_("Are you sure you want to delete the torrent \\''{0}\\'' and all downloaded data?", fullFilename));
             out.write("')) { return false; }\">");
-            out.write("<img src=\"/themes/snark/ubergine/images/delete.png\" title=\"");
-            out.write(_("Delete Torrent + Data"));
-            out.write("\" alt=\"");
             out.write(_("Delete"));
-            out.write("\">");
             out.write("</a>");
         }
         out.write("</td>\n</tr>\n");
@@ -933,10 +872,10 @@
                 out.write("<td align=\"right\" class=\"snarkTorrentStatus " + rowClass + "\">");
                 if (remaining > 0) {
                     if (peer.isInteresting() && !peer.isChoked()) {
-                        out.write("<font color=#00ff00>");
+                        out.write("<font color=#008000>");
                         out.write(formatSize(peer.getDownloadRate()) + "ps</font>");
                     } else {
-                        out.write("<font color=#ff0000><a title=\"");
+                        out.write("<font color=#a00000><a title=\"");
                         if (!peer.isInteresting())
                             out.write(_("Uninteresting (The peer has no pieces we need)"));
                         else
@@ -949,10 +888,10 @@
                 out.write("<td align=\"right\" class=\"snarkTorrentStatus " + rowClass + "\">");
                 if (pct != 100.0) {
                     if (peer.isInterested() && !peer.isChoking()) {
-                        out.write("<font color=#00ff00>");
+                        out.write("<font color=#008000>");
                         out.write(formatSize(peer.getUploadRate()) + "ps</font>");
                     } else {
-                        out.write("<font color=#ff0000><a title=\"");
+                        out.write("<font color=#a00000><a title=\"");
                         if (!peer.isInterested())
                             out.write(_("Uninterested (We have no pieces the peer needs)"));
                         else
@@ -999,20 +938,19 @@
         out.write("<input type=\"hidden\" name=\"nonce\" value=\"" + _nonce + "\" >\n");
         out.write("<input type=\"hidden\" name=\"action\" value=\"Add\" >\n");
         out.write("<div class=\"addtorrentsection\"><span class=\"snarkConfigTitle\">");
-        out.write("<img border=\"0\" src=\"/themes/snark/ubergine/images/add.png\">");
         out.write(_("Add Torrent"));
-        out.write("</span><hr>\n<table border=\"0\"><tr><td>");
+        out.write("</span><br>\n<table border=\"0\"><tr><td>");
         out.write(_("From URL"));
-        out.write(":<td><input type=\"text\" name=\"newURL\" size=\"85\" value=\"" + newURL + "\" > \n");
+        out.write(":<td><input type=\"text\" name=\"newURL\" size=\"80\" value=\"" + newURL + "\" > \n");
         // not supporting from file at the moment, since the file name passed isn't always absolute (so it may not resolve)
-        //out.write("From file: <input type=\"file\" name=\"newFile\" size=\"50\" value=\"" + newFile + "\" /><br>");
-        out.write("<input type=\"submit\" value=\"");
+        //out.write("From file: <input type=\"file\" name=\"newFile\" size=\"50\" value=\"" + newFile + "\" /><br>\n");
+        out.write("<tr><td>&nbsp;<td><input type=\"submit\" value=\"");
         out.write(_("Add torrent"));
         out.write("\" name=\"foo\" ><br>\n");
         out.write("<tr><td>&nbsp;<td><span class=\"snarkAddInfo\">");
-        out.write(_("You can also copy .torrent files to: {0}", "<code>" + _manager.getDataDir().getAbsolutePath ()));
-        out.write("</code>.\n");
-        out.write(_("Removing a .torrent will cause it to stop."));
+        out.write(_("Alternately, you can copy .torrent files to the directory {0}.", _manager.getDataDir().getAbsolutePath()));
+        out.write("\n");
+        out.write(_("Removing a .torrent file will cause the torrent to stop."));
         out.write("<br></span></table>\n");
         out.write("</form>\n</span></div>");  
     }
@@ -1031,13 +969,12 @@
         out.write("<input type=\"hidden\" name=\"nonce\" value=\"" + _nonce + "\" >\n");
         out.write("<input type=\"hidden\" name=\"action\" value=\"Create\" >\n");
         out.write("<span class=\"snarkConfigTitle\">");
-        out.write("<img border=\"0\" src=\"/themes/snark/ubergine/images/create.png\">");
         out.write(_("Create Torrent"));
-        out.write("</span><hr>\n<table border=\"0\"><tr><td>");
+        out.write("</span><br>\n<table border=\"0\"><tr><td>");
         //out.write("From file: <input type=\"file\" name=\"newFile\" size=\"50\" value=\"" + newFile + "\" /><br>\n");
         out.write(_("Data to seed"));
-        out.write(":<td><code>" + _manager.getDataDir().getAbsolutePath() + File.separatorChar 
-                  + "</code><input type=\"text\" name=\"baseFile\" size=\"58\" value=\"" + baseFile 
+        out.write(":<td>" + _manager.getDataDir().getAbsolutePath() + File.separatorChar 
+                  + "<input type=\"text\" name=\"baseFile\" size=\"40\" value=\"" + baseFile 
                   + "\" title=\"");
         out.write(_("File or directory to seed (must be within the specified path)"));
         out.write("\" ><tr><td>\n");
@@ -1057,11 +994,11 @@
         }
         out.write("</select>\n");
         out.write(_("or"));
-        out.write("&nbsp;<input type=\"text\" name=\"announceURLOther\" size=\"57\" value=\"http://\" " +
+        out.write("<tr><td>&nbsp;<td><input type=\"text\" name=\"announceURLOther\" size=\"50\" value=\"http://\" " +
                   "title=\"");
         out.write(_("Specify custom tracker announce URL"));
         out.write("\" > ");
-        out.write("<input type=\"submit\" value=\"");
+        out.write("<tr><td>&nbsp;<td><input type=\"submit\" value=\"");
         out.write(_("Create torrent"));
         out.write("\" name=\"foo\" ></table>\n");
         out.write("</form>\n</span></div>");        
@@ -1076,13 +1013,12 @@
         //int seedPct = 0;
        
         out.write("<form action=\"" + uri + "\" method=\"POST\">\n");
-        out.write("<div class=\"configsectionpanel\"><span class=\"snarkConfig\">\n");
+        out.write("<div class=\"configsection\"><span class=\"snarkConfig\">\n");
         out.write("<input type=\"hidden\" name=\"nonce\" value=\"" + _nonce + "\" >\n");
         out.write("<input type=\"hidden\" name=\"action\" value=\"Save\" >\n");
         out.write("<span class=\"snarkConfigTitle\">");
-        out.write("<img border=\"0\" src=\"/themes/snark/ubergine/images/config.png\">");
         out.write(_("Configuration"));
-        out.write("</span><hr>\n");
+        out.write("</span><br>\n");
         out.write("<table border=\"0\"><tr><td>");
         out.write(_("Data directory"));
         out.write(": <td><input type=\"text\" size=\"50\" name=\"dataDir\" value=\"" + dataDir + "\" ");
@@ -1100,7 +1036,7 @@
         out.write(_("If checked, automatically start torrents that are added"));
         out.write("\" >");
 
-        out.write("<tr><td>");
+	out.write("<tr><td>");
         out.write(_("Startup delay"));
         out.write(": <td><input name=\"startupDelay\" size=\"3\" class=\"r\" value=\"" + _manager.util().getStartupDelay() + "\"> ");
         out.write(_("minutes"));
@@ -1196,6 +1132,7 @@
         out.write(_("I2CP options"));
         out.write(": <td><textarea name=\"i2cpOpts\" cols=\"60\" rows=\"1\" wrap=\"off\" >"
                   + opts.toString() + "</textarea><br>\n");
+	
 
         out.write("<tr><td>&nbsp;<td><input type=\"submit\" value=\"");
         out.write(_("Save configuration"));
@@ -1207,7 +1144,6 @@
     private void writeConfigLink(PrintWriter out) throws IOException {
         out.write("<div class=\"configsection\"><span class=\"snarkConfig\">\n");
         out.write("<span class=\"snarkConfigTitle\"><a href=\"configure\">");
-        out.write("<img border=\"0\" src=\"/themes/snark/ubergine/images/config.png\">");
         out.write(_("Configuration"));
         out.write("</a></span></span></div>\n");
     }
@@ -1277,13 +1213,11 @@
     /** @since 0.7.14 */
     private static String urlify(String s) {
         StringBuilder buf = new StringBuilder(256);
-        // browsers seem to work without doing this but let's be strict
-        String link = s.replace("&", "&amp;");
-        buf.append("<a href=\"").append(link).append("\">").append(link).append("</a>");
+        buf.append("<a href=\"").append(s).append("\">").append(s).append("</a>");
         return buf.toString();
     }
 
-    private static final String HEADER = "<link href=\"/themes/snark/ubergine/snark.css\" rel=\"stylesheet\" type=\"text/css\" >";
+    private static final String HEADER = "<link href=\"/themes/console/snark.css\" rel=\"stylesheet\" type=\"text/css\" >";
                                        
 
     private static final String TABLE_HEADER = "<table border=\"0\" class=\"snarkTorrents\" width=\"100%\" cellpadding=\"0 10px\">\n" +
@@ -1318,11 +1252,10 @@
      * @param r The Resource
      * @param base The base URL
      * @param parent True if the parent directory should be included
-     * @param postParams map of POST parameters or null if not a POST
      * @return String of HTML
      * @since 0.7.14
      */
-    private String getListHTML(Resource r, String base, boolean parent, Map postParams)
+    private String getListHTML(Resource r, String base, boolean parent)
         throws IOException
     {
         if (!r.isDirectory())
@@ -1347,15 +1280,10 @@
         else
             torrentName = title;
         Snark snark = _manager.getTorrentByBaseName(torrentName);
-
-        if (snark != null && postParams != null)
-            savePriorities(snark, postParams);
-
         if (title.endsWith("/"))
             title = title.substring(0, title.length() - 1);
         title = _("Torrent") + ": " + title;
         buf.append(title);
-<<<<<<< HEAD
         buf.append("</TITLE>").append(HEADER).append("</HEAD><BODY>\n<div class=\"snarknavbar\">");
         buf.append(title);
         
@@ -1369,28 +1297,12 @@
                .append(_("Up to higher level directory")).append("</A>\n");
         }
         
-        buf.append("</div><div class=\"page\"><div class=\"mainsection\">");
-        boolean showPriority = snark != null && !snark.storage.complete();
-        if (showPriority)
-            buf.append("<form action=\"").append(base).append("\" method=\"POST\">\n");
-        buf.append("<TABLE BORDER=0 class=\"snarkTorrents\" cellpadding=\"5px 10px\">" +
+        buf.append("</div><div class=\"page\"><div class=\"mainsection\">" +
+                   "<TABLE BORDER=0 class=\"snarkTorrents\" cellpadding=\"5px 10px\">" +
                    "<thead><tr><th>").append(_("File")).append("</th><th>").append(_("Size"))
-           .append("</th><th>").append(_("Status")).append("</th>");
-        if (showPriority)
-            buf.append("<th>").append(_("Priority")).append("</th>");
-        buf.append("</tr></thead>\n");
-=======
-        buf.append("</TITLE>").append(HEADER).append("<link rel=\"shortcut icon\" href=\"/themes/snark/ubergine/favicon.ico\"></HEAD><BODY>\n<center><div class=\"snarknavbar\"> <a href=\"/i2psnark/\" title=\"Torrents\"");
-        buf.append(" class=\"snarkRefresh\">I2PSnark</a>").append("</div>");
-       
-        buf.append("<div class=\"page\"><div class=\"mainsection\">" +
-                   "<TABLE BORDER=0 class=\"snarkTorrents\" cellpadding=\"5px 10px\">" +
-                   "<thead><tr><th>").append("<img border=\"0\" src=\"/themes/snark/ubergine/images/file.png\" title=\"").append(_("File")).append("\" alt=\"").append(_("File")).append("\">&nbsp;").append(title).append("</th><th align=\"right\">").append("<img border=\"0\" src=\"/themes/snark/ubergine/images/size.png\" title=\"").append(_("FileSize")).append("\" alt=\"").append(_("FileSize")).append("\">").append(_("Size"));
-          buf.append("</th><th>").append("<img border=\"0\" src=\"/themes/snark/ubergine/images/status.png\" title=\"").append(_("Download Status")).append("\">").append(_("Status")).append("</th></tr></thead>");
->>>>>>> c03abb50
+           .append("</th><th>").append(_("Status")).append("</th></tr></thead>");
         //DateFormat dfmt=DateFormat.getDateTimeInstance(DateFormat.MEDIUM,
         //                                               DateFormat.MEDIUM);
-        boolean showSaveButton = false;
         for (int i=0 ; i< ls.length ; i++)
         {   
             String encoded=URI.encodePath(ls[i]);
@@ -1428,8 +1340,7 @@
                                 complete = true;
                                 status = toImg("tick") + _("Complete");
                             } else {
-                                status =
-                                         (snark.storage.getPriority(f.getCanonicalPath()) < 0 ? toImg("cancel") : toImg("clock")) +
+                                status = toImg("clock") +
                                          (100 * (length - remaining) / length) + "% " + _("complete") +
                                          " (" + DataHelper.formatSize2(remaining) + _("bytes remaining") + ")";
                             }
@@ -1473,57 +1384,10 @@
             buf.append("</TD><TD class=\"").append(rowClass).append(" snarkFileStatus\">");
             //buf.append(dfmt.format(new Date(item.lastModified())));
             buf.append(status);
-            buf.append("</TD>");
-            if (showPriority) {
-                buf.append("<td>");
-                File f = item.getFile();
-                if ((!complete) && (!item.isDirectory()) && f != null) {
-                    int pri = snark.storage.getPriority(f.getCanonicalPath());
-                    buf.append("<input type=\"radio\" value=\"5\" name=\"pri.").append(f.getCanonicalPath()).append("\" ");
-                    if (pri > 0)
-                        buf.append("checked=\"true\"");
-                    buf.append('>').append(_("High"));
-
-                    buf.append("<input type=\"radio\" value=\"0\" name=\"pri.").append(f.getCanonicalPath()).append("\" ");
-                    if (pri == 0)
-                        buf.append("checked=\"true\"");
-                    buf.append('>').append(_("Normal"));
-
-                    buf.append("<input type=\"radio\" value=\"-9\" name=\"pri.").append(f.getCanonicalPath()).append("\" ");
-                    if (pri < 0)
-                        buf.append("checked=\"true\"");
-                    buf.append('>').append(_("Do not download"));
-                    showSaveButton = true;
-                }
-                buf.append("</td>");
-            }
-            buf.append("</TR>\n");
-        }
-        if (showSaveButton) {
-            buf.append("<thead><tr><th colspan=\"3\">&nbsp;</th><th align=\"center\"><input type=\"submit\" value=\"");
-            buf.append(_("Save priorities"));
-            buf.append("\" name=\"foo\" ></th></tr></thead>\n");
-        }
-
-            if (parent)
-        {
-            buf.append("<tfoot align=\"left\"><tr><td colspan=\"3\"><A HREF=\"");
-            // corrupts utf-8
-            //buf.append(URI.encodePath(URI.addPaths(base,"../")));
-            buf.append(URI.addPaths(base,"../"));
-            buf.append("\"><img border=\"0\" src=\"/themes/snark/ubergine/images/up.png\"> ")
-               .append(_("Up to higher level directory")).append("</A></td></tr></thead>\n");
-        }
-
-
+            buf.append("</TD></TR>\n");
+        }
         buf.append("</TABLE>\n");
-<<<<<<< HEAD
-        if (showPriority)
-	    buf.append("</form>");
 	buf.append("</div></div></BODY></HTML>\n");
-=======
-buf.append("</div></div></center></BODY></HTML>\n");
->>>>>>> c03abb50
         
         return buf.toString();
     }
@@ -1588,26 +1452,6 @@
         return "<img alt=\"\" height=\"16\" width=\"16\" src=\"/i2psnark/_icons/" + icon + ".png\"> ";
     }
 
-    /** @since 0.8.1 */
-    private void savePriorities(Snark snark, Map postParams) {
-        Set<Map.Entry> entries = postParams.entrySet();
-        for (Map.Entry entry : entries) {
-            String key = (String)entry.getKey();
-            if (key.startsWith("pri.")) {
-                try {
-                    String file = key.substring(4);
-                    String val = ((String[])entry.getValue())[0];   // jetty arrays
-                    int pri = Integer.parseInt(val);
-                    snark.storage.setPriority(file, pri);
-                    //System.err.println("Priority now " + pri + " for " + file);
-                } catch (Throwable t) { t.printStackTrace(); }
-            }
-        }
-        if (snark.coordinator != null)
-            snark.coordinator.updatePiecePriorities();
-        _manager.saveTorrentStatus(snark.storage.getMetaInfo(), snark.storage.getBitField(), snark.storage.getFilePriorities());
-    }
-
 
 /** inner class, don't bother reindenting */
 private static class FetchAndAdd implements Runnable {
