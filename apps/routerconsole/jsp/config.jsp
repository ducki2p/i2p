<<<<<<< HEAD
<%@page contentType="text/html" %>
<!DOCTYPE HTML PUBLIC "-//W3C//DTD HTML 4.01 Transitional//EN">

<html><head>
<title>I2P Router Console - config networking</title>
<%@include file="css.jsp" %>
</head><body>

<%@include file="summary.jsp" %>

<jsp:useBean class="net.i2p.router.web.ConfigNetHelper" id="nethelper" scope="request" />
<jsp:setProperty name="nethelper" property="contextId" value="<%=(String)session.getAttribute("i2p.contextId")%>" />
<h1>I2P Network Configuration</h1>
<div class="main" id="main">
 <%@include file="confignav.jsp" %>
 
 <jsp:useBean class="net.i2p.router.web.ConfigNetHandler" id="formhandler" scope="request" />
 <jsp:setProperty name="formhandler" property="*" />
 <jsp:setProperty name="formhandler" property="contextId" value="<%=(String)session.getAttribute("i2p.contextId")%>" />
 <jsp:getProperty name="formhandler" property="allMessages" />

 <form action="config.jsp" method="POST">
 <% String prev = System.getProperty("net.i2p.router.web.ConfigNetHandler.nonce");
    if (prev != null) System.setProperty("net.i2p.router.web.ConfigNetHandler.noncePrev", prev);
    System.setProperty("net.i2p.router.web.ConfigNetHandler.nonce", new java.util.Random().nextLong()+""); %>
 <input type="hidden" name="nonce" value="<%=System.getProperty("net.i2p.router.web.ConfigNetHandler.nonce")%>" />
 <input type="hidden" name="action" value="blah" />
 <h3>Bandwidth limiter</h3>
 <p>
 <b>I2P will work best if you configure your rates to match the speed of your internet connection.</b>
 </p>
<div class="configure" id="configure">
<p>
    <table>
    <tr><td><input style="text-align: right; width: 5em;" name="inboundrate" type="text" size="5" maxlength="5" value="<jsp:getProperty name="nethelper" property="inboundRate" />" /> KBps
    In <td>(<jsp:getProperty name="nethelper" property="inboundRateBits" />)<br />
<!-- let's keep this simple...
 bursting up to 
    <input name="inboundburstrate" type="text" size="5" value="<jsp:getProperty name="nethelper" property="inboundBurstRate" />" /> KBps for
    <jsp:getProperty name="nethelper" property="inboundBurstFactorBox" /><br />
-->
    <tr><td><input style="text-align: right; width: 5em;" name="outboundrate" type="text" size="5" maxlength="5" value="<jsp:getProperty name="nethelper" property="outboundRate" />" /> KBps
    Out <td>(<jsp:getProperty name="nethelper" property="outboundRateBits" />)<br />
<!-- let's keep this simple...
 bursting up to 
    <input name="outboundburstrate" type="text" size="2" value="<jsp:getProperty name="nethelper" property="outboundBurstRate" />" /> KBps for
  <jsp:getProperty name="nethelper" property="outboundBurstFactorBox" /><br />
 <i>KBps = kilobytes per second = 1024 bytes per second = 8192 bits per second.<br />
    A negative rate sets the default.</i><br />
-->
    <tr><td><jsp:getProperty name="nethelper" property="sharePercentageBox" />
    Share <td>(<jsp:getProperty name="nethelper" property="shareRateBits" />)<br />
    </table>
 </p><p>
 <% int share = nethelper.getShareBandwidth();
    if (share < 12) {
        out.print("<b>NOTE</b>: You have configured I2P to share only " + share + "KBps. ");
        out.print("I2P requires at least 12KBps to enable sharing. ");
        out.print("Please enable sharing (participating in tunnels) by configuring more bandwidth. ");
        out.print("It improves your anonymity by creating cover traffic, and helps the network.<br />");
    } else {
        out.print("You have configured I2P to share<b> " + share + "KBps</b>. ");
        out.print("The higher the share bandwidth the more you improve your anonymity and help the network.<br />");
    }
 %>
 </p><p>
 <input type="submit" name="save" value="Save changes" /> <input type="reset" value="Cancel" /><br />
 </p>
</div>
<!--
 <b>Enable load testing: </b>
<input type="checkbox" name="enableloadtesting" value="true" <jsp:getProperty name="nethelper" property="enableLoadTesting" /> />
 <p>If enabled, your router will periodically anonymously probe some of your peers
 to see what sort of throughput they can handle.  This improves your router's ability
 to pick faster peers, but can cost substantial bandwidth.  Relevant data from the
 load testing is fed into the profiles as well as the 
 <a href="oldstats.jsp#test.rtt">test.rtt</a> and related stats.</p>
 <hr />
-->
 <h3>IP and Transport Configuration</h3>
 <p>
 <b>The default settings will work for most people. There is <a href="#chelp">help below</a>.</b>
 </p><p>
 <div class="configure">
 <b>UPnP Configuration:</b><br />
    <input type="checkbox" name="upnp" value="true" <jsp:getProperty name="nethelper" property="upnpChecked" /> />
    Enable UPnP to open firewall ports - <a href="peers.jsp#upnp">UPnP status</a>
 </p><p>
 <b>IP Configuration:</b><br />
 Externally reachable hostname or IP address:<br />
    <input type="radio" name="udpAutoIP" value="local,upnp,ssu" <%=nethelper.getUdpAutoIPChecked(3) %> />
    Use all auto-detect methods<br />
    <input type="radio" name="udpAutoIP" value="local,ssu" <%=nethelper.getUdpAutoIPChecked(4) %> />
    Disable UPnP IP address detection<br />
    <input type="radio" name="udpAutoIP" value="upnp,ssu" <%=nethelper.getUdpAutoIPChecked(5) %> />
    Ignore local interface IP address<br />
    <input type="radio" name="udpAutoIP" value="ssu" <%=nethelper.getUdpAutoIPChecked(0) %> />
    Use SSU IP address detection only<br />
    <input type="radio" name="udpAutoIP" value="fixed" <%=nethelper.getUdpAutoIPChecked(1) %> />
    Specify hostname or IP:
    <input name ="udpHost1" type="text" size="16" value="<jsp:getProperty name="nethelper" property="udphostname" />" />
    <% String[] ips = nethelper.getAddresses();
       if (ips.length > 0) {
           out.print(" or <select name=\"udpHost2\"><option value=\"\" selected=\"true\">Select Interface</option>\n");
           for (int i = 0; i < ips.length; i++) {
               out.print("<option value=\"");
               out.print(ips[i]);
               out.print("\">");
               out.print(ips[i]);
               out.print("</option>\n");
           }
           out.print("</select>\n");
       }
    %>
    <br />
    <input type="radio" name="udpAutoIP" value="hidden" <%=nethelper.getUdpAutoIPChecked(2) %> />
    Hidden mode - do not publish IP <i>(prevents participating traffic)</i><br />
 </p><p>
 <b>UDP Configuration:</b><br />
 UDP port:
 <input name ="udpPort" type="text" size="5" maxlength="5" value="<jsp:getProperty name="nethelper" property="configuredUdpPort" />" /><br />
<!-- let's keep this simple...
<input type="checkbox" name="requireIntroductions" value="true" <jsp:getProperty name="nethelper" property="requireIntroductionsChecked" /> />
 Require SSU introductions
 <i>(Enable if you cannot open your firewall)</i>
 </p><p>
 Current External UDP address: <i><jsp:getProperty name="nethelper" property="udpAddress" /></i><br />
-->
 </p><p>
 <b>TCP Configuration:</b><br />
 Externally reachable hostname or IP address:<br />
    <input type="radio" name="ntcpAutoIP" value="true" <%=nethelper.getTcpAutoIPChecked(2) %> />
    Use auto-detected IP address
    <i>(currently <jsp:getProperty name="nethelper" property="udpIP" />)</i>
    if we are not firewalled<br />
    <input type="radio" name="ntcpAutoIP" value="always" <%=nethelper.getTcpAutoIPChecked(3) %> />
    Always use auto-detected IP address (Not firewalled)<br />
    <input type="radio" name="ntcpAutoIP" value="false" <%=nethelper.getTcpAutoIPChecked(1) %> />
    Specify hostname or IP:
    <input name ="ntcphost" type="text" size="16" value="<jsp:getProperty name="nethelper" property="ntcphostname" />" /><br />
    <input type="radio" name="ntcpAutoIP" value="false" <%=nethelper.getTcpAutoIPChecked(0) %> />
    Disable inbound (Firewalled)<br />
    <input type="radio" name="ntcpAutoIP" value="disabled" <%=nethelper.getTcpAutoIPChecked(4) %> />
    Completely disable <i>(select only if behind a firewall that throttles or blocks outbound TCP)</i><br />
 </p><p>
 Externally reachable TCP port:<br />
    <input type="radio" name="ntcpAutoPort" value="2" <%=nethelper.getTcpAutoPortChecked(2) %> />
    Use the same port configured for UDP
    <i>(currently <jsp:getProperty name="nethelper" property="udpPort" />)</i><br />
    <input type="radio" name="ntcpAutoPort" value="1" <%=nethelper.getTcpAutoPortChecked(1) %> />
    Specify Port:
    <input name ="ntcpport" type="text" size="5" maxlength="5" value="<jsp:getProperty name="nethelper" property="ntcpport" />" /><br />
 </p><p><b>Note: Changing these settings will restart your router.</b>
 </p>
 <input type="submit" name="save" value="Save changes" /> <input type="reset" value="Cancel" />
</div>
<h3><a name="chelp">Configuration Help:</a></h3>
 <div align="justify">
 <p>
 While I2P will work fine behind most firewalls, your speeds and network integration will generally improve
 if the I2P port (generally 8887) is forwarded for both UDP and TCP.
 </p><p>
 If you can, please poke a hole in your firewall to allow unsolicited UDP and TCP packets to reach
    you.  If you can't, I2P supports UPnP (Universal Plug and Play) and UDP hole punching
    with "SSU introductions" to relay traffic. Most of the options above are for special situations,
    for example where UPnP does not work correctly, or a firewall not under your control is doing
    harm. Certain firewalls such as symmetric NATs may not work well with I2P.
 </p></div>
<!-- let's keep this simple...
<input type="submit" name="recheckReachability" value="Check network reachability..." />
-->
 </p><p>
 UPnP is used to communicate with Internet Gateway Devices (IGDs) to detect the external IP address
 and forward ports.
 UPnP support is beta, and may not work for any number of reasons:
 <ul>
<li class="tidylist">No UPnP-compatible device present
<li class="tidylist">UPnP disabled on the device
<li class="tidylist">Software firewall interference with UPnP
<li class="tidylist">Bugs in the device's UPnP implementation
<li class="tidylist">Multiple firewall/routers in the internet connection path
<li class="tidylist">UPnP device change, reset, or address change
 </ul><br>
 Reviewing the <a href="peers.jsp#upnp">UPnP status</a> may help.
 UPnP may be enabled or disabled above, but a change requires a router restart to take effect.
 </p><p>Hostnames entered above will be published in the network database.
    They are <b>not private</b>.
    Also, <b>do not enter a private IP address</b> like 127.0.0.1 or 192.168.1.1.
    If you specify the wrong IP address or
    hostname, or do not properly configure your NAT or firewall, your network performance will degrade
    substantially.  When in doubt, leave the settings at the defaults.</p>
 </p>
<h3><a name="help">Reachability Help:</a></h3>
 <p>
 While I2P will work fine behind most firewalls, your speeds and network integration will generally improve
 if the I2P port (generally 8887) to both UDP and TCP.
 If you think you have opened up your firewall and I2P still thinks you are firewalled, remember
 that you may have multiple firewalls, for example both software packages and external hardware routers.
 If there is an error, the <a href="logs.jsp">logs</a> may also help diagnose the problem.
 <ul>
<li class="tidylist"><b>OK</b> - Your UDP port does not appear to be firewalled.
<li class="tidylist"><b>Firewalled</b> - Your UDP port appears to be firewalled.
     As the firewall detection methods are not 100% reliable, this may occasionally be displayed in error.
     However, if it appears consistently, you should check whether both your external and internal
     firewalls are open on port 8887. I2P will work fine when firewalled, there is no reason for concern.
     When firewalled, the router uses "introducers" to relay inbound connections.
     However, you will get more participating traffic and help the network more if you can open your
     firewall(s). If you think you have already done so, remember that you may have both a hardware
     and a software firewall, or be behind an additional, institutional firewall you cannot control.
     Also, some routers cannot correctly forward both TCP and UDP on a single port, or may have other
     limitations or bugs that prevent them from passing traffic through to I2P.
<li class="tidylist"><b>Testing</b> - The router is currently testing whether your UDP port is firewalled.
<li class="tidylist"><b>Hidden</b> - The router is not configured to publish its address,
     therefore it does not expect incoming connections.
<li class="tidylist"><b>WARN - Firewalled and Fast</b> - You have configured I2P to share more than 128KBps of bandwidth,
     but you are firewalled. While I2P will work fine in this configuration, if you really have
     over 128KBps of bandwidth to share, it will be much more helpful to the network if
     you open your firewall.
<li class="tidylist"><b>WARN - Firewalled and Floodfill</b> - You have configured I2P to be a floodfill router, but
     you are firewalled. For best participation as a floodfill router, you should open your firewall.
<li class="tidylist"><b>WARN - Firewalled with Inbound TCP Enabled</b> - You have configured inbound TCP, however
     your UDP port is firewalled, and therefore it is likely that your TCP port is firewalled as well.
     If your TCP port is firewalled with inbound TCP enabled, routers will not be able to contact
     you via TCP, which will hurt the network. Please open your firewall or disable inbound TCP above.
<li class="tidylist"><b>WARN - Firewalled with UDP Disabled</b> -
     You have configured inbound TCP, however
     you have disabled UDP. You appear to be firewalled on TCP, therefore your router cannot
     accept inbound connections.
     Please open your firewall or enable UDP.
<li class="tidylist"><b>ERR - Clock Skew</b> - Your system's clock is skewed, which will make it difficult
     to participate in the network. Correct your clock setting if this error persists.
<li class="tidylist"><b>ERR - Private TCP Address</b> - You must never advertise an unroutable IP address such as
     127.0.0.1 or 192.168.1.1 as your external address. Correct the address or disable inbound TCP above.
<li class="tidylist"><b>ERR - SymmetricNAT</b> - I2P detected that you are firewalled by a Symmetric NAT.
     I2P does not work well behind this type of firewall. You will probably not be able to
     accept inbound connections, which will limit your participation in the network.
<li class="tidylist"><b>ERR - UDP Port In Use - Set i2np.udp.internalPort=xxxx in advanced config and restart</b> -
     I2P was unable to bind to port 8887 or other configured port.
     Check to see if another program is using port 8887. If so, stop that program or configure
     I2P to use a different port. This may be a transient error, if the other program is no longer
     using the port. However, a restart is always required after this error.
<li class="tidylist"><b>ERR - UDP Disabled and Inbound TCP host/port not set</b> -
     You have not configured inbound TCP with a hostname and port above, however
     you have disabled UDP. Therefore your router cannot accept inbound connections.
     Please configure a TCP host and port above or enable UDP.
<li class="tidylist"><b>ERR - Client Manager I2CP Error - check logs</b> -
     This is usually due to a port 7654 conflict. Check the logs to verify. Do you have another I2P instance running?
     Stop the conflicting program and restart I2P.
 </ul>
 </p>
</div>
 <hr />
<!--
 <b>Dynamic Router Keys: </b>
 <input type="checkbox" name="dynamicKeys" value="true" <jsp:getProperty name="nethelper" property="dynamicKeysChecked" /> /><br />
 <p>
 This setting causes your router identity to be regenerated every time your IP address
 changes. If you have a dynamic IP this option can speed up your reintegration into
 the network (since people will have shitlisted your old router identity), and, for
 very weak adversaries, help frustrate trivial
 <a href="http://www.i2p.net/how_threatmodel#intersection">intersection
 attacks</a> against the NetDB.  Your different router identities would only be 
 'hidden' among other I2P users at your ISP, and further analysis would link
 the router identities further.</p>
 <p>Note that when I2P detects an IP address change, it will automatically
 initiate a restart in order to rekey and to disconnect from peers before they
 update their profiles - any long lasting client connections will be disconnected,
 though such would likely already be the case anyway, since the IP address changed.
 </p>
 <hr />
-->
 </form>
</div>

</body>
</html>
=======
<%@page contentType="text/html" %>
<!DOCTYPE HTML PUBLIC "-//W3C//DTD HTML 4.01 Transitional//EN">

<html><head>
<title>I2P Router Console - config networking</title>
<%@include file="css.jsp" %>
</head><body>

<%@include file="nav.jsp" %>
<%@include file="summary.jsp" %>

<jsp:useBean class="net.i2p.router.web.ConfigNetHelper" id="nethelper" scope="request" />
<jsp:setProperty name="nethelper" property="contextId" value="<%=(String)session.getAttribute("i2p.contextId")%>" />
<h1>I2P Network Configuration</h1>
<div class="main" id="main">
 <%@include file="confignav.jsp" %>
 
 <jsp:useBean class="net.i2p.router.web.ConfigNetHandler" id="formhandler" scope="request" />
 <jsp:setProperty name="formhandler" property="*" />
 <jsp:setProperty name="formhandler" property="contextId" value="<%=(String)session.getAttribute("i2p.contextId")%>" />
 <jsp:getProperty name="formhandler" property="allMessages" />
<div class="configure">
 <form action="config.jsp" method="POST">
 <% String prev = System.getProperty("net.i2p.router.web.ConfigNetHandler.nonce");
    if (prev != null) System.setProperty("net.i2p.router.web.ConfigNetHandler.noncePrev", prev);
    System.setProperty("net.i2p.router.web.ConfigNetHandler.nonce", new java.util.Random().nextLong()+""); %>
 <input type="hidden" name="nonce" value="<%=System.getProperty("net.i2p.router.web.ConfigNetHandler.nonce")%>" />
 <input type="hidden" name="action" value="blah" />
 <h3>Bandwidth limiter</h3>
 <p>
 <b>I2P will work best if you configure your rates to match the speed of your internet connection.</b>
 </p>
<p>
    <table>
    <tr><td><input style="text-align: right; width: 5em;" name="inboundrate" type="text" size="5" maxlength="5" value="<jsp:getProperty name="nethelper" property="inboundRate" />" /> KBps
    In <td>(<jsp:getProperty name="nethelper" property="inboundRateBits" />)<br />
<!-- let's keep this simple...
 bursting up to 
    <input name="inboundburstrate" type="text" size="5" value="<jsp:getProperty name="nethelper" property="inboundBurstRate" />" /> KBps for
    <jsp:getProperty name="nethelper" property="inboundBurstFactorBox" /><br />
-->
    <tr><td><input style="text-align: right; width: 5em;" name="outboundrate" type="text" size="5" maxlength="5" value="<jsp:getProperty name="nethelper" property="outboundRate" />" /> KBps
    Out <td>(<jsp:getProperty name="nethelper" property="outboundRateBits" />)<br />
<!-- let's keep this simple...
 bursting up to 
    <input name="outboundburstrate" type="text" size="2" value="<jsp:getProperty name="nethelper" property="outboundBurstRate" />" /> KBps for
  <jsp:getProperty name="nethelper" property="outboundBurstFactorBox" /><br />
 <i>KBps = kilobytes per second = 1024 bytes per second = 8192 bits per second.<br />
    A negative rate sets the default.</i><br />
-->
    <tr><td><jsp:getProperty name="nethelper" property="sharePercentageBox" />
    Share <td>(<jsp:getProperty name="nethelper" property="shareRateBits" />)<br />
    </table>
 </p><p>
 <% int share = nethelper.getShareBandwidth();
    if (share < 12) {
        out.print("<b>NOTE</b>: You have configured I2P to share only " + share + "KBps. ");
        out.print("I2P requires at least 12KBps to enable sharing. ");
        out.print("Please enable sharing (participating in tunnels) by configuring more bandwidth. ");
        out.print("It improves your anonymity by creating cover traffic, and helps the network.<br />");
    } else {
        out.print("You have configured I2P to share<b> " + share + "KBps</b>. ");
        out.print("The higher the share bandwidth the more you improve your anonymity and help the network.<br />");
    }
 %>
 </p><p>
 <input type="submit" name="save" value="Save changes" /> <input type="reset" value="Cancel" /><br />
 </p>
<!--
 <b>Enable load testing: </b>
<input type="checkbox" name="enableloadtesting" value="true" <jsp:getProperty name="nethelper" property="enableLoadTesting" /> />
 <p>If enabled, your router will periodically anonymously probe some of your peers
 to see what sort of throughput they can handle.  This improves your router's ability
 to pick faster peers, but can cost substantial bandwidth.  Relevant data from the
 load testing is fed into the profiles as well as the 
 <a href="oldstats.jsp#test.rtt">test.rtt</a> and related stats.</p>
 <hr />
-->
 <h3>IP and Transport Configuration</h3>
 <p>
 <b>The default settings will work for most people. There is <a href="#chelp">help below</a>.</b>
 </p><p>
 <b>UPnP Configuration:</b><br />
    <input type="checkbox" name="upnp" value="true" <jsp:getProperty name="nethelper" property="upnpChecked" /> />
    Enable UPnP to open firewall ports - <a href="peers.jsp#upnp">UPnP status</a>
 </p><p>
 <b>IP Configuration:</b><br />
 Externally reachable hostname or IP address:<br />
    <input type="radio" name="udpAutoIP" value="local,upnp,ssu" <%=nethelper.getUdpAutoIPChecked(3) %> />
    Use all auto-detect methods<br />
    <input type="radio" name="udpAutoIP" value="local,ssu" <%=nethelper.getUdpAutoIPChecked(4) %> />
    Disable UPnP IP address detection<br />
    <input type="radio" name="udpAutoIP" value="upnp,ssu" <%=nethelper.getUdpAutoIPChecked(5) %> />
    Ignore local interface IP address<br />
    <input type="radio" name="udpAutoIP" value="ssu" <%=nethelper.getUdpAutoIPChecked(0) %> />
    Use SSU IP address detection only<br />
    <input type="radio" name="udpAutoIP" value="fixed" <%=nethelper.getUdpAutoIPChecked(1) %> />
    Specify hostname or IP:
    <input name ="udpHost1" type="text" size="16" value="<jsp:getProperty name="nethelper" property="udphostname" />" />
    <% String[] ips = nethelper.getAddresses();
       if (ips.length > 0) {
           out.print(" or <select name=\"udpHost2\"><option value=\"\" selected=\"true\">Select Interface</option>\n");
           for (int i = 0; i < ips.length; i++) {
               out.print("<option value=\"");
               out.print(ips[i]);
               out.print("\">");
               out.print(ips[i]);
               out.print("</option>\n");
           }
           out.print("</select>\n");
       }
    %>
    <br />
    <input type="radio" name="udpAutoIP" value="hidden" <%=nethelper.getUdpAutoIPChecked(2) %> />
    Hidden mode - do not publish IP <i>(prevents participating traffic)</i><br />
 </p><p>
 <b>UDP Configuration:</b><br />
 UDP port:
 <input name ="udpPort" type="text" size="5" maxlength="5" value="<jsp:getProperty name="nethelper" property="configuredUdpPort" />" /><br />
<!-- let's keep this simple...
<input type="checkbox" name="requireIntroductions" value="true" <jsp:getProperty name="nethelper" property="requireIntroductionsChecked" /> />
 Require SSU introductions
 <i>(Enable if you cannot open your firewall)</i>
 </p><p>
 Current External UDP address: <i><jsp:getProperty name="nethelper" property="udpAddress" /></i><br />
-->
 </p><p>
 <b>TCP Configuration:</b><br />
 Externally reachable hostname or IP address:<br />
    <input type="radio" name="ntcpAutoIP" value="true" <%=nethelper.getTcpAutoIPChecked(2) %> />
    Use auto-detected IP address
    <i>(currently <jsp:getProperty name="nethelper" property="udpIP" />)</i>
    if we are not firewalled<br />
    <input type="radio" name="ntcpAutoIP" value="always" <%=nethelper.getTcpAutoIPChecked(3) %> />
    Always use auto-detected IP address (Not firewalled)<br />
    <input type="radio" name="ntcpAutoIP" value="false" <%=nethelper.getTcpAutoIPChecked(1) %> />
    Specify hostname or IP:
    <input name ="ntcphost" type="text" size="16" value="<jsp:getProperty name="nethelper" property="ntcphostname" />" /><br />
    <input type="radio" name="ntcpAutoIP" value="false" <%=nethelper.getTcpAutoIPChecked(0) %> />
    Disable inbound (Firewalled)<br />
    <input type="radio" name="ntcpAutoIP" value="disabled" <%=nethelper.getTcpAutoIPChecked(4) %> />
    Completely disable <i>(select only if behind a firewall that throttles or blocks outbound TCP)</i><br />
 </p><p>
 Externally reachable TCP port:<br />
    <input type="radio" name="ntcpAutoPort" value="2" <%=nethelper.getTcpAutoPortChecked(2) %> />
    Use the same port configured for UDP
    <i>(currently <jsp:getProperty name="nethelper" property="udpPort" />)</i><br />
    <input type="radio" name="ntcpAutoPort" value="1" <%=nethelper.getTcpAutoPortChecked(1) %> />
    Specify Port:
    <input name ="ntcpport" type="text" size="5" maxlength="5" value="<jsp:getProperty name="nethelper" property="ntcpport" />" /><br />
 </p><p><b>Note: Changing these settings will restart your router.</b>
 </p>
 <input type="submit" name="save" value="Save changes" /> <input type="reset" value="Cancel" />
</div>
<h3><a name="chelp">Configuration Help:</a></h3>
 <div align="justify">
 <p>
 While I2P will work fine behind most firewalls, your speeds and network integration will generally improve
 if the I2P port (generally 8887) is forwarded for both UDP and TCP.
 </p><p>
 If you can, please poke a hole in your firewall to allow unsolicited UDP and TCP packets to reach
    you.  If you can't, I2P supports UPnP (Universal Plug and Play) and UDP hole punching
    with "SSU introductions" to relay traffic. Most of the options above are for special situations,
    for example where UPnP does not work correctly, or a firewall not under your control is doing
    harm. Certain firewalls such as symmetric NATs may not work well with I2P.
 </p>
<!-- let's keep this simple...
<input type="submit" name="recheckReachability" value="Check network reachability..." />
-->
 </p><p>
 UPnP is used to communicate with Internet Gateway Devices (IGDs) to detect the external IP address
 and forward ports.
 UPnP support is beta, and may not work for any number of reasons:
 <ul>
<li class="tidylist">No UPnP-compatible device present
<li class="tidylist">UPnP disabled on the device
<li class="tidylist">Software firewall interference with UPnP
<li class="tidylist">Bugs in the device's UPnP implementation
<li class="tidylist">Multiple firewall/routers in the internet connection path
<li class="tidylist">UPnP device change, reset, or address change
 </ul><br>
 Reviewing the <a href="peers.jsp#upnp">UPnP status</a> may help.
 UPnP may be enabled or disabled above, but a change requires a router restart to take effect.
 </p><p>Hostnames entered above will be published in the network database.
    They are <b>not private</b>.
    Also, <b>do not enter a private IP address</b> like 127.0.0.1 or 192.168.1.1.
    If you specify the wrong IP address or
    hostname, or do not properly configure your NAT or firewall, your network performance will degrade
    substantially.  When in doubt, leave the settings at the defaults.</p>
 </p>
<h3><a name="help">Reachability Help:</a></h3>
 <p>
 While I2P will work fine behind most firewalls, your speeds and network integration will generally improve
 if the I2P port (generally 8887) to both UDP and TCP.
 If you think you have opened up your firewall and I2P still thinks you are firewalled, remember
 that you may have multiple firewalls, for example both software packages and external hardware routers.
 If there is an error, the <a href="logs.jsp">logs</a> may also help diagnose the problem.
 <ul>
<li class="tidylist"><b>OK</b> - Your UDP port does not appear to be firewalled.
<li class="tidylist"><b>Firewalled</b> - Your UDP port appears to be firewalled.
     As the firewall detection methods are not 100% reliable, this may occasionally be displayed in error.
     However, if it appears consistently, you should check whether both your external and internal
     firewalls are open on port 8887. I2P will work fine when firewalled, there is no reason for concern.
     When firewalled, the router uses "introducers" to relay inbound connections.
     However, you will get more participating traffic and help the network more if you can open your
     firewall(s). If you think you have already done so, remember that you may have both a hardware
     and a software firewall, or be behind an additional, institutional firewall you cannot control.
     Also, some routers cannot correctly forward both TCP and UDP on a single port, or may have other
     limitations or bugs that prevent them from passing traffic through to I2P.
<li class="tidylist"><b>Testing</b> - The router is currently testing whether your UDP port is firewalled.
<li class="tidylist"><b>Hidden</b> - The router is not configured to publish its address,
     therefore it does not expect incoming connections.
<li class="tidylist"><b>WARN - Firewalled and Fast</b> - You have configured I2P to share more than 128KBps of bandwidth,
     but you are firewalled. While I2P will work fine in this configuration, if you really have
     over 128KBps of bandwidth to share, it will be much more helpful to the network if
     you open your firewall.
<li class="tidylist"><b>WARN - Firewalled and Floodfill</b> - You have configured I2P to be a floodfill router, but
     you are firewalled. For best participation as a floodfill router, you should open your firewall.
<li class="tidylist"><b>WARN - Firewalled with Inbound TCP Enabled</b> - You have configured inbound TCP, however
     your UDP port is firewalled, and therefore it is likely that your TCP port is firewalled as well.
     If your TCP port is firewalled with inbound TCP enabled, routers will not be able to contact
     you via TCP, which will hurt the network. Please open your firewall or disable inbound TCP above.
<li class="tidylist"><b>WARN - Firewalled with UDP Disabled</b> -
     You have configured inbound TCP, however
     you have disabled UDP. You appear to be firewalled on TCP, therefore your router cannot
     accept inbound connections.
     Please open your firewall or enable UDP.
<li class="tidylist"><b>ERR - Clock Skew</b> - Your system's clock is skewed, which will make it difficult
     to participate in the network. Correct your clock setting if this error persists.
<li class="tidylist"><b>ERR - Private TCP Address</b> - You must never advertise an unroutable IP address such as
     127.0.0.1 or 192.168.1.1 as your external address. Correct the address or disable inbound TCP above.
<li class="tidylist"><b>ERR - SymmetricNAT</b> - I2P detected that you are firewalled by a Symmetric NAT.
     I2P does not work well behind this type of firewall. You will probably not be able to
     accept inbound connections, which will limit your participation in the network.
<li class="tidylist"><b>ERR - UDP Port In Use - Set i2np.udp.internalPort=xxxx in advanced config and restart</b> -
     I2P was unable to bind to port 8887 or other configured port.
     Check to see if another program is using port 8887. If so, stop that program or configure
     I2P to use a different port. This may be a transient error, if the other program is no longer
     using the port. However, a restart is always required after this error.
<li class="tidylist"><b>ERR - UDP Disabled and Inbound TCP host/port not set</b> -
     You have not configured inbound TCP with a hostname and port above, however
     you have disabled UDP. Therefore your router cannot accept inbound connections.
     Please configure a TCP host and port above or enable UDP.
<li class="tidylist"><b>ERR - Client Manager I2CP Error - check logs</b> -
     This is usually due to a port 7654 conflict. Check the logs to verify. Do you have another I2P instance running?
     Stop the conflicting program and restart I2P.
 </ul>
 </p>
 <hr />
      <!--
 <b>Dynamic Router Keys: </b>
 <input type="checkbox" name="dynamicKeys" value="true" <jsp:getProperty name="nethelper" property="dynamicKeysChecked" /> /><br />
 <p>
 This setting causes your router identity to be regenerated every time your IP address
 changes. If you have a dynamic IP this option can speed up your reintegration into
 the network (since people will have shitlisted your old router identity), and, for
 very weak adversaries, help frustrate trivial
 <a href="http://www.i2p.net/how_threatmodel#intersection">intersection
 attacks</a> against the NetDB.  Your different router identities would only be 
 'hidden' among other I2P users at your ISP, and further analysis would link
 the router identities further.</p>
 <p>Note that when I2P detects an IP address change, it will automatically
 initiate a restart in order to rekey and to disconnect from peers before they
 update their profiles - any long lasting client connections will be disconnected,
 though such would likely already be the case anyway, since the IP address changed.
 </p>
 <hr />
-->
    </form>
</div>
</div>
</body>
</html>
>>>>>>> 8ffdae41
<|MERGE_RESOLUTION|>--- conflicted
+++ resolved
@@ -1,4 +1,3 @@
-<<<<<<< HEAD
 <%@page contentType="text/html" %>
 <!DOCTYPE HTML PUBLIC "-//W3C//DTD HTML 4.01 Transitional//EN">
 
@@ -19,7 +18,7 @@
  <jsp:setProperty name="formhandler" property="*" />
  <jsp:setProperty name="formhandler" property="contextId" value="<%=(String)session.getAttribute("i2p.contextId")%>" />
  <jsp:getProperty name="formhandler" property="allMessages" />
-
+<div class="configure">
  <form action="config.jsp" method="POST">
  <% String prev = System.getProperty("net.i2p.router.web.ConfigNetHandler.nonce");
     if (prev != null) System.setProperty("net.i2p.router.web.ConfigNetHandler.noncePrev", prev);
@@ -30,7 +29,6 @@
  <p>
  <b>I2P will work best if you configure your rates to match the speed of your internet connection.</b>
  </p>
-<div class="configure" id="configure">
 <p>
     <table>
     <tr><td><input style="text-align: right; width: 5em;" name="inboundrate" type="text" size="5" maxlength="5" value="<jsp:getProperty name="nethelper" property="inboundRate" />" /> KBps
@@ -67,7 +65,6 @@
  </p><p>
  <input type="submit" name="save" value="Save changes" /> <input type="reset" value="Cancel" /><br />
  </p>
-</div>
 <!--
  <b>Enable load testing: </b>
 <input type="checkbox" name="enableloadtesting" value="true" <jsp:getProperty name="nethelper" property="enableLoadTesting" /> />
@@ -82,7 +79,6 @@
  <p>
  <b>The default settings will work for most people. There is <a href="#chelp">help below</a>.</b>
  </p><p>
- <div class="configure">
  <b>UPnP Configuration:</b><br />
     <input type="checkbox" name="upnp" value="true" <jsp:getProperty name="nethelper" property="upnpChecked" /> />
     Enable UPnP to open firewall ports - <a href="peers.jsp#upnp">UPnP status</a>
@@ -166,7 +162,7 @@
     with "SSU introductions" to relay traffic. Most of the options above are for special situations,
     for example where UPnP does not work correctly, or a firewall not under your control is doing
     harm. Certain firewalls such as symmetric NATs may not work well with I2P.
- </p></div>
+ </p>
 <!-- let's keep this simple...
 <input type="submit" name="recheckReachability" value="Check network reachability..." />
 -->
@@ -249,9 +245,8 @@
      Stop the conflicting program and restart I2P.
  </ul>
  </p>
-</div>
  <hr />
-<!--
+      <!--
  <b>Dynamic Router Keys: </b>
  <input type="checkbox" name="dynamicKeys" value="true" <jsp:getProperty name="nethelper" property="dynamicKeysChecked" /> /><br />
  <p>
@@ -270,283 +265,8 @@
  </p>
  <hr />
 -->
- </form>
-</div>
-
-</body>
-</html>
-=======
-<%@page contentType="text/html" %>
-<!DOCTYPE HTML PUBLIC "-//W3C//DTD HTML 4.01 Transitional//EN">
-
-<html><head>
-<title>I2P Router Console - config networking</title>
-<%@include file="css.jsp" %>
-</head><body>
-
-<%@include file="nav.jsp" %>
-<%@include file="summary.jsp" %>
-
-<jsp:useBean class="net.i2p.router.web.ConfigNetHelper" id="nethelper" scope="request" />
-<jsp:setProperty name="nethelper" property="contextId" value="<%=(String)session.getAttribute("i2p.contextId")%>" />
-<h1>I2P Network Configuration</h1>
-<div class="main" id="main">
- <%@include file="confignav.jsp" %>
- 
- <jsp:useBean class="net.i2p.router.web.ConfigNetHandler" id="formhandler" scope="request" />
- <jsp:setProperty name="formhandler" property="*" />
- <jsp:setProperty name="formhandler" property="contextId" value="<%=(String)session.getAttribute("i2p.contextId")%>" />
- <jsp:getProperty name="formhandler" property="allMessages" />
-<div class="configure">
- <form action="config.jsp" method="POST">
- <% String prev = System.getProperty("net.i2p.router.web.ConfigNetHandler.nonce");
-    if (prev != null) System.setProperty("net.i2p.router.web.ConfigNetHandler.noncePrev", prev);
-    System.setProperty("net.i2p.router.web.ConfigNetHandler.nonce", new java.util.Random().nextLong()+""); %>
- <input type="hidden" name="nonce" value="<%=System.getProperty("net.i2p.router.web.ConfigNetHandler.nonce")%>" />
- <input type="hidden" name="action" value="blah" />
- <h3>Bandwidth limiter</h3>
- <p>
- <b>I2P will work best if you configure your rates to match the speed of your internet connection.</b>
- </p>
-<p>
-    <table>
-    <tr><td><input style="text-align: right; width: 5em;" name="inboundrate" type="text" size="5" maxlength="5" value="<jsp:getProperty name="nethelper" property="inboundRate" />" /> KBps
-    In <td>(<jsp:getProperty name="nethelper" property="inboundRateBits" />)<br />
-<!-- let's keep this simple...
- bursting up to 
-    <input name="inboundburstrate" type="text" size="5" value="<jsp:getProperty name="nethelper" property="inboundBurstRate" />" /> KBps for
-    <jsp:getProperty name="nethelper" property="inboundBurstFactorBox" /><br />
--->
-    <tr><td><input style="text-align: right; width: 5em;" name="outboundrate" type="text" size="5" maxlength="5" value="<jsp:getProperty name="nethelper" property="outboundRate" />" /> KBps
-    Out <td>(<jsp:getProperty name="nethelper" property="outboundRateBits" />)<br />
-<!-- let's keep this simple...
- bursting up to 
-    <input name="outboundburstrate" type="text" size="2" value="<jsp:getProperty name="nethelper" property="outboundBurstRate" />" /> KBps for
-  <jsp:getProperty name="nethelper" property="outboundBurstFactorBox" /><br />
- <i>KBps = kilobytes per second = 1024 bytes per second = 8192 bits per second.<br />
-    A negative rate sets the default.</i><br />
--->
-    <tr><td><jsp:getProperty name="nethelper" property="sharePercentageBox" />
-    Share <td>(<jsp:getProperty name="nethelper" property="shareRateBits" />)<br />
-    </table>
- </p><p>
- <% int share = nethelper.getShareBandwidth();
-    if (share < 12) {
-        out.print("<b>NOTE</b>: You have configured I2P to share only " + share + "KBps. ");
-        out.print("I2P requires at least 12KBps to enable sharing. ");
-        out.print("Please enable sharing (participating in tunnels) by configuring more bandwidth. ");
-        out.print("It improves your anonymity by creating cover traffic, and helps the network.<br />");
-    } else {
-        out.print("You have configured I2P to share<b> " + share + "KBps</b>. ");
-        out.print("The higher the share bandwidth the more you improve your anonymity and help the network.<br />");
-    }
- %>
- </p><p>
- <input type="submit" name="save" value="Save changes" /> <input type="reset" value="Cancel" /><br />
- </p>
-<!--
- <b>Enable load testing: </b>
-<input type="checkbox" name="enableloadtesting" value="true" <jsp:getProperty name="nethelper" property="enableLoadTesting" /> />
- <p>If enabled, your router will periodically anonymously probe some of your peers
- to see what sort of throughput they can handle.  This improves your router's ability
- to pick faster peers, but can cost substantial bandwidth.  Relevant data from the
- load testing is fed into the profiles as well as the 
- <a href="oldstats.jsp#test.rtt">test.rtt</a> and related stats.</p>
- <hr />
--->
- <h3>IP and Transport Configuration</h3>
- <p>
- <b>The default settings will work for most people. There is <a href="#chelp">help below</a>.</b>
- </p><p>
- <b>UPnP Configuration:</b><br />
-    <input type="checkbox" name="upnp" value="true" <jsp:getProperty name="nethelper" property="upnpChecked" /> />
-    Enable UPnP to open firewall ports - <a href="peers.jsp#upnp">UPnP status</a>
- </p><p>
- <b>IP Configuration:</b><br />
- Externally reachable hostname or IP address:<br />
-    <input type="radio" name="udpAutoIP" value="local,upnp,ssu" <%=nethelper.getUdpAutoIPChecked(3) %> />
-    Use all auto-detect methods<br />
-    <input type="radio" name="udpAutoIP" value="local,ssu" <%=nethelper.getUdpAutoIPChecked(4) %> />
-    Disable UPnP IP address detection<br />
-    <input type="radio" name="udpAutoIP" value="upnp,ssu" <%=nethelper.getUdpAutoIPChecked(5) %> />
-    Ignore local interface IP address<br />
-    <input type="radio" name="udpAutoIP" value="ssu" <%=nethelper.getUdpAutoIPChecked(0) %> />
-    Use SSU IP address detection only<br />
-    <input type="radio" name="udpAutoIP" value="fixed" <%=nethelper.getUdpAutoIPChecked(1) %> />
-    Specify hostname or IP:
-    <input name ="udpHost1" type="text" size="16" value="<jsp:getProperty name="nethelper" property="udphostname" />" />
-    <% String[] ips = nethelper.getAddresses();
-       if (ips.length > 0) {
-           out.print(" or <select name=\"udpHost2\"><option value=\"\" selected=\"true\">Select Interface</option>\n");
-           for (int i = 0; i < ips.length; i++) {
-               out.print("<option value=\"");
-               out.print(ips[i]);
-               out.print("\">");
-               out.print(ips[i]);
-               out.print("</option>\n");
-           }
-           out.print("</select>\n");
-       }
-    %>
-    <br />
-    <input type="radio" name="udpAutoIP" value="hidden" <%=nethelper.getUdpAutoIPChecked(2) %> />
-    Hidden mode - do not publish IP <i>(prevents participating traffic)</i><br />
- </p><p>
- <b>UDP Configuration:</b><br />
- UDP port:
- <input name ="udpPort" type="text" size="5" maxlength="5" value="<jsp:getProperty name="nethelper" property="configuredUdpPort" />" /><br />
-<!-- let's keep this simple...
-<input type="checkbox" name="requireIntroductions" value="true" <jsp:getProperty name="nethelper" property="requireIntroductionsChecked" /> />
- Require SSU introductions
- <i>(Enable if you cannot open your firewall)</i>
- </p><p>
- Current External UDP address: <i><jsp:getProperty name="nethelper" property="udpAddress" /></i><br />
--->
- </p><p>
- <b>TCP Configuration:</b><br />
- Externally reachable hostname or IP address:<br />
-    <input type="radio" name="ntcpAutoIP" value="true" <%=nethelper.getTcpAutoIPChecked(2) %> />
-    Use auto-detected IP address
-    <i>(currently <jsp:getProperty name="nethelper" property="udpIP" />)</i>
-    if we are not firewalled<br />
-    <input type="radio" name="ntcpAutoIP" value="always" <%=nethelper.getTcpAutoIPChecked(3) %> />
-    Always use auto-detected IP address (Not firewalled)<br />
-    <input type="radio" name="ntcpAutoIP" value="false" <%=nethelper.getTcpAutoIPChecked(1) %> />
-    Specify hostname or IP:
-    <input name ="ntcphost" type="text" size="16" value="<jsp:getProperty name="nethelper" property="ntcphostname" />" /><br />
-    <input type="radio" name="ntcpAutoIP" value="false" <%=nethelper.getTcpAutoIPChecked(0) %> />
-    Disable inbound (Firewalled)<br />
-    <input type="radio" name="ntcpAutoIP" value="disabled" <%=nethelper.getTcpAutoIPChecked(4) %> />
-    Completely disable <i>(select only if behind a firewall that throttles or blocks outbound TCP)</i><br />
- </p><p>
- Externally reachable TCP port:<br />
-    <input type="radio" name="ntcpAutoPort" value="2" <%=nethelper.getTcpAutoPortChecked(2) %> />
-    Use the same port configured for UDP
-    <i>(currently <jsp:getProperty name="nethelper" property="udpPort" />)</i><br />
-    <input type="radio" name="ntcpAutoPort" value="1" <%=nethelper.getTcpAutoPortChecked(1) %> />
-    Specify Port:
-    <input name ="ntcpport" type="text" size="5" maxlength="5" value="<jsp:getProperty name="nethelper" property="ntcpport" />" /><br />
- </p><p><b>Note: Changing these settings will restart your router.</b>
- </p>
- <input type="submit" name="save" value="Save changes" /> <input type="reset" value="Cancel" />
-</div>
-<h3><a name="chelp">Configuration Help:</a></h3>
- <div align="justify">
- <p>
- While I2P will work fine behind most firewalls, your speeds and network integration will generally improve
- if the I2P port (generally 8887) is forwarded for both UDP and TCP.
- </p><p>
- If you can, please poke a hole in your firewall to allow unsolicited UDP and TCP packets to reach
-    you.  If you can't, I2P supports UPnP (Universal Plug and Play) and UDP hole punching
-    with "SSU introductions" to relay traffic. Most of the options above are for special situations,
-    for example where UPnP does not work correctly, or a firewall not under your control is doing
-    harm. Certain firewalls such as symmetric NATs may not work well with I2P.
- </p>
-<!-- let's keep this simple...
-<input type="submit" name="recheckReachability" value="Check network reachability..." />
--->
- </p><p>
- UPnP is used to communicate with Internet Gateway Devices (IGDs) to detect the external IP address
- and forward ports.
- UPnP support is beta, and may not work for any number of reasons:
- <ul>
-<li class="tidylist">No UPnP-compatible device present
-<li class="tidylist">UPnP disabled on the device
-<li class="tidylist">Software firewall interference with UPnP
-<li class="tidylist">Bugs in the device's UPnP implementation
-<li class="tidylist">Multiple firewall/routers in the internet connection path
-<li class="tidylist">UPnP device change, reset, or address change
- </ul><br>
- Reviewing the <a href="peers.jsp#upnp">UPnP status</a> may help.
- UPnP may be enabled or disabled above, but a change requires a router restart to take effect.
- </p><p>Hostnames entered above will be published in the network database.
-    They are <b>not private</b>.
-    Also, <b>do not enter a private IP address</b> like 127.0.0.1 or 192.168.1.1.
-    If you specify the wrong IP address or
-    hostname, or do not properly configure your NAT or firewall, your network performance will degrade
-    substantially.  When in doubt, leave the settings at the defaults.</p>
- </p>
-<h3><a name="help">Reachability Help:</a></h3>
- <p>
- While I2P will work fine behind most firewalls, your speeds and network integration will generally improve
- if the I2P port (generally 8887) to both UDP and TCP.
- If you think you have opened up your firewall and I2P still thinks you are firewalled, remember
- that you may have multiple firewalls, for example both software packages and external hardware routers.
- If there is an error, the <a href="logs.jsp">logs</a> may also help diagnose the problem.
- <ul>
-<li class="tidylist"><b>OK</b> - Your UDP port does not appear to be firewalled.
-<li class="tidylist"><b>Firewalled</b> - Your UDP port appears to be firewalled.
-     As the firewall detection methods are not 100% reliable, this may occasionally be displayed in error.
-     However, if it appears consistently, you should check whether both your external and internal
-     firewalls are open on port 8887. I2P will work fine when firewalled, there is no reason for concern.
-     When firewalled, the router uses "introducers" to relay inbound connections.
-     However, you will get more participating traffic and help the network more if you can open your
-     firewall(s). If you think you have already done so, remember that you may have both a hardware
-     and a software firewall, or be behind an additional, institutional firewall you cannot control.
-     Also, some routers cannot correctly forward both TCP and UDP on a single port, or may have other
-     limitations or bugs that prevent them from passing traffic through to I2P.
-<li class="tidylist"><b>Testing</b> - The router is currently testing whether your UDP port is firewalled.
-<li class="tidylist"><b>Hidden</b> - The router is not configured to publish its address,
-     therefore it does not expect incoming connections.
-<li class="tidylist"><b>WARN - Firewalled and Fast</b> - You have configured I2P to share more than 128KBps of bandwidth,
-     but you are firewalled. While I2P will work fine in this configuration, if you really have
-     over 128KBps of bandwidth to share, it will be much more helpful to the network if
-     you open your firewall.
-<li class="tidylist"><b>WARN - Firewalled and Floodfill</b> - You have configured I2P to be a floodfill router, but
-     you are firewalled. For best participation as a floodfill router, you should open your firewall.
-<li class="tidylist"><b>WARN - Firewalled with Inbound TCP Enabled</b> - You have configured inbound TCP, however
-     your UDP port is firewalled, and therefore it is likely that your TCP port is firewalled as well.
-     If your TCP port is firewalled with inbound TCP enabled, routers will not be able to contact
-     you via TCP, which will hurt the network. Please open your firewall or disable inbound TCP above.
-<li class="tidylist"><b>WARN - Firewalled with UDP Disabled</b> -
-     You have configured inbound TCP, however
-     you have disabled UDP. You appear to be firewalled on TCP, therefore your router cannot
-     accept inbound connections.
-     Please open your firewall or enable UDP.
-<li class="tidylist"><b>ERR - Clock Skew</b> - Your system's clock is skewed, which will make it difficult
-     to participate in the network. Correct your clock setting if this error persists.
-<li class="tidylist"><b>ERR - Private TCP Address</b> - You must never advertise an unroutable IP address such as
-     127.0.0.1 or 192.168.1.1 as your external address. Correct the address or disable inbound TCP above.
-<li class="tidylist"><b>ERR - SymmetricNAT</b> - I2P detected that you are firewalled by a Symmetric NAT.
-     I2P does not work well behind this type of firewall. You will probably not be able to
-     accept inbound connections, which will limit your participation in the network.
-<li class="tidylist"><b>ERR - UDP Port In Use - Set i2np.udp.internalPort=xxxx in advanced config and restart</b> -
-     I2P was unable to bind to port 8887 or other configured port.
-     Check to see if another program is using port 8887. If so, stop that program or configure
-     I2P to use a different port. This may be a transient error, if the other program is no longer
-     using the port. However, a restart is always required after this error.
-<li class="tidylist"><b>ERR - UDP Disabled and Inbound TCP host/port not set</b> -
-     You have not configured inbound TCP with a hostname and port above, however
-     you have disabled UDP. Therefore your router cannot accept inbound connections.
-     Please configure a TCP host and port above or enable UDP.
-<li class="tidylist"><b>ERR - Client Manager I2CP Error - check logs</b> -
-     This is usually due to a port 7654 conflict. Check the logs to verify. Do you have another I2P instance running?
-     Stop the conflicting program and restart I2P.
- </ul>
- </p>
- <hr />
-      <!--
- <b>Dynamic Router Keys: </b>
- <input type="checkbox" name="dynamicKeys" value="true" <jsp:getProperty name="nethelper" property="dynamicKeysChecked" /> /><br />
- <p>
- This setting causes your router identity to be regenerated every time your IP address
- changes. If you have a dynamic IP this option can speed up your reintegration into
- the network (since people will have shitlisted your old router identity), and, for
- very weak adversaries, help frustrate trivial
- <a href="http://www.i2p.net/how_threatmodel#intersection">intersection
- attacks</a> against the NetDB.  Your different router identities would only be 
- 'hidden' among other I2P users at your ISP, and further analysis would link
- the router identities further.</p>
- <p>Note that when I2P detects an IP address change, it will automatically
- initiate a restart in order to rekey and to disconnect from peers before they
- update their profiles - any long lasting client connections will be disconnected,
- though such would likely already be the case anyway, since the IP address changed.
- </p>
- <hr />
--->
     </form>
 </div>
 </div>
 </body>
-</html>
->>>>>>> 8ffdae41
+</html>