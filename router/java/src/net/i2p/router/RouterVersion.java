package net.i2p.router;
/*
 * free (adj.): unencumbered; not under the control of others
 * Written by jrandom in 2003 and released into the public domain 
 * with no warranty of any kind, either expressed or implied.  
 * It probably won't make your computer catch on fire, or eat 
 * your children, but it might.  Use at your own risk.
 *
 */

import net.i2p.CoreVersion;

/**
 * Expose a version string
 *
 */
public class RouterVersion {
    /** deprecated */
    public final static String ID = "Monotone";
    public final static String VERSION = CoreVersion.VERSION;
<<<<<<< HEAD
    public final static long BUILD = 40;
=======
    public final static long BUILD = 0;
>>>>>>> f02a0d96

    /** for example "-test" */
    public final static String EXTRA = "";
    public final static String FULL_VERSION = VERSION + "-" + BUILD + EXTRA;
    public static void main(String args[]) {
        System.out.println("I2P Router version: " + FULL_VERSION);
        System.out.println("Router ID: " + RouterVersion.ID);
        System.out.println("I2P Core version: " + CoreVersion.VERSION);
        System.out.println("Core ID: " + CoreVersion.ID);
    }
}<|MERGE_RESOLUTION|>--- conflicted
+++ resolved
@@ -18,11 +18,7 @@
     /** deprecated */
     public final static String ID = "Monotone";
     public final static String VERSION = CoreVersion.VERSION;
-<<<<<<< HEAD
-    public final static long BUILD = 40;
-=======
     public final static long BUILD = 0;
->>>>>>> f02a0d96
 
     /** for example "-test" */
     public final static String EXTRA = "";
