--- conflicted
+++ resolved
@@ -1,9 +1,6 @@
-<<<<<<< HEAD
-=======
 2010-11-03 zzz
     * Merge and snark fixups
 
->>>>>>> 2b2c3cf1
 2010-11-01 zzz
     * ClientConnectionRunner: Add synch to fix race causing AIOOBE
                               (http://forum.i2p/viewtopic.php?t=5061)
@@ -44,8 +41,12 @@
     * Router: Set permissions on wrapper.log when not called by RouterLaunch
     * Systray: New doc and main()
 
-<<<<<<< HEAD
-=======
+2010-10-22 sponge
+    * Sanity and some fixs for slackware package
+
+2010-10-22 sponge
+    * Fix rc.i2p for slackware package
+
 2010-10-19 zzz
     * Escape & in logs and i2psnark (much more to do)
     * JobImpl: Deprecate two debugging methods
@@ -157,124 +158,6 @@
       - Logging cleanup
       - Comment out a main()
 
->>>>>>> 2b2c3cf1
-2010-10-22 sponge
-    * Sanity and some fixs for slackware package
-
-2010-10-22 sponge
-    * Fix rc.i2p for slackware package
-
-2010-10-19 zzz
-    * Escape & in logs and i2psnark (much more to do)
-    * JobImpl: Deprecate two debugging methods
-    * replaceAll() -> replace() when we don't need regex
-
-2010-10-15 zzz
-    * i2psnark: Add file priority feature
-    * I2PSocketEepGet: Set connect delay to save a RTT, will
-      speed announces in i2psnark
-
-2010-10-12 zzz
-    *** 1.6 or higher JDK now required to build
-    * configlogging.jsp:
-      - Add easy way to add an override
-      - Make file size specifier more flexible
-    * Console:
-      - Sort RouterAddress options on netdb.jsp and peers.jsp
-      - Remove unused web-*.xml file from war
-    * Crypto:
-      - Convert all ArrayList caching to LBQs in YKGenerator,
-        HMACGenerator, and AESKeyCache.
-      - Change DSAEngine params from Hash to new SHA1Hash, since
-        these were really 20 byte hashes, not 32 byte Hashes.
-      - Add stats to track YKGenerator caching success
-      - Fix YKGenerator precalculation to be much more useful by
-        increasing the cache size and dramatically shortening the delay
-      - Option cleanups
-      - YKGenerator cleanups
-      - Mark HMAC256Generator unused
-    * EepGet: Reset length variable on redirect
-    * Files: Change permissions to 600/700 for all written files/directories.
-      Now requires Java 1.6 to build, but only 1.5+ to run.
-      (requires 1.6 to set permissiomns)
-    * GeoIP: Fix locking bug causing lookups to stop
-    * Hash: Throw IAE if data length is not 32 bytes,
-      now that DSAEngine abuse is gone
-    * HTTPResponseOutputStream:
-      - More caching
-      - Stats cleanup
-      - Max header length check
-      - Catch OOM
-      - Initializer cleanup
-      - Javadoc
-    * I2CP:
-      - Add new option i2cp.messageReliability=none, which prevents the
-        router from sending MessageStatusMessages back in reply to an
-        outbound SendMessageMessage. Since the streaming lib always ignored
-        the MSMs anyway, make it the default for streaming.
-        This will reduce the I2CP traffic significantly.
-        MSM handling now avoided, but it is still fairly broken, see
-        comments in I2PSessionImpl2.
-      - Cleanups to replace method calls with fields
-      - More cleanups, javadoc, rate reduction
-    * i2psnark:
-      - Compact response format
-      - Add link to finished torrent in message box
-      - Don't let one bad torrent prevent others from
-        starting or stopping
-      - Sort peers by completion %
-      - Add some missing mime types to web.xml
-      - shouldLog() cleanup
-    * i2ptunnel:
-      - Now that streaming flush() is fixed, use it in IRCClient, and
-        for initial data in I2PTunnel runner, to avoid the 250 ms
-        passive flush delay
-      - Add hostname DSA signature field, to be used for addkey forms.
-        Experimental, may be commented out later.
-      - More header blocking (thanks telecomix!)
-      - Remove unused web-*.xml file from war
-    * Installer: Add startup hint for non-x86
-    * Javadoc updates all over the place
-    * LogConsoleBuffer: Java 5
-    * Naming:
-      - Increase cache size and expiration time
-      - Add clearCache() method
-      - Don't use EepGet or Exec for b32
-      - Javadoc updates
-    * NetDB:
-      - Expire unreachable routers quickly, even if they don't have introducers,
-        so we don't have old data on routers that ran out of introducers.
-      - Fix rare NPEs at shutdown
-    * NTCP:
-      - Cleanups
-    * Streaming:
-      - Make flush() block less, by waiting only for "accept" into the
-        streaming queue rather than "completion" (i.e. ACK from the far end).
-        This prevents complete stalls when flushing, and should help performance
-        of apps that use flush(), like i2psnark (and SAM?).
-        close() still does a flush that waits for completion, as i2ptunnel
-        doesn't like a fast return from close().
-      - cleanups
-    * SusiDNS:
-      - Remove unused web-*.xml file from war
-    * TransportManager: Convert _transports from a List to a CHM
-      to prevent a rare concurrent exception
-    * Tunnels:
-      - Don't use peers < 0.7.9 for tunnels due to the old
-        message corruption bugs
-      - Javadoc
-      - Cleanups
-    * UDP:
-      - Beginnings of destroy message support
-      - Try to avoid running out of introducers by relaxing selection criteria
-        and increasing minimum number of potential introducers
-      - Avoid rare AIOOBE
-      - PacketBuilder refactor
-      - Make most classes package private
-      - Comments
-      - Logging cleanup
-      - Comment out a main()
-
 2010-10-10 sponge
     * Fulfill Request for name resolving in BOB
 
