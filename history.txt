<<<<<<< HEAD
2010-01-10 sponge
    * Insert reverse connection ability into the http server code so that
      seedless can start to get worked on. It's disabled by default.
=======
* 2010-01-12  0.7.9 released

2010-01-12 zzz
    * I2CP: Clean up resources on 5-minute leaseset timeout at startup
    * Increase max floodfills to 9 (was 6)
    * Temporarily disable routerInfo floodfill verifies
    * Fix .fr eepsite index css
    * Javdoc tweaks
>>>>>>> 9f28c06e

2010-01-09 zzz
    * Include new eepsite indexes in pkg

2010-01-06 zzz
    * Summary bar tweaks

2010-01-02 sponge
    * Fix one last stupid mistake in build.xml, my fault.

2010-01-02 sponge
    * Fix NB 6.8 goofyness... 'till ant 1.7.1 or > is needed, stay with NB
	6.5, as the newer ones place a check for 1.7.1. We require 1.7.0

2010-01-02 sponge
    * Fix build.xml target for justBOB
    * Fix Main build.xml so that it actually deletes backup files and add a
      few extra types that should be commonly needed... atleast by me.

2010-01-02 zzz
    * Console: Save refresh setting
    * i2psnark:
      - Don't URL-encode chars we don't have to
      - CSS tweaks
    * Transport: Implement 'laptop mode' to change ident and port
      when the IP changes

2010-01-01 sponge
    * Happy New year everyone!
    * Added a target to generate a stand-alone BOB jar file.

2009-12-31 zzz
    * BuildResponseRecord: Make static
    * i2np: Remove unused logs
    * i2psnark: Fix message box, was a little too small
    * InternalSocket: Fallback to external socket on fail
    * NetDb: Fix exploration by adding a null hash to mean
      "don't give me floodfills"
    * PeerSelector: Downgrade floodfills with high fail rate

2009-12-26 zzz
    * Console:
      - Tag the rest of logs.jsp
    * Tunnels, Transports:
      - Lots of code to detect improper reuse of cached objects
        after release
      - Prevent release of TunnelDataMessage cached ByteArray,
        as it may be reused if retried in another transport;
        a nasty bug causing corrupt messages
      - Prevent race with released resources in UDP OutboundMessageState;
        a nasty bug causing corrupt messages
      - More cleanups and comments
    * UDP: Bid lower than NTCP when we need introducers and don't
      have enough

2009-12-22 zzz
    * Tunnels:
      - Do RED dropping before the IBGW fragmenter, not after
      - Change batch time to 250ms for IBGWs (was 100ms)
      - Change batch time to 150ms for exploratory OBGWs (was 100ms)
      - Start a new message in the fragmenter if almost full
      - Fix a major, longstanding synchronization bug in the FragmentHandler
        which led to corrupt messages at the endpoints
      - More cleanups and comments

2009-12-20 zzz
    * Console:
      - Fix status to show a disconnected network error rather than
        clock skew or UDP error when disconnected
      - Use peer clock skew rather than clock offset for determining
        whether to display clock skew error
      - tunnels.jsp: Clarify tunnel table headings
    * Contexts: Add isRouterContext() method
    * Profile, DBHistory:
      - Tweak the rate periods
      - Add a global fail rate stat
      - Increase the HashMap sizes
    * Router: Move some more threads to I2PAppThread so an OOM won't
      crash the router
    * Timestamper: Reduce delays (cuts 10s out of router startup)
    * Transport: Rework peer clock skew method to always return a value
    * Tunnels:
      - Reduce the drop probability for TunnelBuildMessages at the OBEP
      - Schedule outbound startup instead of hanging the thread for 3s
      - Cleanup preprocessor code, add comments

2009-12-18 zzz
    * Console: Fix spacing in update section
    * I2CP:
      - Move client-side writes to their own thread
      - Reenable InternalSockets
    * i2ptunnel: Fix bundle script
    * InNetMessagePool: Cleanup
    * Log:
      - Close old file on rotate
      - Buffer writes
      - Write in UTF-8
    * SusiDNS:
      - Remove untranslatable button images (-15KB)
      - Tag buttons and messages
      - Add some button CSS
    * Tunnel building:
      - Increase timeout to 13s (was 10s)
      - Fix tunnel.buildReplyTooSlow stat
      - Tweak logging
      - Prioritize expl. builds over client builds
      - Code cleanups
    * TunnelSettings: Drop, unused

2009-12-15 zzz
    * HTTP Proxy: Make jump server list configurable
    * I2CP: Remove unused logs
    * i2psnark: Fix stop/start, cleanups
    * i2ptunnel: Fix bundle location
    * SusiDNS:
      - Rewrite and correct a lot of the text, tag jsps
      - UTF-8 fixes
    * TunnelManager: Fix a locking bug
    * Update: Improve error message

2009-12-13 zzz
    * Find ResourceBundles in wars
    * Fix restart from config.jsp if no wrapper
    * i2psnark: Elaborate popups

2009-12-12 welterde
    * Sort peers on tunnels.jsp by country
    * fix NPE in ^^

2009-12-12 zzz
    * Disable InternalSockets until it's fixed

2009-12-11 zzz
    * Addressbook, susidns: Rework addressbook into a
      HttpServlet, so susidns can kick it when the subscription
      list changes
    * Build: Truncate the history in the updater (-80KB)
    * Console:
      - Add a nicer handler for missing webapps
      - Restore the restart message
      - Change "depth" to "length"
    * Data: Cache the Hash hashcode
    * EepGet: Use InternalSocket if available
    * Fragmenter: Pull the new comments, new stats, and
      debug log fix from i2p.i2p.zzz.batch in - but not the
      batching mods, which need a fresh look.
    * I2CP: Implement an internal "socket" class that
      allows clients in the same JVM to connect to the
      router without going through the kernel
    * I2NP: Drop unused classes
    * i2psnark:
      - Translation support
      - Tweak torrent name popup
    * I2PTunnel:
      - Translation support
      - Switch all I2PThreads to I2PAppThreads
      - Run an InternalSocket as well for the HTTP Proxy
    * Naming Services:
      - New EepGetAndAddNamingService that appends new
        hosts to hosts.txt
      - Move default reverseLookup to base class
      - Deprecate unused services
    * NetDb:
      - Switch from ArrayList to ConcurrentHashSet in
        KBucketImpl to reduce chance of deadlock;
        remove periodic shuffling of the bucket,
        needs to be addressed elsewhere
    * SusiDNS:
      - Translation support
      - Remove jsp's from the war
    * Translation: Move code from routerconsole to core,
      to support translation of other webapps

* 2009-12-08  0.7.8 released

2009-12-08 zzz
    * Misc. cleanups after review, prep for release

2009-12-06 zzz
    * netdb.jsp: Fix bug caused by XSS fix
    * Translations: drop ru until after release

2009-12-05 zzz
    * Build: Fix poupdate dependency
    * Console: Add Russian option

2009-12-05 sponge
    * BOB: fix a critical bug causing ghosts on probes
      and remove unused code.

2009-12-04 zzz
    * Console: Close up some possible XSS (thanks Pragmatk)
    * i2psnark: Config cleanup, more HTML transitional fixes
    * readme*.html: Point to translated pages on www.i2p2.i2p

2009-11-29 zzz
    * config.jsp: Comment out unused stuff better
    * profiles.jsp: Hide non-ff from ff table
    * HTTP Proxy: Don't send proxy.i2p to the naming service,
      it was making the error pages load slowly
    * SOCKS Proxy: Fix an error message
    * Transport: Fix the default inbound burst

2009-11-29 sponge
    * net.i2p.router.transport.udp deadwood code cleanup.
    * documented rare NPE in InboundEstablishState.java.

2009-11-28 sponge
    * Improvement to BOB's TCPio to hopefully lower load average. It seems
      to be helping a little when stress-tested with Robert.

2009-11-24 zzz
    * DataStructures: Remove unused Logs
    * OrderedProperties: Simplify, use in i2psnark
    * Profiles: Record successes in the DB fail rate
      too, so we can calculate a percentage
    * profiles.jsp:
      - Change fail rate from count to percent
      - Hide standard profiles by default
    * Streaming:
      - When an "immediate" ack is requested, do it within
        250 ms (was 2000)
      - Request immediate acks when < 1/3 of window remains,
        or when < 3 packets remain in window,
        and every 8 packets (was when < 2 packets in window remain)
      - Change requested delay to RTT/2 (was RTO/2)
      - Log cleanup and javadoc

2009-11-21 zzz
    * GeoIP: Update to Nov 17 2009 data
    * Netdb Floodfill rework part 4 of N:
      - Search closest-to-the-key
      - Put closest-to-the-key in explore don't-include-list
      - Use facade's peer selector for exploration rather than
        instantiating a new one
      - Adjust response time limit
    * netdb.jsp: Add popups on flags
    * Routerconsole build: rename include files so they aren't
      compiled and bundled separately (~15KB)

2009-11-18 zzz
    * Build: Don't update the po files by default, add new
      target "poupdate" to do that.
    * Netdb:
      - Floodfill rework part 3 of N: Send closest-to-the-key
        in DSRM replies
      - Adjust criteria for following DSRM
      - Note failed floods in the profile
      - Reduce max flood

2009-11-16 zzz
    * addressbook: Move class to net.i2p.addressbook
    * build: Take two test scripts out of the installer
    * i2psnark: Bye TPB
    * Shitlist: Fix bug from two checkins ago, all were forever

2009-11-14 zzz
    * HTTP Proxy:
      - Add support for error page translations
      - Add support for external pages for all errors
      - Fix lack of \r in error page headers
      - HTML transitional fixes
      - Cleanups
    * UDP PeerTestManager: Throw in some synchronization to
      try to fix stuck tests

2009-11-11 zzz
    * Console: Some colon cleansing
    * FloodfillPeerSelector: Adjustments
    * Shitlist: Move HTML renderer to router console,
      add cause parameter for ease of translation,
      tag all causes

2009-11-11 zzz
    * Addressbook, NamingService: Allow 516 byte dests
      that end with AA but not AAAA, so we can permit
      non-null zero-length certs.
    * Console:
      - Tag tunnel status
      - Add transport table to netdb.jsp
    * i2psnark:
      - Reject torrents with too many pieces
      - Reject torrents with a single file named *.torrent
      - Increase max piece size to 2MB (was 1MB), but reduce
        max number of connections to lessen ooms
    * Netdb FloodOnlySearchJob:
      - Fix up field hiding and duplicate overrides
      - Other javadoc and java 5 improvements
    * Netdb StoreJob, FloodfillVerifyStoreJob:
      - Fix bug where reply selector wasn't registered for
        routerinfo stores, so we didn't get stats, and
        we kept retrying. This also prevented verification
        and profile updates for routerinfo stores.
        This bug was introduced 4 years ago by the change to
        store routerinfos directly.
      - Add dbStoreSuccessful() to profile, and have FVSJ
        call it or dbStoreFailed() as appropriate to give
        credit or blame to the floodfill we stored to.
      - Don't let FVSJ verify using the peer we stored to
    * Netdb Stores:
      - Floodfill rework part 2 of N:
        Store and verify closest to the key, subject to
        last-failed lookup and store stats.
      - DataHelper: Fix broken byte[] compareTo() used by XORComparator,
        was not doing unsigned comparisons!
      - FloodfillPeerSelector: Use standard XORComparator
        now that it works, instead of messing with BigInteger
      - FloodfillVerifyStoreJob: Set correct timeout for
        requeued store job (was only 10s)
      - KNDF: Rework getPeerTimout() to use 1 day averages,
        and lower the min, max, and multiplication factor.
      - Publish jobs: Lengthen timeout to 90s (was 30s for
        routerinfos and 60s for leasesets)
      - StoreJob: Limit max peer timeout to 15s for direct stores
    * Streaming: Fix unused resend delay field in the packet header,
      it is defined as seconds and we were not dividing by 1000,
      so we were truncating 1000 to one byte which equals 232.
    * UDP:
      - Better handle a test reply from bob with a 0-length IP
      - Add config options for min and max random port

2009-11-09 dr|z3d
    * New midnight blue lightweight theme; supports IE and provisions its own console_big.css
    * Streamlining and honing of console_big.css

2009-11-07 zzz
    * Console:
      - countries.txt: Convert to mixed case, include in update
      - netdb.jsp: Hide all routers by default, sort and tag country names
      - oldstats.jsp: Move to stats.jsp
      - profiles.jsp: Show new DBH times instead of counts
    * Profiles:
      - Track last good and bad lookup times
        and last good and bad store times,
        to prep for floodfill changes
      - Don't reset last-heard-about at router startup
    * Checklist and Android readme fixups

2009-11-04 zzz
    * Build:
      - Move some files to installer/resources
      - Fix initialNews.xml in install package
    * Console: More tagging
    * NetDb: Reduce routerinfo expiration slightly
    * Profiles:
      - Remove the almost-unused send and receive size RateStats;
        this also reduces the effective time for isActive()
      - Only store DB history on-demand to save space;
        fix up resulting NPEs
      - Savings: ~2MB heap
    * Throttle: Reduce max msg delay to 1250ms (was 1500)
    * UDP: Pick a random port on first install or bind failure -
      No more port 8887 to prevent easy state-level blocking

2009-11-04 sponge
    * Fixups to Slackware scripts

2009-10-31 zzz
    * Console:
      - More tagging
      - Show user-installed themes on configui.jsp
      - Fix reseed button spacing
    * GraphHelper cleanup
    * Susidns: add link to subscription faq

2009-10-29 zzz
    * Console tag fixes, bundle script fix
    * Add help target to build.xml

2009-10-28 zzz
    * Console:
      - Rewrite TrustedUpdate version comparator, use for netdb version table
        so 0.7.10 will be sorted correctly
      - Reduce netdb.jsp memory usage
      - More tagging fixups
      - configclients.jsp fixup for "Web console"
      - Remove limiter status from peers.jsp
      - Fix UPnP status header
    * NetDb:
      - Generate new RI immediately at startup
      - Try again to not publish RI until we have been up a few minutes

2009-10-26 zzz
    * Console:
      - Add parameterized tag
      - Don't save config when checking for updates on configupdate.jsp
      - Refactor confignav.jsp to java and tag
      - Start tagging profiles.jsp
      - Rework ConfigRestartBean and tag
      - More tag fixups
      - Add lang=xx for testing
      - Add file for additional tagged strings

2009-10-23 zzz
    * Certificate: Fix the (apparently unused) readBytes(byte[], int) method
      for a null certificate - http://zzz.i2p/topics/388 - thanks HungryHobo
    * Console:
      - Don't hide link to configui.jsp for IE any more
      - Add lang selection on configui.jsp
      - Tag strings in configui.jsp
      - Load console_big.css if lang == zh
      - Add _x() tag for static iniitializers
      - HTML transitional input tags
      - Rename cssHelper to intl for ease of tagging
    * Update: Better error message when .sud file not found or truncated
      http://forum.i2p/viewtopic.php?t=3979
      The bug with the file going to the wrong place was fixed a couple months ago.

2009-10-21 dr|z3d
    * Enhance index.jsp with "paperclips" for the main links
    * Tighten sidepanel layout to gain us some vertical screen real estate
    * Update news.xml with the correct link for Chinese translation page

2009-10-20 zzz
    * I2NP: Remove old TunnelCreateMessage and TunnelCreateStatusMessage
    * Logger: Don't kill the whole JVM if we can't open the log file
    * MessageHistory: Cleanups
    * NetDb: Move renderStatusHTML to routerconsole
    * Router Console translation infrastructure:
      - Persistent lang setting with routerconsole.lang=xx
      - Loading any page with ?lang=xx changes the persistent setting
      - Add a custom Jetty handler to load foo_xx.jsp if it
        exists for language xx. This is for jsp files with lots
        of text in them. Otherwise use inline translate methods.
        Not for included jsps.
      - Add a script to create and update messages_xx.po translation
        files, and create ResourceBundles from them
      - Add class to translate strings from cached ResourceBundles
      - Add translate wrappers to HelperBase, FormHandler, and *Renderer,
        so calls can be made from both jsp and java files
      - Add example translations on configupdate.jsp - two in
        the jsp itself and one in the helper.
      - This is for strings in routerconsole only. Will be expanded
        to other webapps and the router later.
    * summarynoframe.jsp:
      - Refactor to SummaryBarRenderer (saves 100KB)
      - Add translate tags
      - Use context RNG for nonces
      - Transitional HTML style for input tags
    * TunnelDispatcher: Drop messages that expire far in the future
    * TunnelPoolManager: Move renderStatusHTML to routerconsole

2009-10-16 dr|z3d
    * Extensive UI whitespace cleanups and positional finessing.

2009-10-16 zzz
    * Crypto: Two more test classes out of the lib
    * FloodfillMonitor: Slow down the volunteers again
    * i2psnark: Add TPB tracker
    * NetDb: Rework part 1 of N:
      - Flood only to those closest to the key
      - Java 5 fixups
    * oldconsole.jsp: Remove almost all of it, add lines for tino
    * ProfileOrganizerRenderer:
      - Move to routerconsole
      - Write directly to Writer for speed
    * Router: Add router.hideFloodfillParticipant option for testing
    * StatisticsManager: Cleanup after release

* 2009-10-12  0.7.7 released

2009-10-11 zzz
    * Misc. cleanups after review, prep for release

2009-10-09 zzz
    * ElGamalEngine: Fix rare AIOOBE (thanks hottuna!)
    * I2PTunnel: Fix persistent client tunnel keyfile location
    * peers.jsp: Fix NTCP rate formatting (thanks hottuna!)

2009-10-09 dr|z3d
    * Add paste.i2p2.i2p, and echelon's software links to readmes (thanks 
      to GoHE for Swedish translations); cosmetic tweaks to same.
    * Various optimizations and tweaks to all 3 themes.

2009-10-07 zzz
    * Doc and eepsite_index updates
    * UDP: Remove port number from thread names

2009-10-04 zzz
    * i2psnark: Fix NPE caused by last checkin (thanks wuxia!)

2009-10-02 zzz
    * BuildMessageTest: Move out of the lib
    * i2psnark: Fix changing opentracker list
    * Makefile.gcj: fixups
    * OCMOSJ: Fix SKM NPE on closed dest
    * ProfileOrganizerRenderer: static tweaks
    * SusiDNS: HTML transitional fixes, might help opera
    * Tunnel IVValidator: Increase size of bloom filter
      for high-bw routers (>= 512KBps share bw) to reduce
      false positive rate. Adds 2MB heap for >= 512KBps routers
      and 6MB for >= 1536KBps.

2009-09-21 sponge
    * fixups to SlackBuilds. requiredbuilder does the wrong thing, and
      thinks that java is perl! This isn't really a big deal, 
      the file format is simple enough and the requirements are known.

2009-09-07 mkvore
    * removes a SAM v1&2 bug

2009-09-04 zzz
    * SessionKeyManager, OCMOSJ, Garlic:
      - Enable per-client SessionKeyManagers for better anonymity
      - tagsDelivered() now means tags are sent, not acked.
      - OCMOSJ uses the new TagSetHandle object returned from tagsDelivered()
        to call tagsAcked() or failTags() as appropriate.
      - Assume tags delivered on an established session to
        reduce streaming lib stalls caused by massive tag deliveries;
        should increase throughput and window sizes on long-lived streams
      - Unacked tagsets on a new session are stored on a separate list
      - Don't kill an OB Session just because it's temporarily out of tags
      - Increase min tag threshold to 30 (was 20) due to new speculative
        tags delivered scheme, and to increase effective max window
      - More Java 5 and dead code cleanups, and more comments and javadoc,
        debug logging cleanups
      - Key toString()s for easier debugging
      - HandleGarlicMessageJob: cleanup of unused things
    * Tunnel TestJob:
      - Consume the tag after a failed test so it doesn't
        stay in the SKM
      - Disable tests with router.disableTunnelTesting=true
    * configkeyring.jsp: Add delete and cancel buttons
    * Logging: Fix directory for rotated log
    * TunnelDispatcher: Cleanup

2009-09-02 sponge
    * Small logic fix for dr|z3d

2009-08-28 zzz
    * Client: Fail if no date handshake after 30s or no leaseset
      after 5m, rather than hanging forever.
    * Console:
      - Prevent OOMs in NewsFetcher or StatsSummarizer from
        killing the router
      - Fix favicon (-17)
    * Data: Speed up many hashcodes
    * DataHelper: Fix byte array hashcode for small arrays
    * DecayingBloomFilter:
      - Replace with new DecayingHashSet for 3 of 4 uses,
        and also in the 4th if the router is low-bandwidth.
        Saves 8 MB heap.
    * EepGet, I2PSnark:
      - New I2PSocketEepGet fetches through existing tunnels
        rather than through the proxy
      - Use new eepget for i2psnark
      - Add a fake user agent for non-proxied fetches
      - Cleanups
    * NetDb:
      - oops, store leaseset locally even when shutting down
        (fix -16)
      - Java 5 cleanups
    * PRNG:
      - Rename config option to prng.buffers (was router.prng.buffers)
      - Change the default from 16 to 2 for I2PAppContext (saves 3.5MB)
    * Tunnel:
      - Adjust the random drop probability for the message size
      - Concurrentify HashSetIVValidator
    * TunnelPool:
      - Don't test tunnels when shutting down
      - Less rates
      - Java 5 cleanups

2009-08-24 zzz
    * ClientManager:
      - Prevent client destination theft by rejecting duplicates
      - Java 5 cleanups
    * Console:
      - Put favicon on every page
      - Make every page UTF-8, ☃ safe for snowmen
      - Remove options boxes on configtunnels.jsp
      - Fix UTF-8 form submission (i2ptunnel too)
      - Throw 403 instead of 404 from flags.jsp and viewstat.jsp
        so we don't render error.jsp
    * I2CP: Fix the SessionConfig serializer in DataHelper,
      so that UTF-8 tunnel names are not corrupted by
      I2CP and can be displayed on the console
    * Message: Move 2 unused classes out of the router lib (~15KB)
      (more SKM prep)
    * Message, I2PSession, SessionKeyManager, Console:
      Prep for SessionKeyManager work in the router -
      Fix up SKM renderStatusHTML(); add debug.jsp to see it;
      Redefine getClientSessionKeyManager();
      More cleanups
    * Ministreaming: Kill deprecation warnings
    * profiles.jsp: Bulletproofing, less memory usage
    * Streaming, I2PSession:
      Prep for SessionKeyManager work in the router -
      Comment out, deprecate, and javadoc for unused keys and tags,
      they are vestiges of end-to-end crypto
    * Updates: Verify zip at startup before extracting
    * Wrapper: Take a couple fields out of the log so it's narrower

2009-08-20 zzz
    * Config files:
      - Add some path and encoding help
    * configclients.jsp: Add full path to config file
    * configpeer.jsp: Limit max displayed banned IPs
    * Console:
      - Don't display firewall warning unless it's real
      - Cleanups
    * DataHelper, I2PTunnel, Router:
      - Save config files in UTF-8 rather than the default encoding,
        since we read them in UTF-8!
    * eepsite_index_de.html: localhost -> 127.0.0.1
    * i2psnark: Add size total
    * I2PTunnel:
      - Make IRC Proxy non-shared, delayed-start, close-on-idle
        for new users, for the anonymity benefits (see "Shared Clients,
        Correlation and Collusion" http://zzz.i2p/topics/217 )
      - Remove "experimental" flag on new client options
    * Jetty build: More clean targets
    * jetty.xml: Change encoding to UTF-8
    * jobs.jsp: Cleanup
    * logs.jsp: Add system encoding
    * Ministreaming: Cleanups, deprecation, move demos out of the lib
    * netdb.jsp: Flags for leases
    * NTCP: Clean up clock skew shitlist message
    * profiles.jsp:
      - Rename the Failing column
      - Reduce the time cutoff again to 90m (was 2h)
    * readme*html: localhost -> 127.0.0.1
    * Router: Don't do some things when we are shutting down
    * Shitlist: Clean up expire message
    * Stats:
      - Fix BufferedStatsLog so it works at all
      - Don't instantiate BufferedStatsLog unless stats.logFilters
        property is defined (restart now required to enable logging)
        This eliminates the StatLogWriter thread and a decent
        amount of memory.
      - Move two CLI classes out of the lib
      - Commment out places where getStatLog() isn't checked for null
      - Cleanups
    * Transports: Lower conn limit factor to 50 (was 60)
    * Update:
      - Fix problems where a requested unsigned update would actually
        kick off a signed update
      - Fix problem when policy set to notify, and clicking
        check for update, incorrectly causing unsigned update download
        and bad messages
      - Verify zip integrity of unsigned updates
      - Move zip files to router dir, not base dir
      - More tweaks and cleanup
    * VMCommSystem fixups
    * WorkingDir: Ensure modified files are processed with UTF-8 encoding
    * XmlPull: Remove, unused.

2009-08-19 sponge
    * Java code to set Router Console password for dr|z3d

2009-08-18 dr|z3d
    * Fixes for sidepanel
    * Overhauled classic theme for i2ptunnels
    * First stage of code validation to fix broken and "illegal" code
    * Multifarious other UI tweaks and fiddles.

2009-08-15 sponge
    * Merge in dr|z3d and my own html fixes for router console java and jsp
      files so that Opera (and now IE?) doesn't puke anymore on the missing 
      and misplaced HTML tags.
    * Optimized all jsp files so that they are shorter to save space, which
      is then used to fix the broken HTML. We should break even space-wise.
    * Bump to -13.

2009-08-11 sponge
    * Code Janitor time! Many fixes and documenting fixes that should be
      done in the future. for the most part, this is a general code cleanup.
    * On smaller/embedded systems, the "final" keyword cleanups will have
      more of an impact than on larger systems.
    * Document missing hashCode() methods.
    * Unhide more variables to make code easier to read.

2009-08-11 zzz
    * Android:
      - Merge in the branch
      - Build instructions in the android/ dir
      - Rename HMac to I2PHMac to avoid android lib conflicts
      - Configurable number of PRNG buffers in AsyncFortunaStandalone
        (router.prng.buffers=16) to control memory use - these
        are 256KB each.
      - Configurable size of the DecayingBloomFilters
        (router.decayingBloomFilterM=23) to control memory use - there
        are 4 pairs of these (8 total), each 2**(M-3) bytes,
        or 8MB total for M=23.
      - There's at least two unsolved fatal problems:
        1) Most of the routerinfo signature verifications fail,
           including our own
        2) It randomly dies after a while
    * Console:
      - Rename the shitlist and the blocklist
      - Try to reduce servlet problems on iframe
      - Select server or client icon for local dests
    * EepHead: New
    * Move StatsGenerator from router to routerconsole
    * Move the unused AdminManager from router to the apps directory
    * NetDb stats: Hide part. tunnel total events, effective next release
    * Router: Comment out dead oldconsole code
    * Updater:
      - Add new unsigned update option, triggered by
        last-modified date, using the new EepHead.
        Buttons still are not hidden after download complete.
      - Make the .sud updater use the temp dir when proxied
      - Several cleanups

2009-08-11 dr|z3d
    * Extensive sidepanel overhaul
      - Ensure all sidepanel headings link to pertinent pages
      - First stage of enhanced Local Destinations sub-panel presentation
      - Move Configuration, Help, and I2PTunnel manager links to headings
      - Add tooltips to all linked content; table content next in line

2009-08-07 dr|z3d
    * summarynoframe.jsp
      - Main content now tabulated for better presentation
      - Headings now more prominent
      - Pruning where necessary of text strings
    * Console themes (light/dark/classic)
      - Ensure functionality with new sidepanel layout
      - Custom hacks for IE/classic
      - Enhanced form/button presentation    

2009-08-07 zzz
    * build.xml:
      - Try to automate the release process
      - Take jetty back out of the updater after 4 releases
    * Console:
      - Add a custom error page
      - Don't count ourselves in known peers
      - Hide update button when shutting down
      - Increase skew warning threshold to 3s (was 100ms)
      - Remove UTC time from summary bar
      - Truncate long dest names
      - Try to reduce servlet problems on index page
    * Core:
      - Catch unzip fd leaks on error
      - Move 2 test classes out of the lib
    * Eepsite:
      - Quote the jetty.xml path in clients.config,
        and adjust the migration function, to fix the
        eepsite-won't-start bug on windows
    * HTTP Proxy:
      - Restore the localhost error message
      - Catch 127.0.0.1:xxxx addresses too
    * I2PTunnel:
      - Move the privkey files from the app dir to the
        config dir, in preparation for splitting the two
        dirs by default
    * Ministreaming:
      - Make getInt() static
      - Move the big TestSwarm class out of the lib
    * NetDb stats: Post-release cleanup
    * PersistentKeyRing: Fix broken storage of keys in config file
    * Router: Move the WorkingDir class from i2p.jar to router.jar
    * Streaming: New option i2p.streaming.answerPings (default true)
    * Timestamper: Don't start thread if not enabled
    * Wrapper:
      - Extend timeout to 20s (was 5s)
      - Shorten ping interval to 5m (was 10m)

2009-08-03 dr|z3d
    * Extensive update to the Classic theme; custom css hacks for IE.

2009-08-02 dr|z3d
    * Better support for Internet Explorer/classic theme.
    * Incremental improvements to classic theme.
    * More UI tweaks and fiddles. 
    * Fixes for I2PSnark UI; more to come.
    
2009-07-31 dr|z3d
    * Resolve anomalous buttons and text fields in console ui. 
    * Enhance presentation of data in /peers.jsp.
    * Fix themes issue with horizontal width of radio/checkbox icons.
    * Other cosmetic UI enhancements.

* 2009-07-31  0.7.6 released

2009-07-31 zzz
    * Update versions, package release
    * Fix snark.css link
    * Revert graph antialias enable
    * Remove <center> from iframe head
    * Fix tunnels.jsp HTML
    * Prevent linux-only installer screen from displaying on windows

2009-07-28 zzz
    * Add new reseed URL (thanks eche|on!)

2009-07-27 zzz
    * Add flag dimensions to speed up profiles.jsp rendering
    * Catch i2psnark create torrent with no data entered error
      http://forum.i2p/viewtopic.php?t=3763
    * Fix typos in proxy error files

2009-07-26 zzz
    * Add wrapper.config and i2prouter comments for 'portable'
    * Recognize same base and config dir in WorkingDir
    * Reformat XInfoPanel in installer for clarity

2009-07-25 dr|z3d
    * Enhance the layout of /graphs.jsp
    * Fix some of the irks in I2PSnark UI.
    * Ongoing tweaks and fiddles to the themes' css. Not finished by any means!

2009-07-24 zzz
    * Eepsite: Add Deutsch index page and css (thanks sperrbezirk!)
    * Router: Support i2p.dir.base and i2p.dir.config passed in via properties
    * Throttle: Decrease default max tunnels to 2500

2009-07-23 dr|z3d
    * Include additional tile graphics and I2PSnark header logo in /console/images/
    * Tidy up some layout irks; add some last minute 0.7.6 pre-release sparkle!
    * Ongoing overhaul of the I2PSnark UI.

2009-07-23 sponge
    * Add bob.i2p and sponge.i2p keys to hosts.txt

2009-07-23 sponge
    * Fix jdk 1.6izm in BOB as per zzz

2009-07-22 dr|z3d
    * More work on the I2PSnark UI.
    * Start of improvements to tunnel table data.
    * Ongoing theme enhancements.

2009-07-21 dr|z3d
    * First stage of overhaul of webapps ui. 
      susidns, susimail & i2psnark now lightly themed.
    * Proxy error messages now themed as per chosen theme.
    * Modest tweaks to the classic theme, et al.

2009-07-21 zzz
    * configclients.jsp: Close anchor
    * Console: Drop top-level css, unused now
    * Eepsite: Add default robots.txt (thanks v1v4)
    * GeoIP: Add license info
    * HTTP Proxy: Additional proxy.i2p restrictions
    * ServiceManager: Drop, unused

2009-07-20 zzz
    * BuildHandler: Increase threshold for dropping instead
      of rejecting to 81% (was 75%)
    * Console: Hide configui.jsp from IE, disable selection
    * GeoIP: Fix minor bugs (thanks Arsene)
    * graphs.jsp: Reduce refresh time to eliminate double iframe load
    * HTTP Proxy: Fix proxy.i2p "home page" (thanks dr|z3d)
    * I2PSnark: Remove Postman tracker
    * Peer Profiles:
      - Reduce max age for display to 2h (was 3h)
      - Drop unused Persist classes
      - Dynamically adjust expire time to control memory use
      - Increase reorganize time to 45s (was 30s) to reduce CPU use
        and lock contention
      - Remove some stat rates
      - Delay start of PeerTestJob
    * Stats: Increase coalesce time to 50s (was 20s) to reduce CPU use
    * summarynoframe.jsp: Cleanup
    * Transports: Reduce the number of Rates

2009-07-16 zzz
    * HTTP Proxy: Themes for error pages

2009-07-16 sponge
    * ministreaming:
      - small pedantic fix
    * streaming:
      - Fix a deadly race condition.
      - Some small pedantic fixes.
    * core:
      - Fix a deadly race condition.
    * BOB:
      - Fixed some races that occured from fixing races in streaming and core.
      - Some badly needed code refactoring to depend less on the database.

2009-07-15 zzz
    * Console:
      - Make light the default theme
      - Convert readme_zh.html from GB2312 to UTF-8
    * Installer: Don't launch the router from the postinstall.sh script
      on linux anymore; add a panel to the installer to provide launch instructions.

2009-07-15 sponge
    * Slackware SlackBuild fixes.

2009-07-14 dr|z3d
    * Increment to 0.7.5-10
    * Tidy up layout of readme.* files.
    * Work on console css to make it more Opera/webkit friendly.
    * Other cosmetic tweaks.

2009-07-13 zzz
    * Build: Add readme*.html files to the udpater
    * Build Handler: Don't reject for conn limits if class O,
      under the assumption that they are already talking
      to most of the routers, so there's no reason to reject. This may drive them
      to their conn. limits, but it's hopefully a temporary solution to the
      tunnel build congestion. As the net grows this will have to be revisited.
    * Throttle: Increase default max tunnels to 3000,
      to give us more capacity during congestion
    * Tunnels: Change the default variance from 1 to 0.
      Under the one-packet-enough theory, and the fact that most
      tunnels in a x+1 pool are of length x, variable lengths
      don't really help that much. Also, a default of 1 led
      to all sorts of problems with iMule/SAM, who was not
      setting the variance properties.
      This will affect exploratory tunnels for new users,
      and those that have never saved a change on configtunnels.jsp,
      and iMule users 1.4.5 and earlier.

2009-07-12 zzz
    * Add configui.jsp
    * orange flash remove take 2

2009-07-11 zzz
    * netdb.jsp: Fix bad tag causing orange mouseovers

2009-07-11 dr|z3d
    * More enhancements to the router console, consolidation of the
      light and dark themes.     
      - Apply new themes with routerconsole.theme=light/dark/classic
        added to advanced config.

2009-07-11 zzz
    * Build Handler: Drop rather than reject requests when near
      conn limits and the next hop is not connected, to reduce
      connection congestion
    * Console: Force IE to the classic theme
    * I2PSnark:
      - Bring back details links for Postman2 B64 torrents
    * I2PTunnel:
      - Make reduce-on-idle the default for all the shared clients
        for new installs (15m)
    * Profile Organizer:
      - Allow NTCP-only peers in inbound tunnels
    * Transports:
      - Move from a single connection limit threshold (80%) to
        two (75% and 87%), and only start rejecting tunnels
        at the higher threshold, to increase build success
      - Move some limit methods from the transports to TransportImpl
      - Add limit methods with a threshold argument
      - Increase default SSU conn limits a little more

2009-07-07 dr|z3d
    * Introducing 2 new console themes (light & dark), in addition
      to changes to the console navigation; navbar now resides in 
      the sidepanel and other stuff besides. More to follow!

2009-07-06 zzz
    * Console: Fix small textareas on Opera
    * EepGet: Don't send X-Accept-Encoding for non-proxied fetches
    * HTTP Proxy: Limit proxy.i2p to /themes/ directory
    * I2PSnark:
      - Change postman2 announce URL to use hostname rather than B64
      - Shorten torrent name to fit better on one line
    * I2PTunnel:
      - Add edit text
      - Fix broken favicon
    * Move almost all uses of StringBuffer to StringBuilder,
      for efficiency (thanks Arsene for the suggestion)
    * Reseed:
      - Fix console status messages broken by global replace
      - Remove tino, add b.netdb.i2p2.de
    * SSUDemo: Move to the router/java/test directory
    * Startup: Log clients.config problems
    * Transport: Implement NTCP auto-transition from an
      address to no address, so that inbound NTCP is disabled
      after SSU detects a firewall. When UPnP was apparently successful
      but the router is still firewalled (due to an additional
      software firewall or a bad UPnP indication, for example)
      the router will now remove the NTCP address.

2009-07-05 sponge
    * Added X-I2P-DestB64 and X-I2P-DestB32 http headers

2009-06-29 zzz
    * Big directory rework:
      Eliminate all uses of the current working directory, and
      set up multiple directories specified by absolute paths for various uses.

      Add a WorkingDir class to create a user config directory and
      migrate certain files to it for new installs.
      The directory will be $HOME/.i2p on linux and %APPDATA%\I2P on Windows,
      or as specified in the system property -Di2p.dir.config=/path/to/i2pdir
      All files except for the base install and temp files will be
      in the config directory by default.
      Temp files will be in a i2p-xxxxx subdirectory of the system temp directory
      specified by the system property java.io.tmpdir.

      Convert all file opens in the code to be relative to a specific directory,
      as specified in the context. Code and applications should never open
      files relative to the current working directory (e.g. new File("foo")).
      All files should be accessed in the appropriate context directory,
      e.g. new File(_context.getAppDir(), "foo").

      The router.config file location may be specified as a system property on the
      java command line with -Drouter.configLocation=/path/to/router.config
      All directories may be specified as properties in the router.config file.

      There will be no migration from an existing installation
      unless the system property -Di2p.dir.migrate=true is set.
      If there is no migration, it will continue to use $I2P for all files,
      except for temporary and PID files.

      The following linux scripts are now customized with the install path at,
      installation, and may be moved to /usr/local/bin and run from any
      working directory:
          eepget, i2prouter, runplain.sh

      For new installs, the i2p base directory ($I2P) may be read-only
      if updates are disabled. The only time i2p should write to the base directory
      is to unzip the update file. Updates are downloaded to the config dir. If, upon
      restart, the base dir is not writable, it will log a message and continue.

      Additional information, copied from I2PAppContext:

      #  Directories. These are all set at instantiation and will not be changed by
      #  subsequent property changes.
      #  All properties, if set, should be absolute paths.
      #
      #  Name	Property 	Method		Files
      #  -----	-------- 	-----		-----
      #  Base	i2p.dir.base	getBaseDir()	lib/, webapps/, docs/, geoip/, licenses/, ...
      #  Temp	i2p.dir.temp	getTempDir()	Temporary files
      #  PID	i2p.dir.pid	getPIDDir()	router.ping
      #  Config	i2p.dir.config	getConfigDir()	*.config, hosts.txt, addressbook/, ...
      #
      #  (the following all default to the same as Config)
      #
      #  Router	i2p.dir.router	getRouterDir()	netDb/, peerProfiles/, router.*, keyBackup/, ...
      #  Log	i2p.dir.log	getLogDir()	logs/
      #  App	i2p.dir.app	getAppDir()	eepsite/, ...
      
      *  Note that the router can't control where the wrapper actually puts its files.

      All these will be set appropriately in a Router Context.
      In an I2P App Context, all except Temp and PID will be the current working directory.

      Related changes:
      i2prouter:
      - Don't cd to script location, no longer required
      jbigi, cpuid:
      - Extract files from jar to temp dir, load from that dir, then
        copy to the base dir if we have permissions (and failing silently
        if we don't), so we have optimized libs and no complaints
        when we have a read-only base dir.
      logs.jsp:
      - Get wrapper log location from a property too
      - Display log file locations
      RouterLaunch:
      - If no wrapper, put wrapper.log in system temp dir
        unless specified with -Dwrapper.logfile=/path/to/wrapper.log
        or it already exists in CWD (for backward compatibility)
      - Append rather than replace wrapper.log
      - Pass wrapper log location to router as a property, so that logs.jsp can find it
      runplain.sh:
      - Add path substitution to runplain.sh on install
      - Pass I2P base dir to the router as a property
      Systray:
      - Fix NPE if no config file
      wrapper.config:
      - Put wrapper.log in system temp dir for new installs
      - Pass I2P base dir to the router as a property

2009-06-29 zzz
    * HTTP Proxy:
      - Add simple web server for "proxy.i2p" to serve
        images and CSS for the error pages
      - Take CSS out of the error pages; use internal server
        for CSS, image, and favicon
    * i2psnark build:
      - Move FetchAndAdd to static inner class
      - Fix standalone build to include i2psnark.jar since classes
        aren't in the .war anymore
      - Have standalone jetty use I2PAppContext temp directory
      - Replace launch-i2psnark.jar with launch-i2psnark script,
        since RunStandalone is in i2p.jar
      - Clean up jetty-i2psnark.xml, turn off jetty logging
      - Remove standalone build from the pkg target in the main build.xml
    * Jbigi, CPUID:
      - Reduce memory demand on startup from 4MB to 4KB each
    * NetDb: Fix an NPE on early shutdown
    * Reseeding / NetDb:
      - Move reseeding from the routerconsole app to
        the router, so that we can bootstrap an embedded router lacking a routerconsole
        (iMule or android for example), without additional modifications.
        This allows better integration between the reseeding function
        and the netDb.
      - Call reseed from PersistentDataStore, not from the
        routerconsole init, and start seeding as soon as the netdb has read
        the netDb/ directory, not when the console starts.
      - Wake up the netdb reader as soon as reseeding is done,
        rather than waiting up to 60s.
      - Don't display the reseed button on the console until the
        netdb initialization is done.
    * RouterConsoleRunner:
      - Catch a class not found error better

2009-06-29 zzz
    * Console: Convert table headers to <th> to prep for CSS changes
    * Console CSS: Move css file, make a classic theme to prep for CSS changes
    * Console: Move favicon.ico and i2plogo.png out of the .war
      so that the HTTP proxy can use them directly;
      proxy error pages must be updated next
    * NetDb stats: Normalize tunnel build stats for increased anonymity,
      effective in 0.7.6

2009-06-30 sponge
    * General cleanup on streaming and ministreaming.
      This fixes some compile warnings, and prepares for a larger fix.
      There is no code-flow changes, just lint. One warning remains as I am
      unsure exactly how to solve the problem yet.

* 2009-06-29  0.7.5 released

2009-06-29 Complication
    * Update versions, package release
    * Remove the last reference to my eepsite as a "news.xml" source,
      and likewise stop my public key from being included
      among valid release signing keys.

2009-06-25 sponge
    * Summary frame layout change so it makes sense.

2009-06-23 zzz
    * Browser Launch: Add sensible-browser, x-www-browser, defaultbrowser, and
      www-browser in an attempt to launch the user's preferred browser
    * configupdate.jsp: Cleanup
    * Installer: Include console.css!!!
    * NTCP: Try again to prevent two Event Pumpers
    * Update: Increase max retries
    * UPnP: Catch AIOOBE reported by tuna

2009-06-21 zzz
    * Browser Launch: Wait until the routerconsole is up before launching the browser
    * Installer: Fix wrapper.config parsing on windows
    * netdb.jsp: Add country chart at bottom, clean up version chart
    * News Fetcher:
      - Change default news URL, use it instead of the old one even if
        the old one is saved in the configuration, to assist in the transition
    * ReseedHandler:
      - check for upper case HREF to be compatible with apache indexes
    * Statistics Manager: post-0.7.4 cleanup
    * Transport: Treat 5.0.0.0/8 (Hamachi) as local

2009-06-17 Mathiasdm
    * desktopgui:
      - Added client and server tunnel view
        (saving does not work yet)

2009-06-17 zzz
    * PeerSelector:
      - Limit exploratory tunnels to connected peers when over
        half the connection limit (was 80%)
      - Have the high capacity tier fall back to a new connected tier
        before moving on to the not failing tier
        so that tunnel build success doesn't collapse and drive
        connections to the limit
    * PeerTestJob:
      - Limit to connected peers

2009-06-12 zzz
    * Console:
      - Move the console css from default.css in the .war to docs/themes/console/console.css,
        and support console themes in the main console with routerconsole.theme=foo
      - Remove unused NoticeHelper

    * Installer:
        Upgrade to izpack 4.3.0 and add a short script to fix Vista install problems.
        (previous izpack was 3.7.2 from 2005-04-22)
        
        izpack 4.3.0 from :
        http://dist.codehaus.org/izpack/releases/4.3.0/IzPack-install-4.3.0.jar
        SHA1 f06da6b26ac2c68fed64ab38980352989b8d8841
        (no signatures or sha1sums found on website, and the jar is unsigned)
        License: Apache 2.0
        
        upack izpack:
        java -jar IzPack-install-4.3.0.jar
        or
        java -jar IzPack-install-4.3.0.jar -console
        
        get the standalone-compiler.jar from the installation lib/ directory:
        SHA1 6d2b4a5657bfb864a333b1c4b1c0f8223aa57d80
        (no signatures or sha1sums found on website, and the jar is unsigned)
        
        This fixes the bug with the install windows centered in all the
        workspaces, not the current workspace. And who knows what other
        bugs in the last 4 years.
        
        To fix Vista (and presumably Windows 7) permissiom problems,
        add a run-privileged flag for those, and run the new fixperms.bat
        which calls icacls to add the privileges to the install directory.
        
        Add support for 6 more language packs found in the new release.
        Change from ISO3 codes to native language names.
        
        Disable creation of the i2p.tar.bz2 file in build.xml
        (distributed as i2pheadless-0.7.x.tar.bz2), as izpack 4.3.0 now
        supports headless installation with java -jar i2pinstall.exe -console.
        Update INSTALL.txt and INSTALL-headless.txt accordingly.

      - Add install and temp path substitution to wrapper.config and
        i2prouter on install

      - Change the wrapper.config classpath to one line: lib/*.jar
        This means we lose control of classpath load order, so move the windows installer
        jars copy.jar, delete.jar, and exec.jar to a new installer/ directory so
        these jars won't be in the classpath or potentially conflict, since
        copy.jar and delete.jar include FileUtil.class, and we don't want to have
        to remember to add them to the updater if we ever change FileUtil.class.
        Delete the installer/ directory in postinstall.sh since it is windows-only.

    * Watchdog: Only try to dump threads if there is a wrapper
         and we aren't on windows

* 2009-06-12  0.7.4 released

2009-06-12 Complication
    * Update versions, package release

2009-06-09 zzz
    * NTCP: Fix startup race NPE (thanks postman!)

2009-06-08 sponge
    * Last commit for this cycle. All debugging except for WARN removed.
      I can use the visit command to debug now anyway.

2009-06-08 sponge
    * Removed BOB debugging as-per zzz

2009-06-08 sponge
    * Fixed NPE and some other goofups in BOB.
    * BOB bump version

2009-06-07 zzz
    * Build file:
      - Add updaterWithJettyFixesAndGeoIP, use it in pkg for one release
      - Cleanups
    * Console:
      - netdb.jsp cleanup
      - tunnels.jsp cleanup
    * ExploratoryPeerSelector:
      - Limit to connected peers when near connection limit
    * Timestamper:
      - Use locale country if geoip unavailable
    * Transport:
      - Lower min NTCP idle time to 3m (was 5m)
      - Increase SSU conn limit by 33%
    * UPnP: Fix deprecation warning
    * Watchdog:
     - Defang him again

2009-06-06 sponge
    * Added BOB's license to licenses
    * Janitorial javadoc fixes *sigh*
    * bump to -13

2009-06-05 sponge
    * Merge and bump to -12

2009-06-05 sponge
    * BOB now cleans up tunnels, although they can take up to 5 minutes to
      disapear. This is due to the fact that the streaming lib doesn't
      actually remove the connections properly and kill them off when the
      manager is destroyed. I'm not certain if this is a bug, or a feature,
      but it sure is annoying, and you have to wait for the connections to
      time out. What should happen is the streaming lib should cause an IO
      error to the pending read or write.

2009-06-05 zzz
    * Build file:
      - Add license info for launch4j includes
    * Console:
      - 16x11 transparent flags for ch and np, thanks anonim!

2009-06-04 zzz
    * Console:
      - Update geoip file to June 3 version
      - Hide some controls if no wrapper on configservice.jsp
    * I2PTunnel:
      - Fix bug where delayed-open and close-on-idle tunnels would
        use a different tunnel pool instead of building their own
      - Add standby indication to web page
    * NetDb:
      - Try to talk directly to a floodfill if we don't know enough,
        to help integrate more quickly
      - Change a no-floodfill error to a warn
    * NetDb Stats:
      - Average TX and RX bw stats for additional anonymity,
        effective in next release
    * Reseed:
      - Limit to 200 pulled randomly from the full fetched list
    * Transport:
      - Increase default bw for new installs to 96/40
        (was 64/32). This is as high as we can go upstream
        without making the default class M.
    * Watchdog:
      - Allow disabling by property again
      - Logging tweaks

2009-05-30 zzz
    * Console:
      - config.jsp now cause graceful restart
      - More peers.jsp and profiles.jsp cleanup
      - tunnels.jsp improvements
      - Use CSS for form messages
      - Goodbye nonce spoof messages (sorry jr)
      - config.jsp: Comment out unused burst config code
      - Don't forget Serbia!
      - configadvanced.jsp cleanup
    * LoadTestManager: Delete, unused
    * Peer Selector: Make strict order opaque to hash value
    * SendGarlicMessageJob: Delete, unused
    * Session Keys:
      - Don't instantiate unused SessionKeyPersistenceHelper
      - Use TransientSessionKeyManager instead of PersistentSessionKeyManager
      - Add generics to TransientSessionKeyManager to help understand it
      - Change initial session map size to 64 (was 1024)
      - Prepare for per-destination SessionKeyManagers in ElGamalAESEngine
      - More stubs for per-destination managers in the client manager
    * Transports:
      - Adjust bids when near conn capacity
    * UDP:
      - Remove unused stats and test code
      - Only save IP when it changes
    * UPnP:
      - Prevent NPE after ParserException
      - Tweak to help startup problems?
      - Retry port forward if it fails
      - Make peers.jsp display faster
      - Lengthen POST timeout
      - More comments

2009-05-29 sponge
    * added big fat start/stop lock into BOB
    * added zap command to shut down BOB... now we need a way to start it
      after it stops. :-)

2009-05-27 Mathiasdm
    * Increase sendProcessingTime some more, add a property to configure.
      Configure with 'router.defaultProcessingTimeThrottle'.

2009-05-27 Mathiasdm
    * Increased sendProcessingTime limits and added testSuccessTime
      to avoid unwanted throttling

2009-05-26 Mathiasdm
    * Throttling extension by looking at sendProcessingTime

2009-05-26 zzz
    * Console:
      - configlogging.jsp cleanup
      - Flags tweak
    * NetDb:
      - Don't send our own hash in the don't-include list when exploring
      - Remove any pending write when removing a RouterInfo
      - Cleanup to use routerHash()
    * Streaming: Hopefuly fix infinite loop in the SYN queue handler

2009-05-25 zzz
    * GeoIP:
      - Save our own location in the config
      - Check whole netDb at startup (last try didn't work)
    * NTCP:
      - Increase routerinfo send frequency to every 90m (was 9h)
      - Don't send 3 floodfill infos at startup or with routerinfo
    * Profile Organizer: Increase min fast peers based on
      number of local destinations
    * Timestamper:
      - Use GeoIP to query a closer ntp source if available
      - Lengthen query time if well-synced
      - Cleanup

2009-05-24 mkvore
    * SAM: logging some exceptions at INFO level instead of ERROR

2009-05-24 zzz
    * Connection limits / throttle:
      - Better limits when no inbound TCP
        (limit inbound and outbound separately)
      - Don't offer to SSU introduce when near connection limit
    * Console:
      - Move flags from icons/ to docs/icons
      - peers.jsp cleanup
      - Add readme_zh.html
    * GeoIP:
      - Check netDb SSU IP too
      - Check whole netDb at startup
    * NTCP: Log who is sending us big messages
    * UPnP: Move logging from wrapper log to router log

2009-05-23 Mathiasdm
    * Router netDB:
      - Added flags to the netDB page

2009-05-22 Mathiasdm
    * desktopgui:
      - Updating works in general config
      - Switched to Swingworker threads for improved responsiveness

2009-05-21 zzz
    * Router Watchdog:
      - Log memory stats
      - Dump threads on linux
      - Restart after 20 minutes (give the dog his teeth back)

2009-05-21 zzz
    * DataStore:
      - Adjust interface to have persistent and non-persistent methods,
        to prepare for partial storage in RAM
    * ExpireRoutersJob:
      - Rewrite, not enabled yet
    * I2Punnel:
      - Increase eepsite default to 3+0 for new installs
    * PersistentDataStore:
      - Cleanup, simplify, and concurrentify
      - Tweak stats
      - Remove write limit
      - Flush to disk on shutdown
      - Don't write out what we just read in
    * Router and console:
      - Bundle geoIP files and flags in new installs,
        spiff up tunnels.jsp and profiles.jsp.
        Existing installs can get files with 'ant updaterWIthGeoIP'
        or in the console docs bundle 'ant consoleDocs'
      - Use flags for shitlist and peers.jsp too
      - Tweak tunnels.jsp to show class letters
      - Hide in-progress details on tunnels.jsp
      - Add a little color to confignav
      - Remove 'no skew' message
      - More message tweaks if no wrapper
    * TunnelManager:
      - Remove now-unused isInUse()
    * UPnP:
      - Fix up port binding, add some logging on bind fails
      - Force IPv4 only for binds

2009-05-20 Mathiasdm
    * General configuration enabled by default
    * General configuration speed tab works completely

2009-05-17 zzz
    * Merge i2p.i2p.zzz.upnp branch
     * Major changes:
      - Detect IP with UPnP
      - Open firewall ports with UPnP
      - Detect IP by checking local interface addresses
      - Enable TCP auto-IP and auto-port by default, if UDP status is "OK"
      - Network configuration page rework
     * Other stuff:
      - Remove unused verifyupdate.jsp
     * Details of the UPnP and related Transport changes:
      - Add UDP Port configuration to config.jsp
      - Don't restart router when configs change on config.jsp;
        simply rebuild router info.
      - Clean up some port config code in UDP
      - Implement UPnP enable/disable
      - Start to rework inbound configuration
      - Tweak UPnP warning messages
      - Start of callbacks from UPnP to transports
      - Tell UDP local addresses at startup
      - NTCP Port must now be either auto or configured;
        now defaults to auto; and configured now trumps auto.
        Port configuration now does not affect whether inbound
        NTCP is enabled - the host configuration alone can do that.
      - i2np.ntcp.autoip=true redefined to enable inbound only if
        SSU reachability is OK. i2np.ntcp.autoip=always for the old behavior.
        autoip default is now "true".
        i2np.ntcp.hostname=xxx now trumps i2np.tcp.autoip.
      - SSU always tells NTCP when status changes.
      - Implement config save of new IP address options
      - Implement local address and UPnP configuration of UDP address
      - Limit received port to 1024 minimum
      - Simplify bw form
      - Add config link to UPnP status
      - Make short timeouts for UPnP HTTP POST so we don't hang when
        the UPnP device goes away
      - Fix a bug in UPnP HTTP Server timeout
      - Make short timeouts for the XML parser so we don't hang when
        the UPnP device goes away - same as for HTTP POST
      - Stuff the port mapping requester into a thread so it doesn't
        delay everything for several seconds
      - Handle UPnP devices that return IP = 0.0.0.0
      - Better HTML output when no IP found
      - Tweak logging
      - Set Disposer thread name
      - Keep the control point running after we find an IGD,
        so that we get notifications of it leaving or
        coming back or replaced.
      - Detect UPnP start failure
      - Sort local addresses
      - Store last IP for future laptop mode
      - Subscribe to service, doesn't seem to do anything though,
        need to test it more
      - Change UPnP listener port defaults, allow configuration option
      - Don't notify for non-changed options on config.jsp
      - Simplify config.jsp some more
      - No longer use i2np.udp.forceIntroducers
      - Tweak UDP port qualification
      - Fix allowing low ports again
      - Add option to completely disable NTCP, for those behind nasty firewalls
      - Use SSU reachability rather than global reachability for determining NTCP reachability,
        since we are now reporting NTCP reachability too
      - Tweak the config sub-navbar
      - Don't start UPnP if we have a public interface address
      - Fix setting IP to a local interface address
      - Work on the configuration help some more
      - Rework UDP peers.jsp table a little
      - Don't let UDP bid on messages that are too long
      - Clean up the max fragments code in UDP

2009-05-17 zzz
    * Build files:
      - Remove unneeded ant.jar from package (900KB)
      - Fail on Jsp compile errors
    * FloodfillVerifyJob: Don't consider an older search result as verified
    * logs.jsp: Add link to config
    * NetDb: Lower the routerinfo expiration again
    * SusiDNS:
      - Reduce displayed entries from 300 to 100
      - Add ability to go forward or back
      - Make textareas bigger
      - Clean up file names
      - Clarify messages about filter and search

* 2009-05-16  0.7.3 released

2009-05-16 Complication
    * Update versions, package release

2009-05-12 sponge
    * BOB clean up, change println's to _log.warn, bump BOB version
    * I2PSessionMuxedImpl.java changes as per zzz, and they test OK for me.

2009-05-12 mkvore
    * SAM: fix: warnings when generating javadoc

2009-05-11 zzz
    * Connect client: Fix NPE when used with advanced i2ptunnel features
    * Context: Don't instantiate unused AdminManager
    * logs.jsp: Put critical log at the top
    * NetDb: Don't accept stores of our own LeaseSets or RouterInfo

2009-05-11 mkvore
    * SAM: fix: removed ERROR level logging when a client disconnects

2009-05-09 sponge
    * merge

2009-05-09 sponge
    * fixed OOM on lock (woops! my bad!)

2009-05-08 Mathiasdm
    * desktopgui: moved files to stop polluting the namespace
          (everything now in net.i2p.desktopgui)
    * desktopgui: some variable renaming in general configuration

2009-05-07 mkvore
    * SAM: version 3 added
    * SAM: blocking case corrected on simultaneous client connection (v.1-3)

2009-05-07 zzz
    * Add nibble.i2p to proxy list and hosts.txt

2009-05-07 zzz
    * Addressbook: Name the thread
    * Console:
      - More IE button fixes, try harder to not refresh the iframe after shutdown
      - Disable idle options for streamr client, it will never be
        idle because it pings the server
    * Floodfill Monitor: Slow down the volunteers
    * Throttle: Throttle at 90% so we throttle before we WRED

2009-05-06 Mathiasdm
    * Improvements to popup menu rightclick action
    * Added general configuration options (still not available by default)
    * General fixes
    * Added ant build options (irc says eche|on would like that ;))

2009-05-06 sponge
    * Hopefully the last fixes for BOB.
    * Fixes to prevent race in client-side I2CP and Notifier.

2009-05-03 sponge
    * More hopeful fixes for BOB.
    * Added new Robert ID to snark

2009-05-01 zzz
    * Build files:
      - Fix up susidns build file so it will work with gcj
      - Add consoleDocs target
    * Client: Fix race NPE (thanks sponge)
    * Console: fix ERR-UDP Disabled and Inbound TCP host/port not set
    * I2CP: Fix race NPE
    * I2PTunnel:
      - Try to fix locking to prevent duplicate destinations when using
        the new option new-dest-on-resume. Still not right for shared clients
        but should be better for non-shared.
    * Router console:
      - Add jbigi and cpu info to logs.jsp
    * Session key manager:
      - Log before a hang maybe
    * URL Launcher:
      - Launcher on linux was stopping after trying opera, whether it succeeded or failed.
        Now it keeps going to try firefox, etc. as designed.
      - Extend default delay from 5s to 15s so it will reliably start

2009-04-27 sponge
    * more BOB fixes, complete with warnings when things go wrong, and
      success messages when things turn around and go right. Terminates
      early so that applications wait no more than 10 seconds or so.
    * Reversed a few earlier patches that caused some odd behavior.
    * Changed some core println()'s to debugging messages.

2009-04-27 zzz
    * Build files:
      - New updaterWithJettyFixes target, build it for pkg
      - Pass compiler args down from top build.xml
    * GarlicMessageBuilder: Reduce bundled tags to 40 (was 100)
    * i2psnark: Add Postman2 tracker
    * I2PTunnel: Allow spaces in dest and proxy lists
    * NetDb:
      - Adjust RouterInfo expiration down to control memory usage
      - Display LeaseSets and RouterInfos on separate console pages
    * NTCP:
      - Correct the meanings of the i2np.ntcp.autoip and i2np.ntcp.autoport
        advanced config. If you have one of these set but not the other, you
        will have to adjust your configuration on config.jsp.
    * RouterConsole: iframe tweaks
    * StatisticsManager: Cleanup
    * Streaming: Don't let jrandom yell so loud
    * Tunnel Pool: Don't self-destruct if more than 6 IB tunnels configured

2009-04-25 sponge
    * I2PSessionMuxedImpl atomic fixes
    * BOB fixes. This should be the final bug wack. Good Luck to everybody!

2009-04-23 zzz
    * Blocklist: cleanup
    * eepget: handle -h, --help, bad options, etc.
      (http://forum.i2p/viewtopic.php?p=16261#16261)
    * Fragmenter: don't re-throw the corrupt fragment IllegalStateException,
      to limit the damage - root cause still not found
    * i2psnark: (http://forum.i2p/viewtopic.php?t=3317)
      - Change file limit to 512 (was 256)
      - Change size limit to 10GB (was 5GB)
      - Change request size to 16KB (was 32KB)
      - Change pipeline to 5 (was 3)
    * logs.jsp: Move version info to the top
    * Jetty: Fix temp dir name handling on windows, which was
      causing susidns not to start
      (http://forum.i2p/viewtopic.php?t=3364)
    * NTCP: Prevent IllegalStateException
    * PeerProfile:
      - Replace a hot lock with concurrent RW lock
      - Rewrite ugly IP Restriction code
      - Also use transport IP in restriction code
    * RouterConsole: Make summary bar a refreshing iframe
    * Transport: Start the previously unused CleanupUnreachable

2009-04-21 sponge
    * Code janitor work, basic corrections involving @Override, and
      appling final where it is important. Also fixed some equals methods
      and commented places that need fixing.

2009-04-18 Complication
    * Fix typo in "news.xml", no build number increase.

* 2009-04-18  0.7.2 released

2009-04-18 Complication
    * Update versions, package release

2009-04-17 sponge
    * fixed setIP, just be sure to distclean before building :-)
    * more lint taken care of as well.

2009-04-17 sponge
    * setIP wants to be a static method in the class, but it produces
      warnings about it being static from other code.

2009-04-17 sponge
    * Catch NPE in NTCP.
      This possibly augments fix 2009-04-11 welterde below.
    * Various LINT on NTCP sources, and removal of space-wasting
      spaces at end of lines in sources touched.

2009-04-13 Mathiasdm
    * Bugfix on tray icon updating
    * Some more work on the general configuration menu
      (currently not added to the tray icon menu yet, needs more work)
    * Tweaked the desktopgui logo

2009-04-13 Mathiasdm
    * Added I2P version and GUI version to desktopgui
    * Tweaks to the tray icon menu
    * Some starting work on a GUI general configuration menu
    * Bugfix allowing spaces in directory structure

2009-04-13 welterde
    * small fix in the eepproxy

2009-04-11 welterde
    * fixed NPE in NTCP transport

2009-04-11 sponge
    * i2ptunnel janitorial work and fixes on most locks.
      Some locks still need work, and are marked with LINT in the comment.
      Just grep for "LINT" to see where the remaining places are.

2009-04-10 sponge
    * More BOB threadgroup fixes, plus debug dump when things go wrong.
    * Fixes to streaminglib, I2CP, which are related to the TG problem.
    * JavaDocs fixups.

2009-04-08 sponge
    * More hopeful fixups to the infamous orpahned tunnel problem. *Sigh*

2009-04-08 zzz
    * IPV6/localhost:
      - Enable IPv6 stack in the JVM, hopefully won't break anything
      - Patch Jetty to support binding to IPv6 addresses
      - Allow multiple bind addresses for the router console
        in the clients.config file; for new installs the
        default is now "127.0.0.1,::1"
      - Change most instances of "localhost" to "127.0.0.1"
        throughout the code
    * Router:
      - Move some classes to private static inner

2009-04-07 sponge
    * BOB prevent jvac from optimizing out thread-group code from -10

2009-04-07 zzz
    * NTCP: Prevent occasional NPE introduced in -4
    * streamr: Synchronize DatagramMaker

2009-04-07 sponge
    * SimpleTimer2, SimpleScheduler fixed so that the threads all run from
      The main threadgroup, not in the current possible child threadgroup.
      So long as any SimpleTimer2/SimpleScheduler is started *BEFORE* any
      child threadgroups, the constructors are threadgroup safe. What would
      be super cool is if they were to be all jailed within thier very own
      threadgroup too, but, I2P isn't up to the task of this yet.
    * Fixes to BOB to ensure the above is true.

2009-04-06 sponge
    * Debugging to make SimpleTimer2 and SimpleScheduler easier to debug.
    * Fix for the config files in the GUI from mathiasdm

2009-04-04 sponge
    * Hopeful fixups to the infamous orpahned tunnel problem.
    * BOB now 0.0.5

2009-04-04 zzz
    * NTCP: Don't bid on messages too big to handle

2009-04-03 zzz
    * Console:
      - Fix bug with IE buttons not working,
        because it sends the label instead of the value
      - Display version of downloaded update
    * Update:
      - Change default to "Download and verify"
      - Change news fetch default to 24h (was 12h)

2009-04-03 sponge
    * Fix broken dependencies for BOB.jar
    * Router build version incremented to 5.

2009-04-02 zzz
    * Profiles:
      - Remove unused calculators and RateStats:
        CapacityCalculator, StrictSpeedCalculator, IsFailingCalculator;
        sendFailureSize, processSuccessRate, processfailureRate, commErrorRate,
        tunnelTestResponseTimeSlow
      - Reduced number of Rates in these RateStats:
        sendSuccessSize, receiveSize, rejectRate, failRate
      - ~5KB/profile savings total
      - Deflate speed calculation once an hour instead of once a day,
        to improve fast tier selection
      - Remove dup comment in persisted files
    * StatisticsManager - effective in 0.7.2:
      - Spoof uptime to 90m for all
      - Change tunnel stats from 10m to 60m
    * Transport:
      - Maintain a router hash -> IP map in transport,
        to support additional IP checks (unused for now)
      - Catch error on pre-2.6 kernels
      - Some concurrent conversion
      - Fix an HTML error on peers.jsp

2009-04-01 zzz
    * I2PTunnel: Fix tunnel close
      http://forum.i2p/viewtopic.php?t=3231

2009-03-30 zzz
    * I2CP:
      - Implement BandwidthLimitsMessage
      - Have i2psnark use new message, remove
        build dependency on router
    * Peer Selection:
      - Limit peers to a max % of all tunnels with
        router.maxTunnelPercentage=nn, default 33
      - Add chart to tunnels.jsp to see results

* 2009-03-29  0.7.1 released

2009-03-29 Complication
    * Update versions, package release

2009-03-27 zzz
    * Add readme_fr.html
    * License splash update
    * Catch rare TunnelGatewayMessage AIOOB, root cause unknown

2009-03-24 zzz
    * I2PTunnel:
      - Add some warnings about new features
      - Fix encrypted leasesets broken in about -4
      - Suppress log error on manual stop
      - Fix NPE on close of a tunnel not open yet
    * Transport:
      - Increase default bw to 64/32, burst 80/40
    * Tunnels: Change some fragmentation errors to warns

2009-03-16 zzz
    * help.jsp: Add some
    * I2PTunnel: Cleanup
    * I2PTunnelHTTPClient: Fix NPE on delayed open
    * I2PTunnelHTTPServer: Maybe catch an NPE
    * SOCKS: Allow .onion addresses for onioncat testing
    * Tunnel: Catch a rare AIOOB

2009-03-09 zzz
    * Client:
      - Clean up retry code
      - Bring I2CP listen error to the summary bar
        http://forum.i2p/viewtopic.php?t=3133
    * I2PSnark: Remove the http from the add torrent box
    * I2PTunnel:
      - Add persistent key option for standard and IRC clients
      - Add delay-open option for clients
      - Get regenerate-dest-on-reconnect working
      - Add default key file name
      - Add link to addressbook
      - I2PSink: Send protocol byte
    * OCMOSJ:
      - Change from 5% reply requests to at least
        once per minute, in hopes of reducing IRC drops
      - More clean up of the cache cleaning
    * Routerconsole: Don't OOM configpeer.jsp on huge blocklists

2009-02-26 zzz
    * I2CP Client: Add support for muxing
    * I2PTunnel:
      - Add new IRCServer tunnel type
      - Add SOCKS 4/4a support
      - Catch OOMs in HTTPServer
      - Name the IRCClient filter threads
      - Port Streamr to I2PTunnel
      - The beginnings of SOCKS UDP support
    * Naming: Add reverse lookup by hash
    * OCMOSJ: Clean up the cache cleaning
    * Router: Move addShutdownTask from Router to I2PAppContext
      so that apps can register more easily
    * Routerconsole:
      - Thread hard shutdown and restart requests from the routerconsole,
        and add a delay even if no tunnels, to allow time for a UI response
      - Sort the summary bar destinations
      - Move dest-to-hash converter to new helper class so we can
        use it in i2ptunnel

2009-02-22 sponge
    * BOB: Orphan tunnel issue fix, bump BOB version
    * bump to Build 6

2009-02-16 zzz
    * Streaming lib: Plug timer leak, don't send keepalives
      after close, don't disconnect hard after close

2009-02-15 zzz
    * Add licenses to all packages
    * I2PSession: Concurrent _messagesReceived
    * i2psnark: tmp file removal try #3
    * I2PTunnel:
      - Don't buffer POST data in HTTPClient
      - Display destination even when stopped
      - Enable key generation, dest modification, and
        hashcash estimation in the GUI
      - Add new CONNECT client
    * NetDb: Enforce 60s minimum leaseset publish interval
    * Streaming lib:
      - Plug connection leak
      - Move ConEvent from SimpleTimer to SimpleScheduler
      - Move RetransmissionTimer (ResendPacketEvent)
        from SimpleTimer to new SimpleTimer2
      - Move ActivityTimer and Flusher from SimpleTimer to RetransmissionTimer
      - SimpleTimer2 allows specifying "fuzz" to reduce
        timer queue churn further
    * Susidns: Fix save of new dest broken in 0.7
    * TunnelPool:
      - Allow leasesets with reduced leases for robustness and startup speed
      - Plug in-progress build leak

2009-02-07 zzz
    * ClientConnectionRunner, Shitlist, TunnelDispatcher:
      Update using concurrent
    * Streaming ConnectionHandler: Bound SYN queue and
      use concurrent to prevent blowup
    * HTTP Proxy: Fix error msg for b32 addresses
    * I2CP: Implement optional reduce tunnels on idle - not hooked
      in to i2ptunnel GUI yet - still needs tweaks
    * I2CP MessageReader: Prevent rare NPE
    * I2CP Writer: Rewrite using concurrent
    * i2psnark: Add torrent and connection count
    * I2PTunnel & I2CP:
      - Fix tunnel reduction/restore, hook in the GUI
      - Hook leaseset encryption into the GUI
      - Implement saves for all the new stuff
      - Add cancel button
      - Add b32 display for non-http servers
      - Prep for CONNECT
      - Fix error msg when connection goes away
    * NetDb: Remove all DataPublisher stuff
    * Wrapper: Remove dup timeout

2009-02-02 sponge
    * Final? cleanups to Slackbuilds.
    * ant target for Slackbuilds.

2009-02-01 sponge
    * Slackbuild files... if we can have them for Debian, why not :-)

2009-02-01 zzz
    * Convert some inner classes to static (findbugs)
    * DataHelper.readLong(): Was returning -1 on EOF instead
      of throwing exception
    * i2psnark: Increase tunnels and pipeline to 3
    * NTCP: Use a java.util.concurrent execution queue instead of
      SimpleTimer for afterSend() to reduce lock contention
    * Remove source from susimail.war, susidns.war, i2ptunnel.war (85KB)
    * Routerconsole:
      - Move common methods to new HelperBase class
      - Make reseed link a button
    * SimpleScheduler: New replacement for SimpleTimer when events
      will not be rescheduled or cancelled, to reduce SimpleTimer
      lock contention
    * Tunnel Pool:
      - Remove tunnel from participating if can't contact next hop
      - Fail outbound build faster if can't contact first hop
    * Wrapper: Remove dup timeout

2009-01-31 dream
    * Debian files

2009-01-31 sponge
    * One line BOB discarded interger fix 
      (not that it mattered at this point)

2009-01-25 zzz
    * Build files:
      - Don't bundle unneeded XML parser xercesImpl.jar (1MB)
      - Don't include unneeded stuff in Copy, Delete, Exec.jar (300KB)
    * I2CP:
      Implement new I2CP message ReconfigureSessionMessage.
      Will be used for tunnel reduction.
    * I2PTunnel Edit Pages:
      - Change default length to 2+0
      - Cleanup helper code
      - Prevent null spoofhost
      - Stub out the following new options (C=client, S=server):
        + Access list (S)
        + Certificate type (S)
        + Encrypted LeaseSet (S)
        + New dest on idle restart (C)
        + Tunnel closure on idle (C)
        + Tunnel reduction on idle (C,S)
    * I2PTunnel Socks:
      - Add support for SOCKS to GUI
      - Don't NPE on SOCKS 4, just close
      - Don't have SOCKS build a new dest for every request
      - Beginnings of SOCKS configuration by port
      - HTML error msg for attempted HTTP access
    * LeaseSet: Add encrypt/decrypt methods
    * netdb.jsp: Don't show stats by default
    * OCMOSJ: Bundle a reply when we switch tunnel or lease,
      to detect failure sooner
    * PublishLocalRouterInfoJob:
      - Delay for 5m at startup
      - Run every 20m (was 7.5m)
    * RebuildRouterInfoJob: Don't run it
    * Router: Add a keyring for decrypting leases
    * Routerconsole: Add configkeyring.jsp
    * SummaryHelper.getTransferred() move to DataHelper,
      rename to formatSize(), use on tunnels.jsp
    * Streaming, I2CP, Client Message sending:
      Pass message timeout through new I2CP message
      SendMessageExpiresMessage, so that the router
      uses the same expiration as the streaming lib.
      Should help reliability.
    * Streaming: TCB control block sharing

* 2009-01-24  0.7 released

2009-01-24 Complication
    * Update versions, package release

2009-01-17 zzz
    * NTCP: Prevent two NTCP Pumpers

2009-01-14 zzz
    * config.jsp: Fix burst seconds display
    * HTTPClient: Fix per-tunnel settings for i2cp.gzip and
      i2ptunnel.httpclient.send* (thx tino)
    * i2psnark:
      - Fix double completion message
      - Add crstrack
    * initialNews.xml: Add .de (thx echelon)
    * Message: Always distribute an inbound msg back out
      a tunnel to foil a possible latency-measuring attack
      (welterde)
    * Naming:
      - Change base32 names to *.b32.i2p
      - Add i2p.naming.hostsTxt.useB32 config
    * profiles.jsp: Remove 1m column
    * SAM: Don't build tests by default
    * Streaming:
      - Prevent a rare NPE
      - Reduce initial RTT to 8s (was 10s)
    * tunnels.jsp: Add netdb links

2009-01-08 zzz
    * addressbook: Prevent Base32 hostnames
    * build.xml: Remove readme_xx.html from updater
    * configtunnels.jsp: Fix display of outbound backup count
    * configupdate.jsp: Fix corruption of update URLs
    * i2psnark: Recognize Robert 0.3 and 4
    * ExploreJob/SearchJob - fix brokenness:
      - Give each search a minimum of time even at the end
      - Fix ExploreJob exclude peer list
      - Always add floodfills to exclude peer list
      - Don't queue keys for exploration or run ExploreJob
        if floodfill
      - Allow floodfills to return non-floodfills in
        a DSRM msg so exploration works
    * ExploreJob/SearchJob - more fixes:
      - Disable ExploreKeySelectorJob completely, just have
        StartExplorersJob select a random key if queue is empty
      - Add netDb.alwaysQuery=[B64Hash] for debugging
      - Queue results of exploration for more exploration
      - Floodfills periodically shuffle their KBuckets, and
        FloodfillPeerSelector sorts more keys, so that
        exploration works well
    * Shitlist: Reduce max time to 30m (was 60m)
    * Streaming:
      - Reduce default initial window size from 12 to 6,
         to account for the MTU increase in the last release
         and try to limit initial packet loss
      - Reduce fast retransmit threshold from 3 to 2
    * Transport: Don't shitlist a peer if we are at our
      connection limit

2009-01-03 zzz
    * config.jsp: Move the buttons up
    * configservice.jsp: Clean up and fix the broken (?)
      browser launch configuration
    * i2psnark:
      - Try again to remove the i2psnarkurl files on shutdown
      - Sort torrents with a locale-based sort
    * NetDb:
      - Expire routers with introducers after 90m.
        This should improve reachability to firewalled routers
        by keeping introducer info current.
      - Expire routers with no addresses after 90m.
      - Convert to java concurrent
    * Stats: Add router.memoryUsed, graph by default
    * Summary bar: Remove spurious UDP warning on startup
    * UpdateHandler: Make extensible for upcoming
      torrent updater

2008-12-15 zzz
    * Remove apps/ bogobot jdom pants q rome stasher syndie

2008-12-14 zzz
    * Contexts: Add int getProperty(String prop, int default)
    * I2PAppThread: Constructor fix
    * More split classes into their own files for mkvore
    * Streaming: Don't build test cases by default
    * Summary bar: Replace links with buttons
    * Transport:
      - Cleanup max connections code
      - Add i2np.udp.maxConnections
      - Set max connections based on share bandwidth
      - Add haveCapacity() that can be used for connection
        throttling in the router
      - Reject IBGW/OBEP requests when near connection limit
      - Reduce idle timeout when near connection limit
    * Tunnel request handler:
      - Require tunnel.dropLoad* stats
      - Speed up request loop
    * I2CP, HostsTxtNamingService, I2PTunnel:
      Implement Base32 Hash hostnames, via the naming service.
      Names are of the form [52-characters].i2p, where
      the 52 characters are the Base32 representation of our
      256-byte hash. The client requests a lookup of the hash
      via a brief I2CP session using new I2CP request/reply
      messages. The router looks up the leaseset for the hash
      to convert the hash to a dest. Convert the I2PTunnel
      'preview' links to use Base32 hostnames as a
      demonstration.

2008-12-08 zzz
    * ATalk: Move from core to apps
    * Blocklists: enable by default, include blocklist file
      in new installs
    * Build: Add findbugs target
    * Cleanup of removed netdb stats
    * Console:
      - Don't display restart button if no wrapper
      - Remove PRNG stats
    * Eepsite: Disable jetty webapps by default for new installs
    * i2psnark:
      - Add default i2psnark.config for new installs
      - Remove wishlist link
      - Recognize robert and i2psnarkxl clients
      - Increase max files to 256
    * Increase standalone heap size to 128MB
    * NetDb: Split classes into their own files for mkvore
    * PeerManager: Fix NPE on early shutdown
    * SusiDNS: Add textareas
    * Transport:
      - Fixes, avoid NPEs, and cleanups when NTCP and/or UDP transports disabled
      - More TCP removal cleanup
      - Clean up bandwidth limiting, centralize defaults
      - Force burst to be >= limit
      - Increase default bw to 48/24, burst 64/32
    * Tunnels: Avoid two NPEs on corrupt fragments

2008-12-01 zzz
    * i2psnark:
      - Refactor to allow running a single Snark without a SnarkManager again,
        by moving some things from SnarkManager to I2PSnarkUtil,
        having Snark call completeListener callbacks,
        and having Storage call storageListener callbacks.
        This is in preparation for using Snark for router updates.
        Step 2 is to allow multiple I2PSnarkUtil instances.
      - Big rewrite of Storage to open file descriptors on demand, and
        close them when unused, so we can support large numbers of torrents.

    * i2psnark:
      - Remove static instances of I2PSnarkUtil, ConnectionAcceptor,
        and PeerCoordinatorSet
      - Convert static classes in Snark to listeners
      - Fix Snark to work in single torrent mode again
      - Should now work with multiple single Snarks

    * i2psnark:
      - Use new I2PAppThread that does not call global listeners on OOM,
        so that OOMing apps will not shutdown the whole router.

    * i2psnark:
      - Don't create SnarkManager instance until first call,
        so it doesn't create the i2psnark dir, read the config,
        etc., for single Snark instances.
      - Don't read i2psnark.config twice; fix setting
        i2psnark.dir
      - More Snark constructor changes for calling from router
      - Make max connections per torrent configurable

    * SAM:
      - Use new I2PAppThread that does not call global listeners on OOM,
        so that OOMing SAM will not shutdown the whole router.

* 2008-12-01  0.6.5 released

2008-12-01 Complication
    * Update versions, package release, fix typo in comment

2008-11-26 zzz
    * Fix Windows UrlLauncher

2008-11-21 zzz
    * Cache DNS and negative DNS for 5m (was 1m and forever)
    * Delay shitlist cleaner at startup
    * Strip wrapper properties from client config
    * Define multiple cert type
    * Prohibit negative maxSends in streaming
    * HTML fixup on configtunnels.jsp
    * Increase wrapper exit timeout from default 15s to 30s

2008-11-20 zzz
    * I2PTunnel: Handle missing fields in edit pages better
    * Move DummyNetworkDatabaseFacade to his own file
      to help the build dependencies
    * Drop old tcp transport and old tunnel build sources
    * EepGet:
      - Better handling of 504 gateway timeout
        (keep going up to limit of retry count rather
         than just one more partial fetch)
      - Add -t cmd line option for timeout
      - Better handling of 403, 409, 503 errors
      - Don't keep going after unknown return code
      - Don't delay before exiting after a failure

2008-11-15 zzz
    * Build files:
      - Don't die if depend not available
      - Only verify Jetty hash once
      - Add streaming lib tests to depend task
    * I2CP Compression:
      - Add i2cp.gzip option (default true)
      - Add compression stats
      - Don't bother compressing if really small

2008-11-13 zzz
    * Streaming:
      - Add more info to Connection.toString() for debugging
      - Fix lifetimeMessages{Sent,Received} stats
      - Reduce RTT damping to 0.875 (was 0.9)
      - Add a stream.con.initialRTT.{in,out} stats
    * Build files:
      - Use the depend task with caching for more accurate dependencies
      - Make sure the routerconsole gets the latest router version
      - Fix addressbook repeated builds
    * HTTPClient: Add config options to pass Via, Referer,
      and User-Agent through
    * Blocklists: Fix lists with hashes only

2008-11-11 zzz
    * Streaming - Fix several bugs and improve performance
      when the initial data is larger than one MTU,
      e.g. HTTP GETs with large URLs, CGI params or cookies,
      or large HTTP POSTS:
      - Don't reject additional packets received without a
        send stream ID (i.e. sent before the SYN ACK was received)
      - Put unknown non-SYN packets on the SYN queue also
        so they won't be rejected
      - Reduce flusher delay to 250ms (was 500)
      - Flush unless window is full (was window is non-empty)
    * Streaming: Enforce a minimum MTU of 512
    * I2PTunnel: Change "interactive" max window size to 16 (was 1)
    * NetDb: Fix a deadlock caused by last checkin

2008-11-09 zzz
    * build.xml: Build speedups:
      - Don't distclean in the updaterRouter target
      - Don't make prepUpdate and prepupdateSmall depend
        on distclean
      - Don't make susimail build always clean
      - Make pkg depend on distclean to be sure
      - Clean out more routerconsole and susidns files in 'ant clean'
      - i2ptunnel, routerconsole, susidns:
        Only build WEB-INF when necessary
      - systray: Only build jar when necessary
      - Don't build i2psnark standalone for the updater target
    * configclients.jsp: Provide a link when starting a webapp
    * configtunnels.jsp:
      - Code cleanup
      - Add 4-hop option
      - Remove +/- 0-2 option
    * javadoc: Add some more package.html files
    * I2PTunnelHTTPServer: Put the requestor's dest hash
      in the request headers
    * Jetty: Add a I2PRequestLog class to log request dest hash
    * NetDb: Don't drop routerInfos if we have connectivity
      issues or other problems
    * NTCP: Lower idle timeout to 10m (was 15m)
    * Routerconsole: Replace wtf msg w/ something nicer
    * Tunnel BuildHandler: add config router.participantOnly,
      set to true to refuse OBEP and IBGW roles, should
      reduce connections significantly if set.

2008-11-02 zzz
    * Certificates:
      - Add a signed Certificate type
      - Add a main() to PrivateKeyFile to generate
        Destinations with various Certificate types
      - Add a VerifiedDestination class to check Certificates
        of various types
      - Add a HashCash library from http://www.nettgryppa.com/code/
        (no distribution restrictions)
      - Allow non-null Certificates in addressbook
    * I2PTunnel: Move some wayward stats to the I2PTunnel group
    * NamingServices: Implement caching in the abstract class
    * NewsFetcher: Fix last updated time
    * Streaming: Increase MTU to 1730 (was 960);
      see ConnectionOptions.java for analysis
    * Throttle: Reduce default max tunnels to 2000 (was 2500)
    * clients.config: Disable SAM and BOB by default for new installs

2008-10-26 zzz
    * config.jsp: Add more help
    * peers.jsp: Clean up 'Listening on' formatting
    * profiles.jsp: Don't override locale number format
    * netdb.jsp: Indicate if hidden
    * summary.jsp: Indicate if hidden
    * i2ptunnel/edit.jsp: Disable word wrap in textarea
    * Blocklist: Change logging from ERROR to WARN
    * FloodfillMonitor:
       - Fix ff count (we forgot ourselves)
       - Don't become ff if hidden
    * HandleFloodfillDatabaseLookupMessageJob:
      Send back your routerinfo with the DSRM if not ff to
      spread the word that you aren't ff anymore
    * I2Ping:
       - Add -n count option
       - Add rtt output
       - Enhance help
       - Fix option handling
    * More findbugs cleanups
    * NetDb:
       - Fix behavior when router.isHidden=true
       - Delay StartExplorersJob for 10m at startup
       - Update dbLookup profile stats in FloodOnlySearchJob
         and FloodfillVerifyStoreJob
       - Fix response time store in profile in SearchJob
    * Stats:
       - Remove unused tunnel.buildSuccess and tunnel.buildFailure
       - Remove tunnel.buildRequestTime and 5m rate stats from
         netDb, effective in next release
    * UDP:
       - Don't do peer tests when hidden
       - Don't offer to introduce when hidden
       - Don't continually rebuild routerInfo when hidden
       - Don't continually rebuild routerInfo when
         i2np.udp.internalPort is set but i2np.udp.port is not
       - Remove some unused functions

2008-10-20 zzz
    * configclients.jsp: Handle clients with no args
    * index.jsp: Add readme_nl.html (thanks mathiasdm!),
      readme_sv.html (thanks hottuna!)
    * Big findbugs cleanup
    * Client: Prevent a race causing session reconnect
    * FloodfillMonitor:
       - Don't become ff if clock skew is high
       - Rebuild routerinfo immediately when ff status changes
    * FloodOnlySearchJob: Recover better if the floodfills
      you know are no longer floodfill or are gone
    * Installer: Bump min JRE to 1.5
    * ShellCommand: Fix main()

2008-10-14 zzz
    * index.jsp: Add multilanguage support for readme.html;
      add readme_de.html (thanks devzero!)
    * configupdate.jsp, configadvanced.jsp:
      Disable word wrap in textareas
    * install*.txt: Update for 1.5
    * summary.jsp: Remove failing peer count

2008-10-10 zzz
    * Profiles: Reduce reject penalty in
      capacity calculation to avoid a congestion collapse
    * Throttle: Change reject to BANDWIDTH from CRIT on shutdown
      for improved anonymity
    * Tunnels: Implement random discard to enforce share limit
    * Tunnel Tests: Add time for outbound delay, to avoid
      congestion collapse
    * UDPPacketReader: Adjust logging
    * build files: Change to source=1.5, target=1.5
    * configpeer.jsp: Table cleanup
    * i2psnark: Change default tunnel length from 1+1 to 2+0
    * peers.jsp: Change <,> to in,out for UDP

2008-10-09 sponge
    * Update version to -3
    * BOB database threadlocking fixes

2008-10-08 sponge
    * Update version to -2
    * Bugfixes and additions to BOB

2008-10-07 sponge
    * Bugfixes and additions to streaming.
    * Added SimpleStore class in utils.
    * Fixed SimpleTimer class to allow exit.
    * BOB (Basic Open Bridge) added.

* 2008-10-05  0.6.4 released

2008-10-05 Complication
    * Update versions, package release

2008-09-29 zzz
    * i2psnark: Add codevoid link, remove mastertracker

2008-09-23 zzz
    * config.jsp: Add some reachability help
    * configpeer.jsp: Add blocklist info
    * help.jsp: Add link to German FAQ
    * tunnels.jsp: Fix inactive participating count
    * SearchReplyJob: Don't look up references to shitlisted peers
    * TunnelPeerSelector: Avoid a peer for 20s after a reject or timeout

2008-09-20 zzz
    * NetDb: Fix the totally broken "check new routers against blocklist"
      code from 3 checkins ago
    * tunnels.jsp: Sort participating tunnels by usage, display rate

2008-09-19 zzz
    * Tunnels:
      - Add missing message accounting for inbound gateways,
        we were underestimating participating traffic because of it,
        and the tunnels were classified "inactive"
      - Add participating tunnel role on tunnels.jsp

2008-09-18 zzz
    * Throttle:
      - Correctly check inbound and outbound total bw limits separately
      - Fix up and actually use the tunnel.participatingMessageCount stat,
        favor it if lower than the total bw stat, so that
        client traffic isn't included for throttle decisions
      - Reduce min message count from 60 to 40
    * Tunnel Dispatcher:
      - Add tunnel.participatingBandwidth stat
      - Remove all 3h and 24h stats

2008-09-15 zzz
    * FloodOnlySearchJob:
      - Ask non-floodfill peers if we don't know any floodfills
      - Lookup hashes in the DatabaseSearchReplyMessage if we
        don't know enough floodfills
    * NetDb: Check new routers against blocklist
    * Router: Shutdown clients first
    * Throttle:
      - Use 60s rather than 10m tunnel.participatingMessageCount stat
      - Fix a summary bar message
    * Tunnel Dispatcher: Update tunnel.participatingMessageCount
      every 20s, rather than at tunnel expiration, to maintain
      a more current stat
    * Tunnel Pool:
      - Prevent excess zero-hop tunnels
      - Always wait before looping in BuildExecutor
    * configlogging.jsp: Increase box width
    * logs.jsp: Remove unused connection log, cut wrapper log output in half

2008-09-12 zzz
    * Blocklist: Fix a log message format
    * HarvesterJob: Don't instantiate if disabled
    * i2psnark:
      - Add config i2psnark.linkPrefix to enable access to completed
        torrents from a different machine - examples:
           i2psnark.linkPrefix=file://///localserver/path/to/files/
           i2psnark.linkPrefix=http://localwebserver/path/
        (Stop i2psnark, add to i2psnark.config, restart)
      - Remove Galen and NickyB trackers
    * NetDb: Add netDb.exploreKeySet stat
    * netdb.jsp: Add parameter ?r=xxxxxx to view a single routerinfo,
      and ?r=. to view our own; change links on other pages too
    * Transport: Make 0.0.0.0/8 and 169.254.0.0/16 private

2008-09-06 zzz
    * EepGet command line: Fix byte counts after a failed resume
    * NTCP: Mark unreachable on outbound connection timeout
    * Shitlist: Fix partial shitlisting (still unused though)
    * Summary Bar: Warn if firewalled and floodfill
    * Throttle: Combine current and last bw measurement,
      reduce default max tunnels to 2500 (was 3000)
    * Tunnel BuildHandler: Logging cleanup
    * UpdateHandler: Cleanup, clarify failure message
    * DataHelper: Prepare for 999 day uptime :)

2008-08-29 zzz
    * Tunnel BuildExecutor: Debug cleanup
    * Profiles: Penalize capacity when tunnel build request times out
    * Shutdown: Call the shutdown hooks before the router shutdown
      rather than after
    * Stats: Remove tunnel.Bps.* stats when the tunnel pool is closed

2008-08-27 zzz
    * Floodfill Peer Selector: Prefer already-connected floodfill
      peer for direct RouterInfo stores, to mimimize floodfill
      connections
    * Peer Profiles: Classify connected peers as "active",
      which will help improve the fast pool
    * Transport Manager: Add isEstablished(Hash)
    * NTCP: Reduce max idle time from 20m to 15m
    * NetDb stats: Post-0.6.3 clean up

* 2008-08-24  0.6.3 released

2008-08-24 Complication
    * Update versions, package release

2008-08-20 zzz
    * Blocklists: Handle blank lines and \r\n in blocklist.txt
    * NTCP: Add connection limit, set by i2np.ntcp.maxConnections,
      default is 500 (very high for now)
    * Persistent data store: Increase write limit from 300 to 600
      so floodfill routers don't get backed up

2008-08-13 zzz
    * i2psnark: Fix OOM vulnerability by checking incoming message length
      (thanks devzero!)

2008-08-04 zzz
    * Floodfill Peer Selector:
      - Avoid peers whose netdb is old, or have a recent failed store,
        or are forever-shitlisted

2008-07-30 zzz
    * Blocklists:
      - New, disabled by default, except for blocking of
        forever-shitlisted peers. See source for instructions
        and file format.
    * Transport - Reject peers from inbound connections:
      - Check IP against blocklist
      - Check router hash against forever-shitlist, then block IP

2008-07-16 zzz
    * configpeer.jsp: New
    * i2psnark: Open completed files read-only the first time
    * profiles.jsp: Show bonuses, link to configpeer.jsp
    * PRNG: Move logging from wrapper to router log
    * SSU:
        Don't proactively reconnect until 30m idle, so
        we don't lose introducer tags prematurely

2008-07-16 Oldaris
    * Imports cleanup

2008-07-07 zzz
    * i2psnark:
      - Repair corrupted files with wrong length rather than die
      - Register shutdown hook to properly shutdown torrents when
        the router shuts down, hopefully will reduce corruption
      - Add Galen tracker
      - Add a note about how to change directory
    * HTTP Proxy: Don't show jump links for unknown jump hosts
    * KeyManager:
      - Don't write router key backup when leaseSet keys are updated
      - Synchronize to prevent concurrent writes (thanks Galen!)
      - Backup keys every 7 days instead of every 5 minutes
    * LoadTestManager: Don't instantiate, it's disabled 
    * Router console: Flag placeholder pages as noncacheable
    * Streaming lib:
      - Change some logging from WARN to INFO
      - Clean up toString()
    * SSU:
      - Try to pick better introducers by checking shitlist,
        wasUnreachable list, failing list, and idle times
      - To keep introducer connections up and valid,
        periodically send a "ping" (a data packet with no data and no acks)
        to everybody that has been an introducer in the last two hours
      - Add a stat udp.receiveRelayRequestBadTag, make udp.receiveRelayRequest only for good ones
      - Remove some 60s and 5m stats, leave only the 10m ones
      - Narrow the range for the retransmit time after an allocation fail
      - Adjust some logging

2008-06-30 zzz
    * configstats.jsp: Fix NPE when no stats checked (thanks nothome27!)
    * i2psnark:
      - Fix NPE caused by race (thanks echelon!)
      - Add mastertracker, remove de-ebook
    * NTCP:
      - Try to fix 100% CPU, caused perhaps by JVM NIO bug...
      - Fix failsafe stats
    * PersistentDataStore: More leaseSet code cleanup
    * SimpleTimer: Change congestion message from error to warn

2008-06-24 zzz
    * FloodfillMonitorJob: Change range from 5-7 to 4-6
    * NTCP: Remove getIsInbound(), duplicate of isInbound()
    * PersistentDataStore: Don't try to remove nonexistent leaseSet files
    * Router console: add placeholder pages for i2psnark, i2ptunnel,
      susidns, and susimail for use when the .wars are not running
    * Streaming lib: Increase max window size to 128

2008-06-22 welterde
    * Optimize I2PDatagramDissector

2008-06-20 zzz
    * configclients.jsp: Add start button for clients and webapps.
    * PRNG: Add two stats
    * Summary bar:
      - Display Warning for TCP private IP address
      - Display PRNG stats
    * OutNetMessage: Change cache logging from WARN to INFO

2008-06-17 zzz
    * Comm System: Add new STATUS_HOSED for use when UDP bind fails
    * Summary bar: Display helpful errror message when UDP bind fails
    * UDP: Don't bid when UDP bind fails
    * configclients.jsp: Implement saves for clients and webapps.

2008-06-16 zzz
    * UDP: Prevent 100% CPU when UDP bind fails;
      change bind fail message from ERROR to CRIT
    * Refactor LoadClientAppsJob.java, move some functions to new
      ClientAppConfig.java, to make them easily available to
      new configclients.jsp
    * RouterConsoleRunner: Use a new config file, webapps.config,
      to control which .wars in webapps/ get run. Apps are enabled
      by default; disable by (e.g.) webapps.syndie.startOnLoad=false
      Config file is written if it does not exist.
      Implement methods for use by new configclients.jsp.
    * configclients.jsp: New. For both clients and webapps.
      Saves are not yet implemented.

2008-06-10 zzz
    * Floodfill: Add new FloodfillMonitorJob, which tracks active
      floodfills, and automatically enables/disables floodfill on
      Class O routers to maintain 5-7 total active floodfills
    * NetDb Stats:
      - Remove several more stats
      - Don't publish bw stats in first hour of uptime
      - Publish floodfill stats even if other stats are disabled
      - Changes not effective until 0.6.2.1 to provide cover.
    * Throttle: Use BANDWIDTH rather than CRIT as the rejection reason at
      startup, so peers don't list us as failing.
    * graphs.jsp: Fix a bug where it tries to display the combined
      bandwidth graph when it isn't available

2008-06-09 zzz
    * Propagate i2.i2p.i2p-0.6.2.1-pre branch to i2p.i2p

2008-06-09 zzz
    * Reachability: Restrict peers with no SSU address at all from inbound tunnels
    * News:
      - Add display of last updated and last checked time
        on index.jsp and configupdate.jsp
      - Add a function to get update version (unused for now)
    * config.jsp: Add another warning

2008-06-07 zzz
    * NetDb: Tweak some logging on lease problems
    * Shitlist:
      - Add shitlistForever() and isShitlistedForever(), unused for now
      - Sort the HTML output by router hash
    * netdb.jsp:
      - Sort the lease HTML output by dest hash, local first
      - Sort the router HTML output by router hash

2008-06-06 zzz
    * LeaseSet:
      - Sort the leases by expiration date in TunnelPool.locked_buildNewLeaseSet()
        to make later LeaseSet comparisons reliable. This cleans up the code too.
      - Fix broken old vs. new LeaseSet comparison
        in ClientConnectionRunner.requestLeaseSet(),
        so that we only sign and publish a new LeaseSet when it's really new.
        Should reduce outbound overhead both in LeaseSet publishing and LeaseSet bundling,
        and floodfill router load, since locked_buildNewLeaseSet() generates
        the same LeaseSet as before quite frequently, often just seconds apart.

2008-06-05 zzz
    * LeaseSet - code cleanup:
      - Add exception to enforce max # of leases = 6, should be plenty
      - Rewrite TunnelPool.locked_buildNewLeaseSet() so it doesn't add lots of
        leases and then immediately remove them again, triggering
        the new leaseSet size exception
      - Remove the now unused LeaseSet.removeLease(lease) and
        LeaseSet.removeLease(index)
      - Store first and last expiration for efficiency
    * Peer Profiles - Preparation for using bonuses:
      - Use CapacityBonus rather than ReachablilityBonus in the Capacity calculation
      - Persist CapacityBonus rather than ReachabilityBonus
      - Include SpeedBonus in the Speed calculation
      - Prevent negative values in Speed and Capacity when using bonuses
      - Clean up SpeedCalculator.java
    * HTTP Proxy error pages: Don't say eepsites are 'temporarily' down since we don't know
    * Add some config files for a future small distribution
    * configtunnels.jsp: Add warnings for <= 0 and >= 4 hop configurations

2008-06-01 zzz
    * Client Apps: Add new parameter for clients.config,
        clientApp.x.startOnLoad=false, to disable loading
        (for SAM for example). Defaults to true of course.
    * Logging: Move common WARN output to DEBUG so we can ask users to
        set the default log level to WARN without massive spewage
    * ProfileOrganizer: Restrict !isSelectable() (i.e. shitlisted) peers from the High Capacity tier,
      not just the Fast tier, since we don't use them for tunnels anyway
    * SAM: Add some compiler flexibility to two obscure makefiles
    * i2psnark: Change displayed peer idents to match that shown by bytemonsoon
      (sponge's suggestion)
    * summary bar:
      - Hide ident, provide a tooltip and a link
      - Add a warning if you are firewalled and class O

2008-06-07 Complication
    * Fix version in news.xml so it could be published

* 2008-06-07  0.6.2 released

2008-06-07 Complication
    * Write announcement and prepare for release

2008-05-29 zzz
    * Fix up initialNews.xml

2008-05-27 zzz
    * Transport:
      - NTCP and UDP: Don't bid to connect to private IP addresses, mark unreachable
      - UDP: Don't bid when IP address missing, mark unreachable

2008-05-26 zzz
    * Throttle: Set a default router.maxParticipatingTunnels = 3000 (was none)
    * Stats: Add a fake uptime if not publishing stats, to get participating tunnels
    * build.xml:
      - Add an updaterSmall target which includes only the essentials
      - Add an updaterRouter target which includes only i2p.jar and router.jar
      - Clean up the build file some 
      - Remove empty eepsite/ and subdirs from i2pupdate.zip
    * configtunnels.jsp: Add warning
    * i2psnark: Catch a bencode exception (bad peer from tracker) earlier
    * i2psnark-standalone: Fix exception http://forum.i2p/viewtopic.php?p=12217

2008-05-22 welterde
    * Change jetty download location in build script

2008-05-20 zzz
    * Reachability:
      - Call the previously unused profile.tunnelTestFailed()
        (redefined to include a probability argument)
        and severely downgrade a peer's capacity upon failures,
        depending on tunnel length and direction.
        This will help push unreachable and malicious peers
        out of the High Capacity tier.
      - Put recent fail rate on profiles.jsp
    * ProfileOrganizer: Logging cleanup
    * eepsite_index.html: Update add-host and jump links
    * HTTP Proxy: Remove trevorreznik jump server from list

2008-05-20 welterde
    * implemented PrivateKeyFile

2008-05-18 zzz
    * Throttle: Reject tunnels for first 20m uptime (was 10m)
    * TunnelPeerSelectors:
       - Re-enable strict ordering of peers,
         based on XOR distance from a random hash
       - Restrict peers with uptime < 90m from tunnels (was 2h),
         which is really 60m due to rounding in netDb publishing.
    * i2psnark:
       - Limit max pipelined requests from a single peer to 128KB
         (was unlimited; i2p-bt default is 5 * 64KB)
       - Increase max uploaders per torrent to 6 (was 4)
       - Reduce max connections per torrent to 16 (was 24) to increase
         unchoke time and reduce memory consumption
       - Strictly enforce max connections per torrent
       - Choke more gradually when over BW limit
    * help.jsp: Add a link to the FAQ
    * peers.jsp: Fix UDP direction indicators
    * hosts.txt: Add update.postman.i2p

2008-05-12 zzz
    * Outbound message:
      - Tweak the cache key for efficiency
    * Stats:
      - Require two udp stats when stats.full=false, caused NPE on peers.jsp
    * Summary bar:
      - Add messages when dropping tunnel requests due to load
    * Update Handler:
      - Add postman to the list
    * i2psnark:
      - Randomize the PeerCheckerTask start times to make global limiting
        work better
      - Calculate bw limits using 40s rather than 4m averages to make
        bw limiting work better
      - Change default bw limit from uplimit/3 to uplimit/2 due to
        overhead reduction from the leaseset bundling change
    * libjbigi:
      - Add documentation on dynamic build option
      - Add two speed tests to the build script
      - Clean up the build script, make it easier to build dynamic

2008-05-10 zzz
    * NetDb: Don't write the my.info file to disk, it isn't used for anything
    * Stats:
      - Simplify oldstats.jsp if no events in a stat
      - Fix the hosed inNetPool.droppedDeliveryStatusDelay stat
        (caused by an SSU hack)
    * Update Handler:
      - Add option to download and verify only
      - Add distinct error message if version check fails

2008-05-09 welterde
    * Add an update URL to the list

2008-05-07 zzz
    * Reachability:
      - Restrict peers requiring introducers from inbound tunnels,
        since it's slow and unreliable... and many of them advertise
        NTCP, which seems unlikely to work
      - Provide warning on summary bar if firewalled with inbound NTCP enabled
    * Stats: Remove the bw.[send,recv]Bps[1,15]s stats unless
      log level net.i2p.router.transport.FIFOBandwidthLimiter >= WARN
      at startup (you didn't get any data unless you set the log level anyway)
    * oldstats.jsp: Don't put 2 decimal places on integer event counts
    * Remove the Internals link from the menu bar
    * i2psnark: Extend startup delay from 1 to 3 minutes

2008-05-06 welterde
    * HTTP Proxy: Add i2jump.i2p jump service

2008-05-05 zzz
    * NetDb Stats: Cleanup of commented out stats
    * Outbound message:
      - Fix a couple of tunnel cache cleaning bugs
      - Cache based on source+dest pairs rather than just dest
      - Send the reply leaseSet only when necessary,
        rather than all the time (big savings in overhead)
      - Enable persistent lease selection again
      - Logging tweaks
    * Reachability:
      - Restrict <= .32 SSU-only peers from inbound tunnels,
        since they don't know if they are unreachable
      - Have SSU bid aggressively when it has less than 3 peers, so
        we can determine our IP address and do peer testing.
        Otherwise a router may never determine its IP address or reachability status.
    * Summary bar:
      - Add reachability status
      - Add participating tunnel acceptance status
    * Throttle: Reject tunnels for first 10m uptime
    * I2PTunnel: Change default outproxy to false.i2p
    * profiles.jsp: Add router version

* 2008-04-26  0.6.1.33 released

2008-04-20 zzz
    * Outbound message/Reachability:
      - Fix a bug from -19 causing the persistent lease selection
        removed in -17 to be back again
      - Use netDb-listed-unreachable instead of detected-unreachable
        for exclusion of unreachable peers from selected leases,
        as there are potential anonymity problems with using
        detected-unreachable
      - Tweak logging some more
    * NetDb stats: Remove a couple more including the inefficient stat_identities

2008-04-17 zzz
    * Reachability:
      - Track unreachable peers persistently
        (i.e. separately from shitlist, and not cleared when they contact us)
      - Exclude detected unreachable peers from inbound tunnels
      - Exclude detected unreachable peers from selected leases
      - Exclude detected unreachable floodfill peers from lookups
      - Show unreachable status on profiles.jsp

2008-04-16 zzz
    * SSU/Reachability:
      - Extend shitlist time from 4-8m to 40-60m
      - Add some shitlist logging
      - Don't shitlist twice when unreachable on all transports
      - Exclude netDb-listed unreachable peers from inbound tunnels;
        this won't help much since there are very few of these now
      - Remove 10s delay on inbound UDP connections used for the
        0.6.1.10 transition
      - Track and display UDP connection direction on peers.jsp
      - Show shitlist status in-line on profiles.jsp

2008-04-15 zzz
    * SSU Reachability/PeerTestManager:
      - Back out strict peer ordering until we fix SSU
      - Back out persistent lease selection until we fix SSU
      - Fix detection of UDP REJECT_UNSOLICITED by recording status on expiration
      - Increase known Charlie time to 10m; 3m wasn't enough
      - Don't continue retransmitting peer test if we know Charlie
      - Don't run multiple peer tests at once
      - Tighten test frequency range to 6.5-19.5m, was 0-26m

2008-04-12 zzz
    * Addressbook: Disallow '.-' and '-.' in host names
    * NTCP: Don't drop a connection unless both directions are idle;
            Fix idle time for outbound connections
    * Outbound message: Make sure cached lease is in current leaseSet
    * Stats: Put all NetworkDatabase stats in same group
    * TunnelPool: Stop building tunnels and leaseSets after client shutdown
    * i2psnark: Add locking to prevent two I2CP connections

2008-04-07 zzz
    * i2psnark:
      - Implement upstream bandwidth limiting
      - Fix a rare NPE at startup/shutdown
      - Really increase retries for .torrent fetch
    * profiles.jsp: Minor cleanup
    * DataHelper: Only format < 5s as ms
    * Eepget: Fix percentage output on command line eepget retries
    * Lower partipating message priority from 400 to 200
    * NTCP: Add a debug message
    * Outbound message: Minor cleanup

2008-03-30 zzz
    * ExploratoryPeerSelector: Try NonFailing even more
    * HostsTxtNamingService: Add reverse lookup support
    * Outbound message: Minor cleanup
    * i2psnark TrackerClient: Minor cleanup
    * checklist.txt: Minor edit
    * hosts.txt: Add perv.i2p, false.i2p, mtn.i2p2.i2p
    * i2ptunnel.config: Change CVS client to mtn
    * netdb.jsp: Show leaseSet destinations using reverse lookup
    * profiles.jsp: First cut at showing floodfill data

2008-03-27 zzz
    * Send messages for the same destination to the same inbound
      lease to reduce out-of-order delivery.
    * ExploratoryPeerSelector: Back out the floodfill peer exclusion
      for now, as it prevents speed rating of those peers

2008-03-26 zzz
    * ReseedHandler: Support multiple urls,
      add netdb.i2p2.de as a 2nd default

2008-03-25 zzz
    * i2psnark:
      - Add support for secondary open trackers
      - Refactor and simplify the TrackerClient code
      - Add welterde's tracker to the default list
      - Don't have eepget retry announces
      - Slow down tracker contacts if they've failed for a while
      - Add some debug support showing connections (?p=2)
    * hosts.txt: Add nickyb.i2p, tracker.welterde.i2p

2008-03-22 zzz
    * NewsFetcher: Fix bug causing fetch every 10m

2008-03-22 zzz
    * Tunnel Testing:
      - Fix counting so it really takes 4 consecutive failures
        rather than 4 total to remove a tunnel
      - Credit or blame goes to the exploratory tunnel as well
        as the tunnel being tested
      - Adjust tunnel test timeout based on tunnel length
    * ExploratoryPeerSelector: Tweak logging
    * ProfileOrganizer: Adjust integration calculation again
    * build.xml: Add to help
    * checklist.txt: Tweak
    * readme.html: Fix forum links
    * netDb: Remove tunnel.testFailedTime

2008-03-19 zzz
    * ExploratoryPeerSelector:
      - Exclude floodfill peers
      - Tweak the HighCap vs. NonFailing decision; try NonFailing
        at least a minimum % of the time
    * i2psnark: Increase retries for .torrent fetch
    * IRC Proxy: Prevent mIRC from sending an alternate DCC request
      containing an IP
    * readme.html: Reorder some items
    * Stats: Add some more required stats
    * Streaming lib: Fix slow start to be exponential growth,
      fix congestion avoidance to be linear growth.
      Should speed up local connections a lot, and remote
      connections a little.

2008-03-14 zzz
    * Floodfill Search:
       - Prefer heard-from, unfailing, unshitlisted floodfill peers

2008-03-14 zzz
    * ProfileOrganizer:
       - Use more recent stats to calculate integration
       - Show that fast peers are also high-capacity on profiles.jsp
    * readme.html: Update Syndie link
    * TunnelPool: Update comments
    * netDb: Report 1-2h uptime as 90m to further frustrate tracking,
      get rid of the 60s tunnel stats
      (effective as of .33 to provide cover)

2008-03-13 zzz
    * Floodfill Search:
       - Fix a bug that caused a single FloodfillOnlySearchJob
         instance to be run multiple times, with unpredictable
         results
       - Select ff peers randomly to improve reliability
       - Add some bulletproofing

2008-03-11 zzz
    * ProfileOrganizer:
       - Don't require a peer to be high-capacity to be
         well-integrated (not used for anything right now,
         but want to get it right for possible floodfill verification)
       - Don't fall back to median for high-capacity threshold
         if the mean is higher than the median, this prevents
         frequent large high-capacity counts
       - Fix high-capacity selector that picked one too many
    * Console: put well-integrated count back in the summary

2008-03-10 zzz
    * EepGet: Fix byte count for bytesTransferred status listeners
      (fixes command line status)
    * UpdateHandler:
       - Fix byte count display
       - Display final status on router console
       - Don't allow multiple update jobs to queue up
       - Increase max retries
       - Code cleanup
       - Don't show 'check for update' button when update in progress
       - Enhance error messages
    * NetDb: Comment out published netDb stats disabled for .32

2008-03-08 zzz
    * TunnelPeerSelectors: Implement strict ordering of peers,
      based on XOR distance from a random hash
      separately generated for each tunnel pool

2008-03-07 zzz
    * Naming: Optimize lookups for a destkey
    * ProfileOrganizer, TunnelPoolSettings, ClientPeerSelector:
      - Prevent peers with matching IPs from joining same tunnel.
        Match 0-4 bytes of IP (0=off, 1=most restrictive, 4=least).
        Default is 2 (disallow routers in same /16).
        Set with router.defaultPool.IPRestriction=x
      - Comment out unused RebuildPeriod pool setting
      - Add random key to pool in preparation for XOR peer ordering
    * SusiMail: Add 'Create Account' link
    * TunnelDispatcher: Change a common wtf error to a warn

2008-03-05 zzz
    * Naming: Make HostsTxt the sole default NamingService
      (was Meta = PetName + HostsTxt)
    * Naming: Add two new experimental NamingServices, EepGet and Exec,
      not enabled by default -
      see source comments in core/java/src/net/i2p/client/naming
      for configuration instructions
    * i2psnark: Don't do a naming lookup for Base64 destkeys
    * i2psnark: Add a StartAll button
    * Stats: Add code to disable most stats to save memory.
      Set on configstats.jsp or set stat.full=false to disable the stats.
      (true by default for now)

2008-03-09 Complication
    * Give the Jetty build file ability to ask permission
      before downloading the Jetty archive from the web,
      and to verify its SHA1 + MD5 hashes. Adjust the main build file
      in accordance with this change.
    * Improve the release checklist.

* 2008-03-09  0.6.1.32 released

2008-03-07 zzz
    * Update news and version numbers

2008-03-01 zzz
    * Fix netdb.knownLeaseSets count reported by floodfill routers
      (was broken by -3)

2008-02-27 zzz
    * i2ptunnel: Add 3-hop option to edit.jsp to match configtunnels.jsp
    * i2psnark: Remove orion and gaytorrents from default tracker list
    * Remove orion from jump list and from eepsite_index.html
    * Jbigi: Change jbigi version to 4.2.2 in build scripts - tested by amiga
    * Capitalize OutboundMessageDistributor job name
    * TunnelPool: Add a warning if all tunnels are backlogged

2008-02-26 zzz
    * Reintroduce NTCP backlog pushback, with switch back to
      previous tunnel when no longer backlogged
    * Catch an nio exception in an NTCP logging statement if loglevel is WARN
    * IRC Proxy: terminate all messages with \r\n (thanks TrivialPursuit!)

2008-02-21 zzz
    * Raise inbound default bandwidth to 32KBps
    * Fix config.jsp that showed 0KBps share bandwidth by default

2008-02-19 zzz
    * Addressbook: Disallow '--' in host names except in IDN,
      add some reserved host names
    * I2PTunnel: Clarify edit form
    * NetDb: Remove many stats from netDb, effective as of .32
    * profiles.jsp: Display capabilities
    * Tunnels: Enforce max tunnel length of 8, catch an index error
      http://forum.i2p/viewtopic.php?t=2561

2008-02-16 zzz
    * Fix race in TunnelDispatcher which caused
      participating tunnel count to seesaw -
      should increase network capacity
    * Leave participating tunnels in 10s batches for efficiency
    * Update participating tunnel ratestat when leaving a tunnel too,
      to generate a smoother graph
    * Fix tunnel.participatingMessageCount stat to include all
      participating tunnels, not just outbound endpoints
    * Simplify Expire Tunnel job name

2008-02-13 zzz
    * PersistentDataStore: Write out 300 records every 10 min
      rather than 1 every 10 sec;
      Don't store leasesets to disk or read them in
    * Combine rates for pools with the same length setting
      in the new tunnel build algorithm
    * Clarify a log message in the UpdateHandler

2008-02-13 zzz
    * Make graphs clickable to get larger graphs
    * Change SimpleTimer CRIT to a WARN, increase threshold
    * Checklist update

2008-02-11 welterde
    * Fix an NPE in UDP http://forum.i2p/viewtopic.php?t=2545

2008-02-10 zzz
    * Add new tunnel build algorithm (preliminary)
    * Change NTCP backlogged message from error to warning
    * Checklist updates

* 2008-02-10  0.6.1.31 released

2008-02-10 Complication
    * Update news and version numbers

2008-02-06 zzz
    * build.xml: Add some apps to javadoc
    * checklist.txt: Add some things
    * news.xml: make links relative
    * runplain.sh: Add some comments
    * wrapper.config: Add some comments

2008-02-05 Complication
    * Change the dates too (sorry for such forgetfulness!)

2008-02-04 Complication
    * Also use the new key for checking, and add it into news.xml

2008-02-04 Complication
    * Added my release signing key into TrustedUpdate.java

2008-01-31 zzz
    * NewsFetcher: Change fetch failed from error to warning
    * installer: Fix URL and "email"
    * checklist.txt: New release checklist

2008-01-29 zzz
    * Addressbook: Change default subscription
    * ConfigUpdateHandler: Change default news URL
    * initialNews.xml: Update version to .31
    * news.xml: More updates
    * hosts.txt: Add i2p-projekt.i2p
    * readme.html: More URL updates
    * SusiDNS: Change references to default subscription

2008-01-28 zzz
    * news.xml: Updates, still preliminary
    * ReseedHandler: Change default URL
    * i2ptunnel.config: Change default outproxies
    * readme.html: Change *.i2p.net URLs
    * help.jsp: Change *.i2p.net URLs
    * eepsite_index.html: Change stats.i2p addressbook subscription URL
    * hosts.txt: Add krabs.i2p, true.i2p, www.i2p2.i2p

* 2008-01-28  0.6.1.30-20 converted from CVS to MTN

2008-01-08 zzz
    * addressbook: Limit size of subscribed hosts.txt,
        don't save old etag or last-modified data
    * EepGet: Add some logging,
        enforce size limits even when size not in returned header,
        don't return old etag or last-modified data,
        don't call transferFailed listener more than once
    * Sign my update signing key
    * NewsFetcher: add last-modified support, reduce number of retries
    * Error pages: add icon and logo,
        clarify 'destination not found' and 'proxy not found' pages

2008-01-07 zzz
    * profiles.jsp formatting cleanup
    * NTCP: Reduce max idle time from 60m to 20m
    * NTCP: Fix idle time on connections with zero messages,
      correctly drop these connections

2008-01-03 zzz
    * addressbook: Do basic validation of hostnames and destkeys
    * susidns: Add support for the private addressbook,
      update the text and links somewhat

2008-01-02 zzz
    * Add stats.i2p to the jump list
    * Impose 20MB limit on POSTs and catch OOMs in POST
    * eepsite_index.html: add stats.i2p services
    * addressbook: log source of new keys; disallow dests > 516 bytes
    * addressbook: convert hostnames to lower case to prevent duplicates
    * susidns: generalize references to orion

2007-12-29 zzz
    * Tweak IRC inbound PONG filtering to fix xchat/BitchX lagometers
    * Allow commas in router.trustedUpdateKeys and router.updateURL again
    * Change default news host from dev.i2p.net to dev.i2p
    * Change jetty timeout from 30 to 60 sec (thanks sponge!)

2007-12-28 zzz
    * Add zzz's update signing key

2007-12-26 Complication
    * Improve reseed handler (less repetitive code,
      avoid reporting errors when less than 10% of fetches fail)

2007-12-26 Complication
    * Escape both CR, LF and CR LF line breaks in Router.saveConfig()
      and unescape them in DataHelper.loadProps() to support
      saving and loading config properties with line breaks
    * Change the update URLs textbox into a textarea like keys have,
      so different URLs go on different lines
    * Modify TrustedUpdate to provide a method which supplies a key list
      delimited with CR LF line breaks
    * Modify DEFAULT_UPDATE_URL to supply a default URL list
      delimited with CR LF line breaks
    * Modify selectUpdateURL() to handle URL lists
      delimited by any kind of line breaks
    * Start saving trusted update keys
    * Improve formatting on configupdate.jsp

2007-12-22 zzz
    * Add support for multiple update URLs
    * Change default for update to use i2p proxy,
      add several URLs as defaults
    * Enable trusted key form on configupdate.jsp
    * Clarify the 'destination not found' error page

2007-12-16 zzz
    * i2psnark: remove anonymitytracker from default list

2007-12-10 zzz
    * Fix NPE in CLI TrustedUpdate keygen

2007-12-02 Complication
    * Commit SAM v2 patch from mkvore (thank you!)
    * Minor reformatting to preserve consistent whitespace
      in old SAM classes (new classes unaltered)

2007-12-01 Complication
    * Separate the checks "does Jetty .zip file need downloading"
      and "does Jetty .zip file need extracting" in the Jetty buildfile.
      First download (unless already done), then extract (unless done).

2007-11-26 zzz
    * i2psnark: add timeout for receive inactivity

2007-11-24 zzz
    * i2psnark: increase streaming lib write timeout to 240 sec and change
      timeout action from "ping" to "disconect", as the fix in .30 to
      honor options on outbound connections led to hung outbound connections
      (bitfield never transmitted, connection never dropped)

2007-11-06 jrandom
    * add i2host.i2p to the jump list

2007-10-11 zzz
    * IRC Proxy: Fix several possible anonymity holes:
      - Block CTCP in NOTICE messages
      - Block CTCP anywhere in PRIVMSG and NOTICE, not just at first character
      - Check for lower case commands
    (Thanks sponge!)

2007-10-07  jrandom
    * back out the NTCP backlog pushback, as it could be used to mount an
      active anonymity attack.

* 2007-10-07  0.6.1.30 released

2007-10-07  Complication
    * Fix an issue in EepGet whereby sending of "etag" and "lastModified" headers
      broke retrying.

2007-09-27  zzz
    * Implement pushback of NTCP transport backlog to the outbound tunnel selection code
    * Clean up the NTCP and UDP tables on peers.jsp to be consistent,
      fix some of the sorting

2007-09-22  zzz
    * Send messages for the same destination out the same outbound
      tunnel to reduce out-of-order delivery.

2007-09-19  zzz
    * i2psnark: Fix broken multifile torrent Delete;
        cleanup Storage resources in AddTorrent;
        don't autostart torrent after Create

2007-09-18  zzz
    * eepsite_index.html: Add links to trevorreznik address book
    * streaming lib: Fix SocketManagerFactory to honor options on outbound connections
    * streaming lib: Fix setDefaultOptions() when called with a ConnectionOptions parameter
    * i2psnark: Don't make outbound connections to already-connected peers
    * i2psnark: Debug logging cleanup

2007-09-14  zzz
    * eepget: Increase header timeout to 45s
    * HTTP proxy: Return a better error message for localhost requests
    * tunnels: Fix PooledTunnelCreatorConfig memory leak

2007-09-09  zzz
    * eepget: Add support for Last-Modified and If-Modified-Since
    * addressbook: Finish incomplete support for Last-Modified

2007-09-08  zzz
    * eepget: Copy over SocketTimeout.java file from syndie

2007-09-07  jrandom
    * eepget: Merge timeout support from syndie

* 2007-08-23  0.6.1.29 released

2007-08-12  zzz
    * readme.html - Add inproxy.tino.i2p, replace search.i2p with eepsites.i2p,
      tweak the eepsite and troubleshooting sections

2007-08-11  zzz
    * Add stats for individual tunnel rates (nice when graphed)
    * i2psnark: Fix outbound tunnel nickname

2007-08-05  Complication
    * Update the sharing calculator on config.jsp
      and explain the trade-off even more thoroughly.

2007-08-04  Complication
    * Lower the threshold between the K and L bandwidth class,
      so that K is now < 12 KB/s, instead of <= 16 KB/s.
      Hopefully this lets people with 128 kbit/s (16 KB/s) upload lines
      participate in routing, if they keep the default share percentage.

2007-07-16  zzz
    * i2psnark: Add tooltip info for choked/uninterested

2007-07-16  zzz
    * Make selection of graphed data configurable via configstats.jsp,
      remove most of the default graphs to save some memory

2007-07-15  zzz
    * Add current values to graph legends
    * Fix up previous Rate fix to check for divide by zero

2007-07-14  Complication
    * Take the post-download routerInfo size check back out of ReseedHandler,
      since it wasn't helpful, and a lower limit caused false warnings.
    * Give EepGet ability to enforce a min/max HTTP response size.
    * Enforce a maximum response size of 8 MB when ReseedHandler
      downloads into a ByteArrayOutputStream.
    * Refactor ReseedHandler/ReseedRunner from static to ordinary classes,
      change invocation from RouterConsoleRunner accordingly.
    * Add an EepGet status listener to ReseedHandler to log causes of reseed failure,
      provide status reports to indicate the progress of reseeding.
    * Enable icon for default eepsite, and the index page
      of the router console (more later).

2007-07-14  zzz
    * Clean up graphs.jsp - set K=1024 where appropriate,
      output image sizes in html, catch ooms, other minor tweaks
    * Fix current event count truncation which fixes graphs with low
      60-sec event counts displaying high values
      (bw.* and router.* graphs for example were 1.5x too high)
      Affects all "events per period" (non-lifetime) counts.

2007-07-09  zzz
    * i2psnark: give a better error message for a non-i2p torrent

2007-07-07  zzz
    * Add auto-detect IP/Port to NTCP. When enabled on config.jsp,
      SSU will notify/restart NTCP when the external address changes.
      Now you can enable inbound TCP without a static IP or dyndns service.

2007-07-04  zzz
    * Display calculated share bandwidth and remove load testing
      on config.jsp

2007-07-01  zzz
    * Replace broken option i2np.udp.alwaysPreferred with
      i2np.udp.preferred and adjust UDP bids; possible settings are
      "false" (default), "true", and "always".
      Default setting results in same behavior as before
      (NTCP is preferred unless it isn't established and UDP is established).
      Use to compare NTCP and UDP transports.

2007-06-27  jrandom
    * fix for a streaming lib bug that could leave a thread waiting
      indefinitely (thanks Complication!)

2007-06-16  Complication
    * First pass on EepGet and ReseedHandler improvements,
      please avoid use on routers which matter!
    * Give EepGet ability of downloading into an OutputStream,
      such as the ByteArrayOutputStream of ReseedHandler.
    * Detect failure to reseed better, report it persistently
      and more verbosely, provide a link to logs
      and suggest manual reseed.

2007-05-06  Complication
    * Fix the build.xml file, so the preppkg build target won't try copying files
      which became deprecated with the old Syndie (thanks for alerting, itsu!)

2007-03-31  zzz
    * Add trevorreznik jump server to the http proxy error page
    * Add anonymity to the trackers supporting details links in i2psnark

2007-03-24  zzz
    * Remove Syndie from build targets and navbar

2007-03-22  zzz
    * i2psnark tracker handling tweaks:
    -   Add link to tracker details page (Postman only for now, requires bytemonsoon patch)
    -   Add Base URL to tracker list configuration
    -   Web page links built from tracker list Base URLs
    -   Only build and sort tracker list once
    -   Add anonymityWeb tracker to default list
    -   Add tooltip info for TrackerErrs
    -   Stop torrent if not registered with tracker
    -   Mark temp files as delete on exit

2007-03-18  zzz
    * i2psnark: Cleanup some handling of saved partial pieces
    * i2psnark: Put bit counting in Bitfield.java for efficiency
    * i2psnark: Save torrent completion state in i2psnark.config

* 2007-03-17  0.6.1.28 released

2007-03-13  zzz
    * i2psnark: Make max total uploaders configurable (thanks Amiga4000!)

2007-03-12  jrandom
    * dodge a race on startup (thanks zzz!)

2007-03-10  zzz
    * Streaming lib: Change initial RTT deviation from RTT to RTT/2
      (RFC 2988) to reduce early RTO values

2007-03-08  zzz
    * i2psnark changes to improve upload performance:
    *  Implement total uploader limit (10)
    *  Don't timeout non-piece messages out
    *  Change chunk size to 32K (was 64K)
    *  Change request limit to 64K (was 256K)
    * i2psnark: Disconnect from seeds when complete

2007-03-07  zzz
    * Remove dynamic router keys from config.jsp

2007-03-07  zzz
    * Streaming lib changes to improve upstream performance during congestion:
    *   Change min window size from 12 to 1
    *   Change max timeout from 10 to 45 sec
    *   Change initial timeout from 10 to 15 sec
    *   Change intial window size for i2psnark from 12 to 1
    *   Change slow start growth rate for i2psnark from 1/2 to 1

2007-03-04  zzz
    * Update eepsite_index.html

2007-03-03  zzz
    * Upgrade from Jetty 5.1.6 to 5.1.12 which fixes spaces in URL
    * Add a updaterWithJetty build target

2007-03-03  zzz
    * Implement priority sending for NTCP
    * Disable trimForOverload() in tunnel BuildExecutor which
      was preventing tunnel builds when outbound traffic was high
      (i.e. most of the time when running i2psnark)

2007-02-28  zzz
    * i2psnark: File reopen cleanup

2007-02-28  zzz
    * i2psnark: Add peer details to web page

* 2007-02-15  0.6.1.27 released

2007-02-15  jrandom
    * Limit the whispering floodfill sends to at most 3 randomly
      chosen from the known floodfill peers

2007-02-14  jrandom
    * Don't filter out KICK and H(ide oper status) IRC messages
      (thanks Takk and postman!)

2007-02-13  jrandom
    * Tell our peers about who we know in the floodfill netDb every
      6 hours or so, mitigating the situation where peers lose track
      of floodfill routers.
    * Disable the Syndie updater (people should use the new Syndie,
      not this one)
    * Disable the eepsite tunnel by default

2007-01-30  zzz
    * i2psnark: Don't hold _snarks lock while checking a snark,
      so web page is responsive at startup

2007-01-29  zzz
    * i2psnark: Add NickyB tracker

2007-01-28  zzz
    * i2psnark: Don't hold sendQueue lock while flushing output,
      to make everything run smoother

2007-01-27  zzz
    * i2psnark: Fix orphaned Snark reader tasks leading to OOMs

2007-01-20  Complication
    * Drop overlooked comment

2007-01-20  Complication
    * Modify ReseedHandler to query the "i2p.reseedURL" property from I2PAppContext
      instead of System, so setting a reseed URL in advanced configuration has effect.
    * Clean out obsolete reseed code from ConfigNetHandler.

2007-01-20  zzz
    * i2psnark: More choking rotation tweaks
    * Improve performance by not reading in the whole
      piece from disk for each request. A huge memory savings
      on 1MB torrents with many peers.

2007-01-17  zzz
    * Add new HTTP Proxy error message for non-http protocols

2007-01-17  zzz
    * Add note on Syndie index.html steering people to new Syndie

2007-01-16  zzz
    * i2psnark: Fix crash when autostart off and
      tcrrent started manually

2007-01-16  zzz
    * i2psnark: Fix bug caused by last i2psnark checkin
      (ConnectionAcceptor not started)
    * Don't start PeerCoordinator, ConnectionAcceptor,
      and TrackerClient unless starting torrent

2007-01-15  jrandom
    * small guard against unnecessary streaming lib reset packets
      (thanks Complication!)

2007-01-15  zzz
    * i2psnark: Add 'Stop All' link on web page
    * Add some links to trackers and forum on web page
    * Don't start tunnel if 'Autostart' unchecked
    * Fix torrent restart bug by reopening file descriptors

2007-01-14  zzz
    * i2psnark: Improvements for torrents with > 4 leechers:
      choke based on upload rate when seeding, and
      be smarter and fairer about rotating choked peers.
    * Handle two common i2psnark OOM situations rather
      than shutting down the whole thing.
    * Fix reporting to tracker of remaining bytes for
      torrents > 4GB (but ByteMonsoon still has a bug)

2006-10-29  zzz
    * i2psnark: Fix and enable generation of multifile torrents,
      print error if no tracker selected at create-torrent,
      fix stopping a torrent that hasn't started successfully,
      add eBook and GayTorrents trackers to form,
      web page formatting tweaks

* 2006-10-10  0.6.1.26 released

2006-10-29  Complication
    * Ensure we get NTP samples from more diverse sources
      (0.pool.ntp.org, 1.pool.ntp.org, etc)
    * Discard median-based peer skew calculator as framed average works,
      and adjusting its percentage can make it behave median-like
    * Require more data points (from at least 20 peers)
      before considering a peer skew measurement reliable

2006-10-10  jrandom
    * Removed the status display from the console, as its more confusing
      than informative (though the content is still displayed in the HTML)

2006-10-08  Complication
    * Add a framed average peer clock skew calculator
    * Add config property "router.clockOffsetSanityCheck" to determine
      if NTP-suggested clock offsets get sanity checked (default "true")
    * Reject NTP-suggested clock offsets if they'd increase peer clock skew
      by more than 5 seconds, or make it more than 20 seconds total
    * Decrease log level in getMedianPeerClockSkew()

2006-09-29  zzz
    * i2psnark: Second try at synchronization fix - synch addRequest()
      completely rather than just portions of it and requestNextPiece()

2006-09-27  jrandom
    * added HMAC-SHA256
    * properly use CRLF with EepPost
    * suppress jbigi/jcpuid messages if jbigi.dontLog/jcpuid.dontLog is set
    * PBE session key generation (with 1000 rounds of SHA256)
    * misc SDK helper functions

2006-09-26  Complication
    * Take back another inadverent logging change in NTCPConnection

2006-09-26  Complication
    * Take back an accidental log level change

2006-09-26  Complication
    * Subclass from Clock a RouterClock which can access router transports,
      with the goal of developing it to second-guess NTP results
    * Make transports report clock skew in seconds
    * Adjust renderStatusHTML() methods accordingly
    * Show average for NTCP clock skews too
    * Give transports a getClockSkews() method to report clock skews
    * Give transport manager a getClockSkews() method to aggregate results
    * Give comm system facade a getMedianPeerClockSkew() method which RouterClock calls
      (to observe results, add "net.i2p.router.transport.CommSystemFacadeImpl=WARN" to logging)
    * Extra explicitness in NTCP classes to denote unit of time.
    * Fix some places in NTCPConnection where milliseconds and seconds were confused

2006-09-25  zzz
    * i2psnark: Paranoid copy before writing pieces,
      recheck files on completion, redownload bad pieces
    * i2psnark: Don't contact tracker as often when seeding

2006-09-24  zzz
    * i2psnark: Add some synchronization to prevent rare problem
      after restoring orphan piece

2006-09-20  zzz
    * i2psnark: Eliminate duplicate requests caused by i2p-bt's
      rapid choke/unchokes
    * i2psnark: Truncate long TrackerErr messages on web page

2006-09-16  zzz
    * i2psnark: Implement retransmission of requests. This
      eliminates one cause of complete stalls with a peer.
      This problem is common on torrents with a small number of
      active peers where there are no choke/unchokes to kickstart things.

2006-09-13  zzz
    * i2psnark: Fix restoral of partial pieces broken by last patch

2006-09-13  zzz
    * i2psnark: Mark a peer's requests as unrequested on disconnect,
      preventing premature end game
    * i2psnark: Randomize selection of next piece during end game
    * i2psnark: Don't restore a partial piece to a peer that is already working on it
    * i2psnark: strip ".torrent" on web page
    * i2psnark: Limit piece size in generated torrent to 1MB max

2006-09-09  zzz
    * i2psnark: Add "Stalled" indication and stat totals on web page

2006-09-09  zzz
    * i2psnark: Fix bug where new peers would always be sent an "interested"
      regardless of actual interest
    * i2psnark: Reduce max piece size from 10MB to 1MB; larger may have severe
      memory and efficiency problems

* 2006-09-09  0.6.1.25 released

2006-09-08  jrandom
    * Tweak the PRNG logging so it only displays error messages if there are
      problems
    * Disable dynamic router keys for the time being, as they don't offer
      meaningful security, may hurt the router, and makes it harder to
      determine the network health.  The code to restart on SSU IP change is
      still enabled however.
    * Disable tunnel load testing, leaning back on the tiered selection for
      the time being.
    * Spattering of bugfixes

2006-09-07  zzz
    * i2psnark: Increase output timeout from 2 min to 4 min
    * i2psnark: Orphan debug msg cleanup
    * i2psnark: More web rate report cleanup

2006-09-05  zzz
    * i2psnark: Implement basic partial-piece saves across connections
    * i2psnark: Implement keep-alive sending. This will keep non-i2psnark clients
      from dropping us for inactivity but also renders the 2-minute transmit-inactivity
      code in i2psnark ineffective. Will have to research why there is transmit but
      not receive inactivity code. With the current connection limit of 24 peers
      we aren't in any danger of keeping out new peers by keeping inactive ones.
    * i2psnark: Increase CHECK_PERIOD from 20 to 40 since nothing happens in 20 seconds
    * i2psnark: Fix dropped chunk handling
    * i2psnark: Web rate report cleanup

2006-09-04  zzz
    * i2psnark: Report cleared trackerErr immediately
    * i2psnark: Add trackerErr reporting after previous success; retry more quickly
    * i2psnark: Set up new connections more quickly
    * i2psnark: Don't delay tracker fetch when setting up lots of connections
    * i2psnark: Reduce MAX_UPLOADERS from 12 to 4

2006-09-04  zzz
    * Enable pipelining in i2psnark
    * Make i2psnark tunnel default be 1 + 0-1

2006-09-03  zzz
    * Add rate reporting to i2psnark

2006-09-03  Complication
    * Limit form size in SusiDNS to avoid exceeding a POST size limit on postback
    * Print messages about addressbook size to give better overview
    * Enable delete function in published addressbook

2006-08-21  Complication
    * Fix error reporting discrepancy (thanks for helping notice, yojoe!)

2006-08-03  jrandom
    * Decrease the recently modified tunnel building timeout, though keep
      the scaling on their processing

2006-07-31  jrandom
    * Increase the tunnel building timeout
    * Avoid a rare race (thanks bar!)
    * Fix the bandwidth capacity publishing code to factor in share percentage
      and outbound throttling (oops)

2006-07-29  Complication
    * Treat NTP responses from unexpected stratums like failures

* 2006-07-28  0.6.1.24 released

2006-07-28  jrandom
    * Don't try to reverify too many netDb entries at once (thanks
      cervantes and Complication!)

2006-07-28  jrandom
    * Actually fix the threading deadlock issue in the netDb (removing
      the synchronized access to individual kbuckets while validating
      individual entries) (thanks cervantes, postman, frosk, et al!)

* 2006-07-27  0.6.1.23 released

2006-07-27  jrandom
    * Cut down NTCP connection establishments once we know the peer is skewed
      (rather than wait for full establishment before verifying)
    * Removed a lock on the stats framework when accessing rates, which
      shouldn't be a problem, assuming rates are created (pretty much) all at
      once and merely updated during the lifetime of the jvm.

2006-07-27  jrandom
    * Further NTCP write status cleanup
    * Handle more oddly-timed NTCP disconnections (thanks bar!)

2006-07-26  jrandom
    * When dropping a netDb router reference, only accept newer
      references as part of the update check
    * If we have been up for a while, don't accept really old
      router references (published 2 or more days ago)
    * Drop router references once they are no longer valid, even if
      they were allowed in due to the lax restrictions on startup

2006-07-26  jrandom
    * Every time we create a new router identity, add an entry to the
      new "identlog.txt" text file in the I2P install directory.  For
      debugging purposes, publish the count of how many identities the
      router has cycled through, though not the identities itself.
    * Cleaned up the way the multitransport shitlisting worked, and
      added per-transport shitlists
    * When dropping a router reference locally, first fire a netDb
      lookup for the entry
    * Take the peer selection filters into account when organizing the
      profiles (thanks Complication!)
    * Avoid some obvious configuration errors for the NTCP transport
      (invalid ports, "null" ip, etc)
    * Deal with some small NTCP bugs found in the wild (unresolveable
      hosts, strange network discons, etc)
    * Send our netDb info to peers we have direct NTCP connections to
      after each 6-12 hours of connection uptime
    * Clean up the NTCP reading and writing queue logic to avoid some
      potential delays
    * Allow people to specify the IP that the SSU transport binds on
      locally, via the advanced config "i2np.udp.bindInterface=1.2.3.4"

* 2006-07-18  0.6.1.22 released

2006-07-18  jrandom
    * Add a failsafe to the NTCP transport to make sure we keep
      pumping writes when we should.
    * Properly reallow 16-32KBps routers in the default config
      (thanks Complication!)

2006-07-16  Complication
    * Collect tunnel build agree/reject/expire statistics
      for each bandwidth tier of peers (and peers of unknown tiers,
      even if those shouldn't exist)

2006-07-14  jrandom
    * Improve the multitransport shitlisting (thanks Complication!)
    * Allow routers with a capacity of 16-32KBps to be used in tunnels under
      the default configuration (thanks for the stats Complication!)
    * Properly allow older router references to load on startup
      (thanks bar, Complication, et al!)
    * Add a new "i2p.alwaysAllowReseed" advanced config property, though
      hopefully today's changes should make this unnecessary (thanks void!)
    * Improved NTCP buffering
    * Close NTCP connections if we are too backlogged when writing to them

2006-07-04  jrandom
    * New NIO-based tcp transport (NTCP), enabled by default for outbound
      connections only.  Those who configure their NAT/firewall to allow
      inbound connections and specify the external host and port
      (dyndns/etc is ok) on /config.jsp can receive inbound connections.
      SSU is still enabled for use by default for all users as a fallback.
    * Substantial bugfix to the tunnel gateway processing to transfer
      messages sequentially instead of interleaved
    * Renamed GNU/crypto classes to avoid name clashes with kaffe and other
      GNU/Classpath based JVMs
    * Adjust the Fortuna PRNG's pooling system to reduce contention on
      refill with a background thread to refill the output buffer
    * Add per-transport support for the shitlist
    * Add a new async pumped tunnel gateway to reduce tunnel dispatcher
      contention

2006-07-01  Complication
    * Ensure that the I2PTunnel web interface won't update tunnel settings
      for shared clients when a non-shared client is modified
      (thanks for spotting, BarkerJr!)

2006-06-14  cervantes
    * Small tweak to I2PTunnel CSS, so it looks better with desktops
      that use Bitstream Vera fonts @ 96 dpi

* 2006-06-14  0.6.1.21 released

2006-06-13  jrandom
    * Use a minimum uptime of 2 hours, not 4 (oops)

2006-06-13  jrandom
    * Cut down the proactive rejections due to queue size - if we are
      at the point of having decrypted the request off the queue, might
      as well let it through, rather than waste that decryption

2006-06-11  Kloug
    * Bugfix to the I2PTunnel IRC filter to support multiple concurrent
      outstanding pings/pongs

2006-06-10  jrandom
    * Further reduction in proactive rejections

2006-06-09  jrandom
    * Don't let the pending tunnel request queue grow beyond reason
      (letting things sit for up to 30s when they fail after 10s
      seems a bit... off)

2006-06-08  jrandom
    * Be more conservative in the proactive rejections

2006-06-04  Complication
    * Trim out sending a blank line before USER in susimail.
      Seemed to break in rare cases, thanks for reporting, Brachtus!

* 2006-06-04  0.6.1.20 released

2006-06-04  jrandom
    * Reduce the SSU ack frequency
    * Tweaked the tunnel rejection settings to reject less aggressively

2006-05-31  jrandom
    * Only send netDb searches to the floodfill peers for the time being
    * Add some proof of concept filters for tunnel participation.  By default,
      it will skip peers with an advertised bandwith of less than 32KBps or
      an advertised uptime of less than 2 hours.  If this is sufficient, a
      safer implementation of these filters will be implemented.

* 2006-05-18  0.6.1.19 released

2006-05-18  jrandom
    * Made the SSU ACKs less frequent when possible

2006-05-17  Complication
    * Fix some oversights in my previous changes:
      adjust some loglevels, make a few statements less wasteful,
      make one comparison less confusing and more likely to log unexpected values

2006-05-17  jrandom
    * Make the peer page sortable
    * SSU modifications to cut down on unnecessary connection failures

2006-05-16  jrandom
    * Further shitlist randomizations
    * Adjust the stats monitored for detecting cpu overload when dropping new
      tunnel requests

2006-05-15  jrandom
    * Add a load dependent throttle on the pending inbound tunnel request
      backlog
    * Increased the tunnel test failure slack before killing a tunnel

2006-05-13  Complication
    * Separate growth factors for tunnel count and tunnel test time
    * Reduce growth factors, so probabalistic throttle would activate
    * Square probAccept values to decelerate stronger when far from average
    * Create a bandwidth stat with approximately 15-second half life
    * Make allowTunnel() check the 1-second bandwidth for overload
      before doing allowance calculations using 15-second bandwidth
    * Tweak the overload detector in BuildExecutor to be more sensitive
      for rising edges, add ability to initiate tunnel drops
    * Add a function to seek and drop the highest-rate participating tunnel,
      keeping a fixed+random grace period between such drops.
      It doesn't seem very effective, so disabled by default
      ("router.dropTunnelsOnOverload=true" to enable)

2006-05-11  jrandom
    * PRNG bugfix (thanks cervantes and Complication!)

* 2006-05-09  0.6.1.18 released

2006-05-09  jrandom
    * Further tunnel creation timeout revamp

2006-05-07  Complication
    * Fix problem whereby repeated calls to allowed() would make
      the 1-tunnel exception permit more than one concurrent build

2006-05-06  jrandom
    * Readjust the tunnel creation timeouts to reject less but fail earlier,
      while tracking the extended timeout events.

2006-05-04  jrandom
    * Short circuit a highly congested part of the stat logging unless its
      required (may or may not help with a synchronization issue reported by
      andreas)

2006-05-03  Complication
    * Allow a single build attempt to proceed despite 1-minute overload
      only if the 1-second rate shows enough spare bandwidth
      (e.g. overload has already eased)

2006-05-02  Complication
    * Correct a misnamed property in SummaryHelper.java
      to avoid confusion
    * Make the maximum allowance of our own concurrent
      tunnel builds slightly adaptive: one concurrent build per 6 KB/s
      within the fixed range 2..10
    * While overloaded, try to avoid completely choking our own build attempts,
      instead prefer limiting them to 1

2006-05-01  jrandom
    * Adjust the tunnel build timeouts to cut down on expirations, and
      increased the SSU connection establishment retransmission rate to
      something less glacial.
    * For the first 5 minutes of uptime, be less aggressive with tunnel
      exploration, opting for more reliable peers to start with.

2006-05-01  jrandom
    * Fix for a netDb lookup race (thanks cervantes!)

2006-04-27  jrandom
    * Avoid a race in the message reply registry (thanks cervantes!)

2006-04-27  jrandom
    * Fixed the tunnel expiration desync code (thanks Complication!)

* 2006-04-23  0.6.1.17 released

2006-04-19  jrandom
    * Adjust how we pick high capacity peers to allow the inclusion of fast 
      peers (the previous filter assumed an old usage pattern)
    * New set of stats to help track per-packet-type bandwidth usage better
    * Cut out the proactive tail drop from the SSU transport, for now
    * Reduce the frequency of tunnel build attempts while we're saturated
    * Don't drop tunnel requests as easily - prefer to explicitly reject them

* 2006-04-15  0.6.1.16 released

2006-04-15  jrandom
    * Adjust the proactive tunnel request dropping so we will reject what we
      can instead of dropping so much (but still dropping if we get too far
      overloaded)

2006-04-14  jrandom
    * 0 isn't very random
    * Adjust the tunnel drop to be more reasonable

2006-04-14  jrandom
    * -28.00230115311259 is not between 0 and 1 in any universe I know.
    * Made the bw-related tunnel join throttle much simpler

2006-04-14  jrandom
    * Make some more stats graphable, and allow some internal tweaking on the
      tunnel pairing for creation and testing.

* 2006-04-13  0.6.1.15 released

2006-04-12  jrandom
    * Added a further failsafe against trying to queue up too many messages to
      a peer.

2006-04-12  jrandom
    * Watch out for failed syndie index fetches (thanks bar!)

2006-04-11  jrandom
    * Throttling improvements on SSU - throttle all transmissions to a peer
      when we are retransmitting, not just retransmissions.  Also, if
      we're already retransmitting to a peer, probabalistically tail drop new
      messages targetting that peer, based on the estimated wait time before
      transmission.
    * Fixed the rounding error in the inbound tunnel drop probability.

2006-04-10  jrandom
    * Include a combined send/receive graph (good idea cervantes!)
    * Proactively drop inbound tunnel requests probabalistically as the
      estimated queue time approaches our limit, rather than letting them all
      through up to that limit.

2006-04-08  jrandom
    * Stat summarization fix (removing the occational holes in the jrobin
      graphs)

2006-04-08  jrandom
    * Process inbound tunnel requests more efficiently
    * Proactively drop inbound tunnel requests if the queue before we'd
      process it in is too long (dynamically adjusted by cpu load)
    * Adjust the tunnel rejection throttle to reject requeusts when we have to
      proactively drop too many requests.
    * Display the number of pending inbound tunnel join requests on the router
      console (as the "handle backlog")
    * Include a few more stats in the default set of graphs

2006-04-06  jrandom
    * Fix for a bug in the new irc ping/pong filter (thanks Complication!)

2006-04-06  jrandom
    * Fixed a typo in the reply cleanup code

* 2006-04-05  0.6.1.14 released

2006-04-05  jrandom
    * Cut down on the time that we allow a tunnel creation request to sit by
      without response, and reject tunnel creation requests that are lagged
      locally.  Also switch to a bounded FIFO instead of a LIFO
    * Threading tweaks for the message handling (thanks bar!)
    * Don't add addresses to syndie with blank names (thanks Complication!)
    * Further ban clearance

2006-04-05  jrandom
    * Fix during the ssu handshake to avoid an unnecessary failure on
      packet retransmission (thanks ripple!)
    * Fix during the SSU handshake to use the negotiated session key asap,
      rather than using the intro key for more than we should (thanks ripple!)
    * Fixes to the message reply registry (thanks Complication!)
    * More comprehensive syndie banning (for repeated pushes)
    * Publish the router's ballpark bandwidth limit (w/in a power of 2), for 
      testing purposes
    * Put a floor back on the capacity threshold, so too many failing peers
      won't cause us to pick very bad peers (unless we have very few good
      ones)
    * Bugfix to cut down on peers using introducers unneessarily (thanks
      Complication!)
    * Reduced the default streaming lib message size to fit into a single
      tunnel message, rather than require 5 tunnel messages to be transferred
      without loss before recomposition.  This reduces throughput, but should
      increase reliability, at least for the time being.
    * Misc small bugfixes in the router (thanks all!)
    * More tweaking for Syndie's CSS (thanks Doubtful Salmon!)

2006-04-01  jrandom
    * Take out the router watchdog's teeth (don't restart on leaseset failure)
    * Filter the IRC ping/pong messages, as some clients send unsafe
      information in them (thanks aardvax and dust!)

2006-03-30  jrandom
    * Substantially reduced the lock contention in the message registry (a
      major hotspot that can choke most threads).  Also reworked the locking
      so we don't need per-message timer events
    * No need to have additional per-peer message clearing, as they are
      either unregistered individually or expired.
    * Include some of the more transient tunnel throttling

* 2006-03-26  0.6.1.13 released

2006-03-25  jrandom
    * Added a simple purge and ban of syndie authors, shown as the
      "Purge and ban" button on the addressbook for authors that are already
      on the ignore list.  All of their entries and metadata are deleted from
      the archive, and the are transparently filtered from any remote
      syndication (so no user on the syndie instance will pull any new posts
      from them)
    * More strict tunnel join throtting when congested

2006-03-24  jrandom
    * Try to desync tunnel building near startup (thanks Complication!)
    * If we are highly congested, fall back on only querying the floodfill
      netDb peers, and only storing to those peers too
    * Cleaned up the floodfill-only queries

2006-03-21  jrandom
    * Avoid a very strange (unconfirmed) bug that people using the systray's
      browser picker dialog could cause by disabling the GUI-based browser
      picker.
    * Cut down on subsequent streaming lib reset packets transmitted
    * Use a larger MTU more often
    * Allow netDb searches to query shitlisted peers, as the queries are
      indirect.
    * Add an option to disable non-floodfill netDb searches (non-floodfill
      searches are used by default, but can be disabled by adding
      netDb.floodfillOnly=true to the advanced config)

2006-03-20  jrandom
    * Fix to allow for some slack when coalescing stats
    * Workaround some oddball errors

2006-03-18  jrandom
    * Added a new graphs.jsp page to show all of the stats being harvested

2006-03-18  jrandom
    * Made the netDb search load limitations a little less stringent
    * Add support for specifying the number of periods to be plotted on the
      graphs - e.g. to plot only the last hour of a stat that is averaged at
      the 60 second period, add &periodCount=60

2006-03-17  jrandom
    * Add support for graphing the event count as well as the average stat
      value (done by adding &showEvents=true to the URL).  Also supports
      hiding the legend (&hideLegend=true), the grid (&hideGrid=true), and
      the title (&hideTitle=true).
    * Removed an unnecessary arbitrary filter on the profile organizer so we
      can pick high capacity and fast peers more appropriately

2006-03-16  jrandom
    * Integrate basic hooks for jrobin (http://jrobin.org) into the router
      console.  Selected stats can be harvested automatically and fed into
      in-memory RRD databases, and those databases can be served up either as
      PNG images or as RRDtool compatible XML dumps (see oldstats.jsp for
      details).  A base set of stats are harvested by default, but an
      alternate list can be specified by setting the 'stat.summaries' list on
      the advanced config.  For instance:
      stat.summaries=bw.recvRate.60000,bw.sendRate.60000
    * HTML tweaking for the general config page (thanks void!)
    * Odd NPE fix (thanks Complication!)

2006-03-15  Complication
    * Trim out an old, inactive IP second-guessing method
      (thanks for spotting, Anonymous!)

2006-03-15  jrandom
    * Further stat cleanup
    * Keep track of how many peers we are actively trying to communicate with,
      beyond those who are just trying to communicate with us.
    * Further router tunnel participation throttle revisions to avoid spurious
      rejections
    * Rate stat display cleanup (thanks ripple!)
    * Don't even try to send messages that have been queued too long

2006-03-05  zzz
    * Remove the +++--- from the logs on i2psnark startup

2006-03-05  jrandom
    * HTML fixes in Syndie to work better with opera (thanks shaklen!)
    * Give netDb lookups to floodfill peers more time, as they are much more
      likely to succeed (thereby cutting down on the unnecessary netDb
      searches outside the floodfill set)
    * Fix to the SSU IP detection code so we won't use introducers when we
      don't need them (thanks Complication!)
    * Add a brief shitlist to i2psnark so it doesn't keep on trying to reach
      peers given to it
    * Don't let netDb searches wander across too many peers
    * Don't use the 1s bandwidth usage in the tunnel participation throttle,
      as its too volatile to have much meaning.
    * Don't bork if a Syndie post is missing an entry.sml

2006-03-05  Complication
    * Reduce exposed statistical information,
      to make build and uptime tracking more expensive

2006-03-04  Complication
    * Fix the announce URL of orion's tracker in Snark sources

2006-03-03  Complication
    * Explicit check for an index out of bounds exception while parsing
      an inbound IRC command (implicit check was there already)

2006-03-01  jrandom
    * More aggressive tunnel throttling as we approach our bandwidth limit,
      and throttle based off periods wider than 1 second.
    * Included Doubtful Salmon's syndie stylings (thanks!)

2006-02-27  zzz
    * Update error page templates to add \r, Connection: close, and
      Proxy-connection: close to headers.

* 2006-02-27  0.6.1.12 released

2006-02-27  jrandom
    * Adjust the jbigi.jar to use the athlon-optimized jbigi on windows/amd64
      machines, rather than the generic jbigi (until we have an athlon64
      optimized version)

2006-02-26  jrandom
    * Switch from the bouncycastle to the gnu-crypto implementation for
      SHA256, as benchmarks show a 10-30% speedup.
    * Removed some unnecessary object caches
    * Don't close i2psnark streams prematurely

2006-02-25  jrandom
    * Made the Syndie permalinks in the thread view point to the blog view
    * Disabled TCP again (since the live net seems to be doing well w/out it)
    * Fix the message time on inbound SSU establishment (thanks zzz!)
    * Don't be so aggressive with parallel tunnel creation when a tunnel pool
      just starts up

2006-02-24  jrandom
    * Rounding calculation cleanup in the stats, and avoid an uncontested
      mutex (thanks ripple!)
    * SSU handshake cleanup to help force incompatible peers to stop nagging
      us by both not giving them an updated reference to us and by dropping
      future handshake packets from them.

2006-02-23  jrandom
    * Increase the SSU retransmit ceiling (for slow links)
    * Estimate the sender's SSU MTU (to help see if we agree)

2006-02-22  jrandom
    * Fix to properly profile tunnel joins (thanks Ragnarok, frosk, et al!)
    * More aggressive poor-man's PMTU, allowing larger MTUs on less reliable
      links
    * Further class validator refactorings

2006-02-22  jrandom
    * Handle a rare race under high bandwidth situations in the SSU transport
    * Minor refactoring so we don't confuse sun's 1.6.0-b2 validator

2006-02-21  Complication
    * Reactivate TCP tranport by default, in addition to re-allowing

* 2006-02-21  0.6.1.11 released

2006-02-21  jrandom
    * Throttle the outbound SSU establishment queue, so it doesn't fill up the
      heap when backlogged (and so that the messages queued up on it don't sit
      there forever)
    * Further SSU memory cleanup
    * Clean up the address regeneration code so it knows when to rebuild the
      local info more precisely.

2006-02-20  jrandom
    * Properly enable TCP this time (oops)
    * Deal with multiple form handlers on the same page in the console without
      being too annoying (thanks blubb and bd_!)

2006-02-20  jrandom
    * Reenable the TCP transport as a fallback (we'll continue to muck with
      debugging SSU-only elsewhere)

2006-02-20  jrandom
    * Major SSU and router tuning to reduce contention, memory usage, and GC
      churn.  There are still issues to be worked out, but this should be a
      substantial improvement.
    * Modified the optional netDb harvester task to support choosing whether
      to use (non-anonymous) direct connections or (anonymous) exploratory
      tunnels to do the harvesting.  Harvesting itself is enabled via the
      advanced config "netDb.shouldHarvest=true" (default is false) and the
      connection type can be chosen via "netDb.harvestDirectly=false" (default
      is false).

2006-02-19  dust
    * Added pruning of suckers history (it used to grow indefinitely).

2006-02-19  jrandom
    * Moved the current net's reseed URL to a different location than where
      the old net looks (dev.i2p.net/i2pdb2/ vs .../i2pdb/)
    * More aggressively expire inbound messages (on receive, not just on send)
    * Add in a hook for breaking backwards compatibility in the SSU wire
      protocol directly by including a version as part of the handshake.  The
      version is currently set to 0, however, so the wire protocol from this
      build is compatible with all earlier SSU implementations.
    * Increased the number of complete message readers, cutting down
      substantially on the delay processing inbound messages.
    * Delete the message history file on startup
    * Reworked the restart/shutdown display on the console (thanks bd_!)

2006-02-18  jrandom
    * Migrate the outbound packets from a central component to the individual
      per-peer components, substantially cutting down on lock contention when
      dealing with higher degrees.
    * Load balance the outbound SSU transfers evenly across peers, rather than
      across messages (so peers with few messages won't be starved by peers
      with many).
    * Reduce the frequency of router info rebuilds (thanks bar!)

2006-02-18  jrandom
    * Add a new AIMD throttle in SSU to control the number of concurrent
      messages being sent to a given peer, in addition to the throttle on the
      number of concurrent bytes to that peer.
    * Adjust the existing SSU outbound queue to throttle based on the queue's
      lag, not an arbitrary number of packets.

2006-02-17  jrandom
    * Properly fix the build request queue throttling, using queue age to
      detect congestion, rather than queue size.

2006-02-17  jrandom
    * Disable the message history log file by default (duh - feel free to
      delete messageHistory.txt after upgrading.  thanks deathfatty!)
    * Limit the size of the inbound tunnel build request queue so we don't
      get an insane backlog of requests that we're bound to reject, and adjust
      the queue processing so we keep on churning through them when we've got
      a backlog.
    * Small fixes for the multiuser syndie operation (thanks Complication!)
    * Renamed modified PRNG classes that were imported from gnu-crypto so we
      don't conflict with JVMs using that as a JCE provider (thanks blx!)

* 2006-02-16  0.6.1.10 released

2006-02-16  jrandom
    * Add a new toggle to the web config to enable/disable the load testing

2006-02-16  jrandom
    * Dropped much of the abandonware from the apps/ directory

2006-02-16  jrandom
    * Bugfix to the I2PTunnel web config to properly accept i2cp port settings
    * Initial sucker refactoring to simplify reuse of the html parsing
    * Beginnings of hooks to push imported rss/atom out to remote syndie
      archives automatically (though not enabled currently)
    * Further SSU peer test cleanup

2006-02-15  jrandom
    * Add in per-blog RSS feeds to Syndie
    * Upgraded sucker's ROME dependency to 0.8, bundling sucked enclosures
      with the posts, marking additional attachments as Media RSS enclosures
      (http://search.yahoo.com/mrss/), since RSS only supports one enclosure
      per item.
    * Don't allow the default syndie user to be set to something invalid if
      its in single user mode.

2006-02-15  jrandom
    * Merged in the i2p_0_6_1_10_PRE branch to the trunk, so CVS HEAD is no
      longer backwards compatible (and should not be used until 0.6.1.1 is
      out)

2006-02-14  jrandom
    * Syndie ui bugfixes (thanks all!)

2006-02-13  jrandom
    * Use the current directory for some temporary I2PSnark files, rather than
      the OS default temp dir (thanks anon!)
    * Increase the base streaming lib window size (still shrinks to 1 on
      retransmission though, of course)
    * Fixed the I2PTunnel newlines to work with lighthttpd (thanks all!)
    * Implement fast retransmit in the streaming lib (fires at most once per
      packet), and increased the default ack delay to 2 seconds (from .5s)
    * Don't ask for garlic level message acks for end to end messages unless
      they're useful (e.g. to ack session tags)

2006-02-12  cervantes
    * Use a different santisation method for some SML attributes
    * Make router console update config save button actually save.
    * Fix console bandwidth limiter burst rate dropdowns, so the display
      relates to what is saved in the config.
    
2006-02-12  cervantes
    * SML is now stricter in it's formatting (attributes should only use 
      double quotes instead of being allowed to mix with singles).
    * Using apostrophes in SML attributes will no longer invalidate the tag.
    * Some instances of [blog] tag description were not being displayed
      correctly.

2006-02-12  jrandom
    * Further SSU peer test throttling
    * Put the most common router console features on the main index page too

2006-02-11  jrandom
    * Be more careful about SSU peer test floods

2006-02-09  jrandom
    * Adjusted one of the SSU timeouts so we don't drop peers as easily (duh)

2006-02-08  jrandom
    * Added transparent support for VIA C3 CPUs to jbigi (thanks Nekow42), and
      bundled a precompiled libjbigi.so in the jbigi.jar
    * Cleaned up the synchronization for some SSU packet handling code
    * Allow explicit rejection of more lagged tunnel build requests, rather
      than dropping them outright
    * Use lighter load testing

2006-02-07  jrandom
    * Handle HTTP headers without any values (thanks Sugadude!)
    * Don't show the option to make Syndie multiuser, since very few people
      need it, and multiuser mode is a lot more complex to use.  Geeks can
      enable it by adding "syndie.singleUser=false" to syndie/syndie.config
      (or in the router's advanced config, for the embedded Syndie)
    * When a peer rejects participation in a tunnel, they mean it (duh)
    * Decrease tunnel test timeout period to 20s (a 40s lag is insane)
    * Remove a throttle on the size of the SSU active outbound pool, since
      it was essentially arbitrary
    * Use a more appropriate SSU bloom filter size
    * Don't "proactively" drop SSU connections if we have partially received
      inbound messages (duh)
    * Migrate most of the message state across SSU connection reestablishment

2006-02-06  jrandom
    * Reduce the SSU retransmit timeout range, and increase the number of ACKs
      piggybacked

2006-02-05  jrandom
    * Experiment with short exponents for DH/ElGamal, using a 226bit x instead
      of a 2048bit x, as reports suggest that size is sufficient for 2048bit
      DH/ElGamal when using safe primes (see KeyGenerator.java for references)
    * Enable the messageHistory.txt by default, for debugging

2006-02-05  jrandom
    * Substantial bugfix for the duplicate message detection in the transport
      layer
    * Handle tunnel build responses ASAP, rather than queueing them up to wait
      in line (processing them is really fast - just a few AES loops)
    * Don't bother handling build requests that we have queued up for a while
      locally, as the requestor will have timed it out anyway (perhaps we
      should reply regardless, but with a backoff instead?)

2006-02-04  jrandom
    * Further tunnel test cleanup and disabling of the old tunnel creation
      code

2006-02-04  jrandom
    * Clean up and reenable the tunnel testing for the new tunnel system.

2006-02-04  jrandom
    * Don't cache the archive.txt in syndie when fetching it through the web
      interface.
    * Logging updates

2006-02-03  jrandom
    * Added further replay prevention on the tunnel build requests
    * More aggressive streaming lib closing on reset

2006-02-03  jrandom
    * More aggressive refusal of peers from the wrong network (oops)

2006-02-01  jrandom
    * Instruct the router to reseed against a new URL, for migration purposes:
      http://dev.i2p.net/i2pdb2/
    * Aggressive error handling during UDP packet creation (thanks cervantes)

2006-02-01  jrandom
    * Fix the new tunnel creation crypto, including the addition of a 4 byte
      "next message ID" to the encrypted request structure in the spec.
    * Backwards incompatible change, using the new tunnel creation crypto, the
      fixed MD5 HMAC size, and a new network ID (to prevent cross pollination
      with the old incompatible network).
    * Reworked the leaseSet request process to handle a race condition
    * Disable the TCP transport
    * Run four separate threads on the job queue to cut down on job lag

2006-01-28  jrandom
    * Removed a race that could show up in leaseSet requesting with the new
      tunnel building process

2006-01-25  jrandom
    * Run the peer profile coalescing/reorganization outside the job queue
      (on one of the timers), to cut down on some job queue congestion.  Also,
      trim old profiles while running, not just when starting up.
    * Slightly more sane intra-floodfill-node netDb activity (only flood new
      entries)
    * Workaround in the I2PTunnelHTTPServer for some bad requests (though the
      source of the bug is not yet addressed)
    * Better I2PSnark reconnection handling
    * Further cleanup in the new tunnel build process
    * Make sure we expire old participants properly
    * Remove much of the transient overload throttling (it wasn't using a good
      metric)

2006-01-25  dust
    * Fix IRC client proxy to use ISO-8859-1.

2006-01-22  jrandom
    * New tunnel build process - does not use the new crypto or new peer
      selection strategies.  However, it does drop the fallback tunnel
      procedure, except for tunnels who are configured to allow them, or for
      the exploratory pool during bootstrapping or after a catastrophic
      failure.  This new process prefers to fail rather than use too-short
      tunnels, so while it can do some pretty aggressive tunnel rebuilding,
      it may expose more tunnel failures to the user.
    * Always prefer normal tunnels to fallback tunnels.
    * Potential fix for a bug while changing i2cp settings on I2PSnark (thanks
      bar!)
    * Do all of the netDb entry writing in a separate thread, avoiding
      duplicates and batching them up.

2006-01-19  Complication
    * Explain better where eepsite's destkey can be found

2006-01-18  cervantes
    * Add title attributes to all external links in Syndie, so we can rollover
      and quickly see if it's worth clicking on.
    * Fixed a minor compiler warning.

2006-01-17  jrandom
    * First pass of the new tunnel creation crypto, specified in the new 
      router/doc/tunnel-alt-creation.html (referenced in the current
      router/doc/tunnel-alt.html).  It isn't actually used anywhere yet, other
      than in the test code, but the code verifies the technical viability, so
      further scrutiny would be warranted.

2006-01-16  cervantes
    * Dragged I2P kicking and screaming into 2006 (Oops)

2006-01-14  cervantes
    * Removed entirely misleading memory status from the console summary.
	
2006-01-13  cervantes
    * Further Syndie layout hardening and typeface balancing.

* 2006-01-12  0.6.1.9 released

2006-01-12  jrandom
    * Only create the loadtest.log if requested to do so (thanks zzz!)
    * Make sure we cleanly take into consideration the appropriate data
      points when filtering out duplicate messages in the message validator,
      and report the right bloom filter false positives rate (not used for
      anything except debugging)

2006-01-12  cervantes
    * Syndie CSS tweaks to removed some redundant declarations, improve font
      scaling and layout robustness. Improved cross browser compatibility
      (in other words "kicked IE"). Tightened the look of the blog template
      a little.

2006-01-11  Complication
    * CSS comment fixes

2006-01-11  jrandom
    * Include the attachments/blogs/etc for comments on the blog view
    * Syndie HTML fixes (thanks cervantes!)
    * Make sure we fully reset the objects going into our cache before we
      reuse them (thanks zzz!)

2006-01-10  jrandom
    * Added the per-post list of attachments/blogs/etc to the blog view in
      Syndie (though this does not yet include comments or some further
      refinements)
    * Have the I2P shortcut launch i2p.exe instead of i2psvc.exe on windows,
      removing the dox box (though also removes the restart functionality...)
    * Give the i2p.exe the correct java.library.path to support the systray
      dll (thanks Bobcat, Sugadude, anon!)

2006-01-09  jrandom
    * Removed a longstanding bug that had caused unnecessary router identity
      churn due to clock skew
    * Temporarily sanity check within the streaming lib for long pending
      writes
    * Added support for a blog-wide logo to Syndie, and automated the pushing
      of updated extended blog info data along side the metadata.

2006-01-09  jrandom
    * Bugfix for a rare SSU error (thanks cervantes!)
    * More progress on the blog interface, allowing customizable blog-wide
      links.

2006-01-08  jrandom
    * First pass of the new blog interface, though without much of the useful
      customization features (coming soon)

2006-01-04  jrandom
    * Rather than profile individual tunnels for throughput over their
      lifetime, do so at 1 minute intervals (allowing less frequently active
      tunnels to be more fairly measured).
    * Run the live tunnel load test across two tunnels at a time, by default.
      The load test runs for a random period from 90s to the tunnel lifetime,
      self paced.  This should help gathering data for profiling peers that
      are in exploratory tunnels.

2006-01-03  jrandom
    * Calculate the overall peer throughput across the 3 fastest one minute
      tunnel throughput values, rather than the single fastest throughput.
    * Degrade the profiled throughput data over time (cutting the profiled
      peaks in half once a day, on average)
    * Enable yet another new speed calculation for profiling peers, using the
      peak throughput from individual tunnels that a peer is participating in,
      rather than across all tunnels they are participating in.  This helps
      gather a fairer peer throughput measurement, since it won't allow a slow
      high capacity peer seem to have a higher throughput (pushing a little
      data across many tunnels at once, as opposed to lots of data across a
      single tunnel).  This degrades over time like the other.
    * Add basic OS/2 support to the jbigi code (though we do not bundle a
      precompiled OS/2 library)

2006-01-01  jrandom
    * Disable multifile torrent creation in I2PSnark's web UI for the moment
      (though it can still seed and participate in multifile swarms)
    * Enable a new speed calculation for profiling peers, using their peak 
      1 minute average tunnel throughput as their speed.

2005-12-31  jrandom
    * Include a simple torrent creator in the I2PSnark web UI
    * Further streaming lib closing improvements
    * Refactored the load test components to run off live tunnels (though,
      still not safe for normal/anonymous load testing)

2005-12-30  jrandom
    * Close streams more gracefully

2005-12-30  jrandom
    * Small streaming lib bugfixes for the modified timeouts
    * Minor Syndie/Sucker RSS html fix
    * Small synchronization fix in I2PSnark (thanks fsm!)

2005-12-30  jrandom
    * Replaced the bundled linux jcpuid (written in C++) with scintilla's
      jcpuid (written in C), removing the libg++.so.5 dependency that has bit
      some distros (e.g. mandriva)

2005-12-29  jrandom
    * Minor fix to the new ERR-ClockSkew to deal with people whose clocks are
      actually correct

2005-12-27  jrandom
    * Add a new Status: line on the router console - "ERR-ClockSkew", in case
      the clock is too skewed to do anything useful (check the year and month,
      not just the hour and minute).
    * Fixed the read/write timeouts in the streaming lib (so that it actually
      honors them now)
    * Minor I2PSnark cleanups (no read timeout, more careful shutdown and
      torrent closing)
    * Handle an oddball tunnel creation failure (thanks Xunk)

2005-12-26  Complication
    * Fix some integer typecasting in I2PSnark (caused >2GB torrents to fail)
    * HTML readability cosmetics on "Peers" page

* 2005-12-22  0.6.1.8 released

2005-12-22  jrandom
    * Bundle the standalone I2PSnark launcher in the installer and update
      process (launch as "java -jar launch-i2psnark.jar", viewing the 
      interface on http://localhost:8002/)
    * Don't autostart swarming torrents by default so that you can run a
      standalone I2PSnark from the I2P install dir and not have the embedded
      I2PSnark autolaunch the torrents that the standalone instance is running
    * Fixed a rare streaming lib bug that could let a blocking call wait
      forever.

2005-12-22  jrandom
    * Cleaned up some buffer synchronization issues in I2PSnark that could
      cause blockage.

2005-12-21  jrandom
    * Adjusted I2PSnark's usage of the streaming lib (tweaking it for BT's
      behavior)
    * Fixed the I2PSnark bug that would lose track of live peers

2005-12-20  jrandom
    * Enabled the control in I2PSnark to toggle whether torrents should be
      started automatically or not
    * Hopefully finished the last hook to close down torrents completely when
      they're stopped.

2005-12-19  jrandom
    * Fix for old Syndie blog bookmarks (thanks Complication!)
    * Fix for I2PSnark to accept incoming connections again (oops)
    * Randomize the order that peers from the tracker are contacted

2005-12-19  jrandom
    * I2PSnark logging, disconnect old inactive peers rather than new ones,
      memory usage reduction, better OOM handling, and a shared connection
      acceptor.
    * Cleaned up the Syndie blog page and the resulting filters (viewing a
      blog from the blog page shows threads started by the selected author,
      not those that they merely participate in)

2005-12-18  jrandom
    * Added a standalone runner for the I2PSnark web ui (build with the
      command "ant i2psnark", unzip i2psnark-standalone.zip somewhere, run
      with "java -jar launch-i2psnark.jar", and go to http://localhost:8002/).
    * Further I2PSnark error handling

2005-12-17  jrandom
    * Let multiuser accounts authorize themselves to access the remote
      functionality again (thanks Ch0Hag!)
    * Adjust the JVM heap size to 128MB for new installs (existing users can
      accomplish this by editing wrapper.config, adding the line
      "wrapper.java.maxmemory=128", and then doing a full shutdown and startup
      of the router).  This is relevent for heavy usage of I2PSnark in the
      router console.

2005-12-17  jrandom
    * Use our faster SHA1, rather than the JVM's within I2PSnark, and let
      'piece' sizes grow larger than before.

2005-12-16  jrandom
    * Added some I2PSnark sanity checks, an OOMListener when running
      standalone, and a guard against keeping memory tied up indefinitely.
    * Sanity check on the watchdog (thanks zzz!)
    * Handle invalid HTTP requests in I2PTunnel a little better

2005-12-16  jrandom
    * Moved I2PSnark from using Threads to I2PThreads, so we handle OOMs
      properly (thanks Complication!)
    * More guards in I2PSnark for zany behavior (I2PSession recon w/ skew,
      b0rking in the DirMonitor, etc)

2005-12-16  jrandom
    * Try to run a torrent in readonly mode if we can't write to the file, and
      handle failures a little more gracefully (thanks polecat!)

2005-12-16  jrandom
    * Refuse torrents with too many files (128), avoiding ulimit errors.
    * Remove an fd leak in I2PSnark
    * Further I2PSnark web UI cleanup

2005-12-15  jrandom
    * Added a first pass to the I2PSnark web UI (see /i2psnark/)

2005-12-15  jrandom
    * Added multitorrent support to I2PSnark, accessible currently by running
      "i2psnark.jar --config i2psnark.config" (which may or may not exist).
      It then joins the swarm for any torrents in ./i2psnark/*.torrent, saving
      their data in that directory as well.  Removing the .torrent file stops
      participation, and it is currently set to seed indefinitely.  Completion
      is logged to the logger and standard output, with further UI interaction
      left to the (work in progress) web UI.

2005-12-14  jrandom
    * Fix to drop peer references when we shitlist people again (thanks zzz!)
    * Further I2PSnark fixes to deal with arbitrary torrent info attributes
      (thanks Complication!)

2005-12-13  zzz
    * Don't test tunnels expiring within 90 seconds
    * Defer Test Tunnel jobs if job lag too large
    * Use JobQueue.getMaxLag() rather than the jobQueue.jobLag stat to measure
      job lag for tunnel build backoff, allowing for more agile handling
      (since the stat is only updated once a minute)
    * Use tunnel length override if all tunnels are expiring within one
      minute.

2005-12-13  jrandom
    * Fixed I2PSnark's handling of some torrent files to deal with those
      created by Azureus and I2PRufus (it didn't know how to deal with
      additional meta info, such as path.utf-8 or name.utf-8).

2005-12-09  zzz
    * Create different strategies for exploratory tunnels (which are difficult
      to create) and client tunnels (which are much easier)
    * Gradually increase number of parallel build attempts as tunnel expiry
      nears.
    * Temporarily shorten attempted build tunnel length if builds using
      configured tunnel length are unsuccessful
    * React more aggressively to tunnel failure than routine tunnel
      replacement
    * Make tunnel creation times randomized - there is existing code to
      randomize the tunnels but it isn't effective due to the tunnel creation 
      strategy. Currently, most tunnels get built all at once, at about 2 1/2
      to 3 minutes before expiration. The patch fixes this by fixing the 
      randomization, and by changing the overlap time (with old tunnels) to a
      range of 2 to 4 minutes.
    * Reduce number of excess tunnels. Lots of excess tunnels get created due
      to overlapping calls. Just about anything generated a call which could
      build many tunnels all at once, even if tunnel building was already in
      process.
    * Miscellaneous router console enhancements

2005-12-08  jrandom
    * Minor bugfix in SSU for dealing with corrupt packets
    * Added some hooks for load testing

2005-12-07  jrandom
    * Added a first pass at a blog view in Syndie

2005-12-07  jrandom
    * Expand the thread we're viewing to its leaf
    * Bugfix on intraday ordering (children are always newer than parents)

2005-12-05  jrandom
    * Added an RDF and XML thread export to Syndie, reachable at 
      .../threadnav/rdf or .../threadnav/xml, accepting the parameters
      count=$numThreads and offset=$threadIndex.  If the $numThreads is -1, it
      displays all threads.

2005-12-04  TLorD
    * Patch for the C SAM library to null terminate strings on copy (thanks!)

2005-12-04  jrandom
    * Bugfix in Syndie for a problem in the threaded indexer (thanks CofE!)
    * Always include ourselves in the favorite authors (since we don't
      bookmark ourselves)

2005-12-03  jrandom
    * Use newgroup-like tags by default in Syndie's interface

2005-12-03  jrandom
    * Added support for a 'most recent posts' view that CofE requested, which
      includes the ability to filter by age (e.g. posts by your favorite
      authors in the last 5 days).

2005-12-03  jrandom
    * Adjusted Syndie to use the threaded view that cervantes suggested, which
      displays a a single thread path at a time - from root to leaf - rather
      than a depth first traversal.

2005-12-03  jrandom
    * Package up a standalone Syndie install into a "syndie-standalone.zip",
      buildable with "ant syndie".  It extracts into ./syndie/, launches with
      "java -jar launchsyndie.jar" (or javaw, on windows, to avoid a dos box),
      running a single user Syndie instance (by default).  It also creates a
      default subscription to syndiemedia without any anonymity (using no
      proxy).  Upgrades can be done by just replacing the syndie.war with the
      one from I2P.

* 2005-12-01  0.6.1.7 released

2005-12-01  jrandom
    * Add a new criteria to the tunnel join throttle, backing off people if we
      are failing to talk to our peers more than usual.

2005-11-30  jrandom
    * Cleaned up the build process to deal with Jetty 5.1.6 and rename the
      new commons-logging-api.jar to commons-logging.jar, which it replaces.
      Jetty 5.1.6 is pushed with all updates.  Also, no need to push a
      separate jdom or rome, as they're inside syndie.war.

2005-11-30  jrandom
    * Don't let the TCP transport alone shitlist a peer, since other
      transports may be working.  Also display whether TCP connections are
      inbound or outbound on the peers page.
    * Fixed some substantial bugs in the SSU introducers where we wouldn't
      talk to anyone who didn't expose an IP (even if they had introducers),
      among other goofy things.
    * When dealing with SSU introducers, send them all a packet at 3s/6s/9s,
      rather than sending one a packet at 3s, then another a packet at 6s,
      and a third a packet at 9s.
    * Fixed Syndie attachments (oops)

2005-11-29  zzz
    * Added a link to orion's jump page on the 'key not found' error page.

2005-11-29  jrandom
    * Further Syndie UI cleanup
    * Bundled our patched MultiPartRequest code from jetty (APL2 licensed),
      since it hasn't been applied to the jetty CVS yet [1].  Its packaged
      into syndie.jar and renamed to net.i2p.syndie.web.MultiPartRequest, but
      will be removed as soon as its integrated into Jetty.  This patch allows
      posting content in various character sets.
      [1] http://article.gmane.org/gmane.comp.java.jetty.general/6031
    * Upgraded new installs to the latest stable jetty (5.1.6), though this
      isn't pushed as part of the update yet, as there aren't any critical
      bugs.

2005-11-29  jrandom
    * Added back in the OSX jbigi, which was accidentally removed a few revs
      back (thanks for the bug report stoerte!)  New installs will get the
      full jbigi, or you can pull the jbigi.jar from CVS by going to
      http://dev.i2p.net/cgi-bin/cvsweb.cgi/i2p/installer/lib/jbigi/jbigi.jar
      and clicking on the first "download" link, saving that jbigi.jar to
      lib/jbigi.jar in your I2P installation directory.  After restarting your
      router, it should load up fine.

2005-11-27  jrandom
    * Inlined the Syndie CSS to reduce the number of HTTP requests (and
      because firefox [and others?] delay rendering until they fetch the css).
    * Make sure we fire the shutdown tasks when regenerating a new identity
      (thanks picsou!)
    * Cleaned up some of the things I b0rked in the 'dynamic keys' mode
    * Don't drop SSU sessions if they're still transmitting data successfully,
      even if there are transmission failures
    * Adjusted the time summarization to display hours after 119m, not 90m
    * Further EepGet cleanup (grr)

* 2005-11-26 0.6.1.6 released

2005-11-26  jrandom
    * Update the sorting in Syndie to consider children 'newer' than parents,
      even if they have the same message ID (duh)
    * Cleaned up some nav links in Syndie (good idea gloin, spaetz!)
    * Added a bunch of tooltips to Syndie's fields (thanks polecat!)
    * Force support for nonvalidating XML in Jetty (so we can handle GCJ/etc
      better)

2005-11-26  jrandom 
    * Be more explicit about what messages we will handle through a client
      tunnel, and how we will handle them.  This cuts off a set of attacks
      that an active adversary could mount, though they're probably nonobvious
      and would require at least some sophistication.

2005-11-26  Raccoon23
    * Added support for 'dynamic keys' mode, where the router creates a new
      router identity whenever it detects a substantial change in its public
      address (read: SSU IP or port).  This only offers minimal additional
      protection against trivial attackers, but should provide functional
      improvement for people who have periodic IP changes, since their new
      router address would not be shitlisted while their old one would be.
    * Added further infrastructure for restricted route operation, but its use
      is not recommended.

2005-11-25  jrandom
    * Further Syndie UI cleanups
    * Logging cleanup
    * Fixed link to fproxy.tino.i2p (thanks zzz!)

2005-11-25  jrandom
    * Don't publish stats for periods we haven't reached yet (thanks zzz!)
    * Cleaned up the syndie threaded display to show the last updated date for
      a subthread, and to highlight threads updated in the last two days.

2005-11-24  jrandom
    * Fix to save syndication settings in Syndie (thanks spaetz!)

2005-11-23  jrandom
    * Removed spurious streaming lib RTO increase (it wasn't helpful)
    * Streamlined the tunnel batching to schedule batch transmissions more
      appropriately.
    * Default tunnel pool variance to 2 +0-1 hops

2005-11-21  jrandom
    * IE doesn't strip SPAN from <button> form fields, so add in a workaround
      within I2PTunnel.
    * Increase the maximum SSU retransmission timeout to accomodate slower or
      more congested links (though SSU's RTO calculation will usually use a
      much lower timeout)
    * Moved the streaming lib timed events off the main timer queues and onto
      a streaming lib specific set of timer queues.  Streaming lib timed
      events are more likely to have lock contention on the I2CP socket while
      other timed events in the router are (largely) independent.
    * Fixed a case sensitive lookup bug (thanks tino!)
    * Syndie cleanup - new edit form on the preview page, and fixed some blog
      links (thanks tino!)

2005-11-19  jrandom
    * Implemented a trivial pure java PMTU backoff strategy, switching between
      a 608 byte MTU and a 1350 byte MTU, depending upon retransmission rates.
    * Fixed new user registration in Syndie (thanks Complication!)

2005-11-17  jrandom
    * More cautious file handling in Syndie

2005-11-16  jrandom
    * More aggressive I2PTunnel content encoding munging to work around some
      rare HTTP behavior (ignoring q values on Accept-encoding, using gzip
      even when only identity is specified, etc).  I2PTunnelHTTPServer now
      sends "Accept-encoding: \r\n" plus "X-Accept-encoding: x-i2p-gzip\r\n",
      and I2PTunnelHTTPServer handles x-i2p-gzip in either the Accept-encoding
      or X-Accept-encoding headers.  Eepsite operators who do not know to
      check for X-Accept-encoding will simply use the identity encoding.

* 2005-11-15  0.6.1.5 released

2005-11-14  jrandom
    * Migrate to the new Syndie interface

2005-11-11  jrandom
    * Add filtering threads by author to Syndie, populated with authors in the
      user's addressbook
    * When creating the default user, add
      "http://syndiemedia.i2p/archive/archive.txt" to their addressbook,
      configured to automatically pull updates.  (what other archives should
      be included?)
    * Tiny servlet to help dole out the new routerconsole themes, and bundle
      the installer/resources/themes/** into ./docs/themes/** on both install
      and update.

2005-11-11  cervantes
    * Initial pass of the routerconsole revamp, starting with I2PTunnel and
      being progressively rolled out to other sections at later dates.
      Featuring abstracted W3C strict XHTML1.0 markup, with CSS providing
      layout and styling.
    * Implemented console themes. Users can create their own themes by
      creating css files in: {i2pdir}/docs/themes/console/{themename}/
      and activating it using the routerconsole.theme={themename} advanced
      config property. Look at the example incomplete "defCon1" theme.
      Note: This is very much a work in progress. Folks might want to hold-off
      creating their own skins until the markup has solidified.
    * Added "routerconsole.javascript.disabled=true" to disable console
      client-side scripting and "routerconsole.css.disabled=true" to remove 
      css styling (only rolled out in the i2ptunnel interface currently)
    * Fixed long standing bug with i2ptunnel client and server edit screens
      where tunnel count and depth properties would fail to save. Added
      backup quantity and variance configuration options.
    * Added basic accessibility support (key shortcuts, linear markup, alt and 
      title information and form labels).
    * So far only tested on IE6, Firefox 1.0.6, Opera 8 and lynx.

2005-11-11  jrandom
    * Default Syndie to single user mode, and automatically log into a default
      user account (additional accounts can be logged into with the 'switch'
      or login pages, and new accounts can be created with the register page).
    * Disable the 'automated' column on the Syndie addressbook unless the user
      is appropriately authorized (good idea Polecat!)

2005-11-10  jrandom
    * First pass to a new threaded Syndie interface, which isn't enabled by
      default, as its not done yet.

2005-11-06  jrandom
    * Include SSU establishment failure in the peer profile as a commError,
      as we do for TCP establishment failures.
    * Don't throttle the initial transmission of a message because of ongoing
      retransmissions to a peer, since the initial transmission of a message
      is more valuable than a retransmission (since it has less latency).
    * Cleaned up links to SusiDNS and I2PTunnel (thanks zzz!)

2005-11-05  jrandom
    * Include the most recent ACKs with packets, rather than only sending an
      ack exactly once.  SSU differs from TCP in this regard, as TCP has ever
      increasing sequence numbers, while each message ID in SSU is random, so
      we don't get the benefit of later ACKs implicitly ACKing earlier
      messages.
    * Reduced the max retransmission timeout for SSU
    * Don't try to send messages queued up for a long time waiting for
      establishment.

2005-11-05  dust
    * Fix sucker to delete its temporary files.
    * Improve sucker's sml output some.
    * Fix Exception in SMLParser for weird sml.

2005-11-03  zzz
    * Added a new error page to the eepproxy to differentiate the full 60
      second timeout from the immediate "I don't know this base64" failure.

2005-11-01  jrandom
    * Added a few more css elements (thanks identiguy!)

2005-10-31  jrandom
    * Fix for some syndie reply scenarios (thanks identiguy and CofE!)
    * Removed a potentially infinitely recursive call (oops)

2005-10-30  dust
    * Merge sucker into syndie with a rssimport.jsp page.
    * Add getContentType() to EepGet.
    * Make chunked transfer work (better) with EepGet.
    * Do replaceAll("<","&lt;") for logs.

* 2005-10-29  0.6.1.4 released

2005-10-29  jrandom
    * Improved the bandwidth throtting on tunnel participation, especially for
      low bandwidth peers.
    * Improved failure handling in SSU with proactive reestablishment of
      failing idle peers, and rather than shitlisting a peer who failed too
      much, drop the SSU session and allow a new attempt (which, if it fails,
      will cause a shitlisting)
    * Clarify the cause of the shitlist on the profiles page, and include
      bandwidth limiter info at the bottom of the peers page.

2005-10-26  jrandom
    * In Syndie, propogate the subject and tags in a reply, and show the parent
      post on the edit page for easy quoting.  (thanks identiguy and CofE!)
    * Streamline some netDb query handling to run outside the jobqueue -
      which means they'll run on the particular SSU thread that handles the
      message.  This should help out heavily loaded netDb peers.

2005-10-25  jrandom
    * Defer netDb searches for newly referenced peers until we actually want
      them
    * Ignore netDb references to peers on our shitlist
    * Set the timeout for end to end client messages to the max delay after
      finding the leaseSet, so we don't have as many expired messages floating
      around.
    * Add a floor to the streaming lib window size
    * When we need to send a streaming lib ACK, try to retransmit one of the
      unacked packets instead (with updated ACK/NACK fields, of course).  The
      bandwidth cost of an unnecessary retransmission should be minor as
      compared to both an ACK packet (rounded up to 1KB in the tunnels) and
      the probability of a necessary retransmission.
    * Adjust the streaming lib cwin algorithm to allow growth after a full
      cwin messages if the rtt is trending downwards.  If it is not, use the
      existing algorithm.
    * Increased the maximum rto size in the streaming lib.
    * Load balancing bugfix on end to end messages to distribute across
      tunnels more evenly.

2005-10-22  jrandom
    * Integrated GNU-Crypto's Fortuna PRNG, seeding it off /dev/urandom and
      ./prngseed.rnd (if they exist), and reseeding it with data out of
      various crypto operations (unused bits in a DH exchange, intermediary
      bits in a DSA signature generation, extra bits in an ElGamal decrypt).
      The Fortuna implementation under gnu.crypto.prng has been modified to
      use BouncyCastle's SHA256 and Cryptix's AES (since those are the ones
      I2P uses), and the resulting gnu.crypto.prng.* are therefor available
      under GPL+Classpath's linking exception (~= LGPL).  I2P's SecureRandom
      wrapper around it is, of course, public domain.

2005-10-20  dust
    * Fix bug in ircclient that prevented it to use its own dest (i.e. was
      always shared. (thx for info Ragnarok)
    * Fix crash in Sucker with some bad html.

2005-10-20  jrandom
    * Workaround a bug in GCJ's Calendar implementation
    * Propery throw an exception in the streaming lib if we try to write to a
      closed stream.  This will hopefully help clear some I2Phex bugs (thanks
      GregorK!)

2005-10-19  jrandom
    * Ported the snark bittorrent client to I2P such that it is compatible
      with i2p-bt and azneti2p.  For usage information, grab an update and run
      "java -jar lib/i2psnark.jar".  It isn't currently multitorrent capable,
      but adding in support would be fairly easy (see PeerAcceptor.java:49)
    * Don't allow leaseSets expiring too far in the future (thanks postman)

2005-10-19  jrandom
    * Bugfix for the auto-update code to handle different usage patterns
    * Decreased the addressbook recheck frequency to once every 12 hours
      instead of hourly.
    * Handle dynamically changing the HMAC size (again, unless your nym is
      toad or jrandom, ignore this ;)
    * Cleaned up some synchronization/locking code

2005-10-17  dust
    * Exchange the remaining URL with EepGet in Sucker.
    * Allow /TOPIC irc command.

2005-10-17  jrandom
    * Allow an env prop to configure whether we want to use the backwards
      compatible (but not standards compliant) HMAC-MD5, or whether we want
      to use the not-backwards compatible (but standards compliant) one.  No
      one should touch this setting, unless your name is toad or jrandom ;)
    * Added some new dummy facades
    * Be more aggressive on loading up the router.config before building the
      router context
    * Added new hooks for apps to deal with previously undefined I2NP message
      types without having to modify any code.
    * Demo code for using a castrated router for SSU comm (SSUDemo.java)

2005-10-14  jrandom
    * More explicit filter for linux/PPC building (thanks anon!)
    * Fixed Syndie's Sucker to not explicitly reference something only found
      in sun's JVM (thanks cervantes!)
    * Don't filter IRC "MAP" messages (not critical, but it doesn't hurt)

* 2005-10-14  0.6.1.3 released

2005-10-14  jrandom
    * Added a key explaining peers.jsp a bit (thanks tethra!)

2005-10-13  dust
    * Bundled dust's Sucker for pulling RSS/Atom content into SML, which can
      then be injected into Syndie with the Syndie CLI.
    * Bundled ROME and JDOM (BSD and Apache licensed, respectively) for
      RSS/Atom parsing.

2005-10-13  jrandom
    * SSU retransmission choke bugfix (== != !=)
    * Include initial transmissions in the retransmission choke, so that
      if we are already retransmitting a message, we won't send anything
      to that peer other than that message (or ACKs, if necessary)

2005-10-12  jrandom
    * Choke SSU retransmissions to a peer while there is already a
      retransmission in flight to them.  This currently lets other initial
      transmissions through, since packet loss is often sporadic, but maybe
      this should block initial transmissions as well?
    * Display the retransmission bytes stat on peers.jsp (thanks bar!)
    * Filter QUIT messages in the I2PTunnelIRCClient proxy

2005-10-11  jrandom
    * Piggyback the SSU partial ACKs with data packets.  This is backwards
      compatible.
    * Syndie RSS renderer bugfix, plus now include the full entry instead of
      just the blurb before the cut.

2005-10-11  jrandom
    * Piggyback the SSU explicit ACKs with data packets (partial ACKs aren't
      yet piggybacked).  This is backwards compatible.
    * SML parser cleanup in Syndie

2005-10-10  dust
    * Implemented a new I2PTunnelIRCClient which locally filters inbound and
      outbound IRC commands for anonymity and security purposes, removing all
      CTCP messages except ACTION, as well as stripping the hostname from the
      USER message (while leaving the nick and 'full name').  The IRC proxy
      doesn't use this by default, but you can enable it by creating a new 
      "IRC proxy" tunnel on the web interface, or by changing the tunnel type
      to "ircclient" in i2ptunnel.config.

2005-10-10  jrandom
    * I2PTunnel http client config cleanup and stats
    * Minor SSU congestion tweaks and stats
    * Reduced netDb exploration period

2005-10-09  jrandom
    * Syndie CLI cleanup for simpler CLI posting.  Usage shown with
      java -jar lib/syndie.jar
    * Beginnings of the Syndie logging cleanup
    * Delete corrupt Syndie posts

2005-10-09  jrandom
    * Now that the streaming lib works reasonably, set the default inactivity 
      event to send a 0 byte keepalive payload, rather than disconnecting the
      stream.  This should cut the irc netsplits and help out with other long
      lived streams.  The default timeout is now less than the old timeout as
      well, so the keepalive will be sent before earlier builds fire their
      fatal timeouts.

2005-10-08  jrandom
    * Use the OS clock for stat timing, since it doesn't jump around (though
      still use the NTP'ed clock for display)
    * Added new DH stats

* 2005-10-07  0.6.1.2 released

2005-10-07  jrandom
    * Include the 1 second bandwidth usage on the console rather than the 
      1 minute rate, as the 1 second value doesn't have the 1m/5m quantization
      issues.

2005-10-07  jrandom
    * Allow the I2PTunnelHTTPServer to send back the first few packets of an
      HTTP response quicker, and initialize the streaming lib's cwin more 
      carefully.
    * Added a small web UI to the new Syndie scheduled updater.  If you log in
      as a user authorized to use the remote archive funtionality, you can
      request remote archives in your address book to be automatically pulled
      down by checking the "scheduled?" checkbox.

2005-10-05  jrandom
    * Allow the first few packets in the stream to fill in their IDs during
      handshake (thanks cervantes, Complication, et al!)  This should fix at 
      least some of the intermittent HTTP POST issues.

2005-10-04  jrandom
    * Syndie patch for single user remote archives (thanks nickless_head!)
    * Handle an invalid netDb store (thanks Complication!)

2005-10-04  jrandom
    * Further reduction in unnecessary streaming packets.

2005-10-03  jrandom
    * Properly reject unroutable IP addresses *cough*

2005-10-03  rangarok
    * Changed default update delay to twelve hours, and enforced a minimum 
      delay of one hour.

2005-10-03  ragnarok
    * Implemented a Syndie auto-updater.  It will automatically pull new posts
      from selected syndie archives.  To try it out, add 
      syndie.updateArchives=<comma seperated list of syndie archives> to your 
      syndie.config.  Archives must be specified as the full url to archive.txt
      (e.g. http://syndiemedia.i2p/archive/archive.txt).  By default, it checks
      for new posts every hour.  This can be modified by setting 
      syndie.updateDelay=<delay in hours> also in syndie.config. 

* 2005-10-01  0.6.1.1 released

2005-09-30  ragnarok
    * Implemented conditional get for syndie remote archive imports. 

2005-09-30  jrandom
    * Killed three more streaming lib bugs, one of which caused excess packets
      to be transmitted (dupacking dupacks), one that was the root of many of
      the old hung streams (shrinking highest received), and another that was
      releasing data too soon.

2005-09-30  jrandom
    * Only allow autodetection of our IP address if we haven't received an
      inbound connection in the last two minutes.
    * Increase the default max streaming resends to 8 from 5 (and down from
      the earlier 10)

2005-09-29  ragnarok
    * Export petnames from syndie to the router's petname db instead of 
      userhosts.txt.

2005-09-29  jrandom
    * Support noreseed.i2p in addition to .i2pnoreseed for disabling automatic
      reseeding - useful on OSes that make it hard to create dot files.  
      Thanks Complication (and anon)!
    * Fixed the installer version string (thanks Frontier!)
    * Added cleaner rejection of invalid IP addresses, shitlist those who send
      us invalid IP addresses, verify again that we are not sending invalid IP
      addresses, and log an error if it happens. (Thanks Complication, ptm,
      and adab!)

* 2005-09-29  0.6.1 released

2005-09-29  jrandom
    * Let syndie users modify their metadata.
    * Reseed the router on startup if there aren't enough peer references 
      known locally.  This can be disabled by creating the file .i2pnoreseed
      in your home directory, and the existing detection and reseed handling
      on the web interface is unchanged.

2005-09-28  jrandom
    * Fix for at least some (all?) of the wrong stream errors in the streaming
      lib

2005-09-27  jrandom
    * Properly suggest filenames for attachments in Syndie (thanks all!)
    * Fixed the Syndie authorization scheme for single user vs. multiuser

2005-09-27  jrandom
    * I2PTunnel bugfix (thanks Complication!)
    * Increase the SSU cwin slower during congestion avoidance (at k/cwin^2 
      instead of k/cwin)
    * Limit the number of inbound SSU sessions being built at once (using
      half of the i2np.udp.maxConcurrentEstablish config prop)
    * Don't shitlist on a message send failure alone (unless there aren't any
      common transports).
    * More careful bandwidth bursting

2005-09-26  jrandom
    * Reworded the SSU introductions config section (thanks duck!)
    * Force identity content encoding for I2PTunnel httpserver requests 
      (thanks redzara!)
    * Further x-i2p-gzip bugfixes for the end of streams
    * Reduce the minimum bandwidth limits to 3KBps steady and burst (though
      I2P's performance at 3KBps is another issue)
    * Cleaned up some streaming lib structures

2005-09-25  jrandom
    * Allow reseeding on the console if the netDb knows less than 30 peers,
      rather than less than 10 (without internet connectivity, we keep the 
      last 15 router references)
    * Reenable the x-i2p-gzip HTTP processing by default, flushing the stream
      more aggressively.
    * Show the status that used to be called "ERR-Reject" as "OK (NAT)"
    * Reduced the default maximum number of streaming lib resends of a packet
      (10 retransmits is a bit much with a reasonable RTO)

2005-09-25  Complication
    * Better i2paddresshelper handling in the I2PTunnel httpclient, plus a new
      conflict resolution page if the i2paddresshelper parameter differs from
      an existing name to destination mapping.

2005-09-25  jrandom
    * Fix a long standing streaming lib bug (in the inactivity detection code)
    * Improved handling of initial streaming lib packet retransmissions to 
      kill the "lost first packet" bug (where a page shows up with the first
      few KB missing)
    * Add support for initial window sizes greater than 1 - useful for 
      eepsites to transmit e.g. 4 packets full of data along with the initial
      ACK, thereby cutting down on the rtt latency.  The congestion window 
      size can and does still shrink down to 1 packet though.
    * Adjusted the streaming lib retransmission calculation algorithm to be
      more TCP-like.

2005-09-21  redzara
    * Use ISO-8859-1 for the susidns xml

2005-09-21  susi
    * Bugfix in susidns for deleting entries

2005-09-21  jrandom
    * Add support for HTTP POST to EepGet
    * Use HTTP POST for syndie bulk fetches, since there's a lot of data to 
      put in that URL.

2005-09-18  jrandom
    * Added support for pure 64bit linux with jbigi and the java service 
      wrapper (no need for jcpuid if we're on os.arch=amd64).  Thanks mule 
      et al for help testing!
    * UI cleanup in Syndie (thanks gloin and bar!)

2005-09-18  Ragnarok
    * Made MetaNamingService the default naming service.

2005-09-17  Ragnarok
    * Implemented a naming service using Syndie's petname db.  It's not enabled
      by default, but you can try it out by setting
      i2p.naming.impl=net.i2p.client.naming.PetNameNamingService in 
      router.config.
    * Implemented a meta naming service that will first lookup names in the 
      PetNameNamingService then fallback on the HostTxtNamingService.  Which
      naming services are checked and in which order is specified by 
      i2p.nameservicelist.  This will probably become the default naming service
      so please help test it out by setting
      i2p.naming.impl=net.i2p.client.naming.MetaNamingService in router.config.
      
* 2005-09-17  0.6.0.6 released

2005-09-17  jrandom
    * Clean up syndie a bit more and bundle a default introductory post with 
      both new installs and updates.
    * Typo fixes on the console (thanks bar!)

2005-09-17  jrandom
    * Updated the bandwidth limiter to use two tiers of bandwidth - our normal
      steady state rate, plus a new limit on how fast we transfer when 
      bursting.  This is different from the old "burst as fast as possible 
      until we're out of tokens" policy, and should help those with congested
      networks.  See /config.jsp to manage this rate.
    * Bugfixes in Syndie to handle missing cache files (no data was lost, the
      old posts just didn't show up).
    * Log properly in EepPost

2005-09-17  jrandom
    * Added the natively compiled jbigi and patched java service wrapper for
      OS X.  Thanks Bill Dorsey for letting me use your machine!
    * Don't build i2p.exe or i2pinstall.exe when run on OS X machines, as we
      don't bundle the binutils necessary (and there'd be a naming conflict
      if we did).
    * Added 'single user' functionality to syndie - if the single user 
      checkbox on the admin page is checked, all users are allowed to control
      the instance and sync up with remote syndie nodes.
    * Temporarily disable the x-i2p-gzip in i2ptunnel until it is more closely
      debugged.

2005-09-16  jrandom
    * Reject unroutable IPs in SSU like we do for the TCP transport (unless
      you have i2np.udp.allowLocal=true defined - useful for private nets)

2005-09-16  jrandom
    * Adjust I2PTunnelHTTPServer so it can be used for outproxy operators 
      (just specify the spoofed host as an empty string), allowing them to
      honor x-i2p-gzip encoding.
    * Let windows users build the exes too (thanks bar and redzara!)
    * Allow I2PTunnel httpserver operators to disable gzip compression on 
      individual tunnels with the i2ptunnel.gzip=false client option 
      (good idea susi!)

2005-09-16  jrandom
    * Added the i2p.exe and i2pinstall.exe for windows users, using launch4j.
    * Added runplain.sh for *nix/osx users having problems using the java
      service wrapper (called from the install dir as: sh runplain.sh)
    * Bundle susidns and syndie, with links on the top nav
    * Have I2PTunnelHTTPClient and I2PTunnelHTTPServer use the x-i2p-gzip 
      content-encoding (if offered), reducing the payload size before it
      reaches the streaming lib.  The existing compression is at the i2cp
      level, so we've been packetizing 4KB of uncompressed data and then
      compressing those messages, rather than compressing and then packetizing
      4KB of compressed data.  This should reduce the number of round trips
      to fetch web pages substantially.
    * Adjust the startup and timing of the addressbook so that susidns always
      has config to work off, and expose a method for susidns to tell it to
      reload its config and rerun.

2005-09-15  jrandom
    * Error handling for failed intro packets (thanks red.hand!)
    * More carefully verify intro addresses

2005-09-13  jrandom
    * More careful error handling with introductions (thanks dust!)
    * Fix the forceIntroducers checkbox on config.jsp (thanks Complication!)
    * Hide the shitlist on the summary so it doesn't confuse new users.

2005-09-12  comwiz
    * Migrated the router tests to junit

2005-09-12  jrandom
    * Removed guaranteed delivery mode entirely (so existing i2phex clients
      using it can get the benefits of mode=best_effort).  Guaranteed delivery
      is offered at the streaming lib level.
    * Improve the peer selection code for peer testing, as everyone now 
      supports tests.
    * Give the watchdog its fangs - if it detects obscene job lag or if 
      clients have been unable to get a leaseSet for more than 5 minutes,
      restart the router.  This was disabled a year ago due to spurious 
      restarts, and can be disabled by "watchdog.haltOnHang=false", but the
      cause of the spurious restarts should be gone.

2005-09-12  jrandom
    * Bugfix for skewed store which could kill a UDP thread (causing complete
      comm failure and eventual OOM)

2005-09-12  jrandom
    * More aggressively publish updated routerInfo.
    * Expose the flag to force SSU introductions on the router console
    * Don't give people the option to disable SNTP time sync, at least not
      through the router console, because there is no reason to disable it.
      No, not even if your OS is "ntp synced", because chances are, its not.

2005-09-10  jrandom
    * Test the router's reachability earlier and more aggressively
    * Use the low level bandwidth limiter's rates for the router console, and
      if the router has net.i2p.router.transport.FIFOBandwidthLimiter=INFO in
      the logger config, keep track of the 1 second transfer rates as the stat
      'bw.sendBps1s' and 'bw.recvBps1s', allowing closer monitoring of burst 
      behavior.

2005-09-09  jrandom
    * Added preliminary support for NAT hole punching through SSU introducers
    * Honor peer test results from peers that we have an SSU session with if
      those sessions are idle for 3 minutes or more.

2005-09-09  cervantes
    * New build due to change in build number :P (thanks ugha!)

2005-09-07  BarkerJr
    * HTML cleanup for the router console (thanks!)

2005-09-07  jrandom
    * Lay the foundation for 'client routers' - the ability for peers to opt 
      out of participating in tunnels entirely due to firewall/NAT issues.  
      Individual routers have control over where those peers are used in 
      tunnels - in outbound or inbound, exploratory or client tunnels, or 
      none at all.  The defaults with this build are to simply act as before -
      placing everyone as potential participants in any tunnel.
    * Another part of the foundation includes the option for netDb 
      participants to refuse to answer queries regarding peers who are marked
      as unreachable, though this too is disabled by default (meaning the 
      routerInfo is retrievable from the netDb).

2005-09-05  jrandom
    * Expose the HTTP headers to EepGet status listeners
    * Handle DSA key failures properly (if the signature is not invertable, it
      is obviously invalid)

2005-09-04  jrandom
    * Don't persist peer profiles until we are shutting down, as the 
      persistence process gobbles RAM and wall time.
    * Bugfix to allow you to check/uncheck the sharedClient setting on the
      I2PTunnel web interface (thanks BarkerJr!)
    * Be more careful when expiring a failed tunnel message fragment so we 
      don't drop the data while attempting to read it.

* 2005-09-02  0.6.0.5 released

2005-09-02  jrandom
    * Don't refuse to send a netDb store if the targetted peer has failed a 
      bit (the value was an arbitrary amount).
    * Logging changes

* 2005-09-01  0.6.0.4 released

2005-09-01  jrandom
    * Don't send out a netDb store of a router if it is more than a few hours
      old, even if someone asked us for it.

2005-08-31  jrandom
    * Don't publish leaseSets to the netDb if they will never be looked for -
      namely, if they are for destinations that only establish outbound
      streams.  I2PTunnel's 'client' and 'httpclient' proxies have been 
      modified to tell the router that it doesn't need to publish their 
      leaseSet (by setting the I2CP config option 'i2cp.dontPublishLeaseSet'
      to 'true').
    * Don't publish the top 10 peer rankings of each router in the netdb, as
      it isn't being watched right now.

2005-08-29  jrandom
    * Added the new test Floodfill netDb

2005-08-27  jrandom
    * Minor logging and optimization tweaks in the router and SDK
    * Use ISO-8859-1 in the XML files (thanks redzara!)
    * The consolePassword config property can now be used to bypass the router
      console's nonce checking, allowing CLI restarts

2005-08-24  jrandom
    * Catch errors with corrupt tunnel messages more gracefully (no need to 
      kill the thread and cause an OOM...)
    * Don't skip shitlisted peers for netDb store messages, as they aren't 
      necessarily shitlisted by other people (though they probably are). 
    * Adjust the netDb store per-peer timeout based on each particular peer's
      profile (timeout = 4x their average netDb store response time)   
    * Don't republish leaseSets to *failed* peers - send them to peers who
      replied but just didn't know the value.
    * Set a 5 second timeout on the I2PTunnelHTTPServer reading the client's
      HTTP headers, rather than blocking indefinitely.  HTTP headers should be
      sent entirely within the first streaming packet anyway, so this won't be
      a problem.
    * Don't use the I2PTunnel*Server handler thread pool by default, as it may
      prevent any clients from accessing the server if the handlers get
      blocked by the streaming lib or other issues.
    * Don't overwrite a known status (OK/ERR-Reject/ERR-SymmetricNAT) with
      Unknown.

2005-08-23  jrandom
    * Removed the concept of "no bandwidth limit" - if none is specified, its
      16KBps in/out.
    * Include ack packets in the per-peer cwin throttle (they were part of the
      bandwidth limit though).
    * Tweak the SSU cwin operation to get more accurrate estimates under 
      congestions.
    * SSU improvements to resend more efficiently.
    * Added a basic scheduler to eepget to fetch multiple files sequentially.

* 2005-08-21  0.6.0.3 released

2005-08-21  jrandom
    * If we already have an established SSU session with the Charlie helping 
      test us, cancel the test with the status of "unknown".

2005-08-17  jrandom
    * Revise the SSU peer testing protocol so that Bob verifies Charlie's 
      viability before agreeing to Alice's request.  This doesn't work with
      older SSU peer test builds, but is backwards compatible (older nodes
      won't ask newer nodes to participate in tests, and newer nodes won't 
      ask older nodes to either).

2005-08-12  jrandom
    * Keep detailed stats on the peer testing, publishing the results in the 
      netDb.
    * Don't overwrite the status with 'unknown' unless we haven't had a valid
      status in a while.
    * Make sure to avoid shitlisted peers for peer testing.
    * When we get an unknown result to a peer test, try again soon afterwards.
    * When a peer tells us that our address is different from what we expect,
      if we've done a recent peer test with a result of OK, fire off a peer
      test to make sure our IP/port is still valid.  If our test is old or the
      result was not OK, accept their suggestion, but queue up a peer test for
      later.
    * Don't try to do a netDb store to a shitlisted peer, and adjust the way 
      we monitor netDb store progress (to clear up the high netDb.storePeers
      stat)

2005-08-10  jrandom
    * Deployed the peer testing implementation to be run every few minutes on
      each router, as well as any time the user requests a test manually.  The
      tests do not reconfigure the ports at the moment, merely determine under
      what conditions the local router is reachable.  The status shown in the 
      top left will be "ERR-SymmetricNAT" if the user's IP and port show up 
      differently for different peers, "ERR-Reject" if the router cannot 
      receive unsolicited packets or the peer helping test could not find a  
      collaborator, "Unknown" if the test has not been run or the test 
      participants were unreachable, or "OK" if the router can receive 
      unsolicited connections and those connections use the same IP and port.

* 2005-08-08  0.6.0.2 released

2005-08-08  jrandom
    * Add a configurable throttle to the number of concurrent outbound SSU
      connection negotiations (via i2np.udp.maxConcurrentEstablish=4).  This
      may help those with slow connections to get integrated at the start.
    * Further fixlets to the streaming lib

2005-08-07  Complication
    * Display the average clock skew for both SSU and TCP connections

2005-08-07  jrandom
    * Fixed the long standing streaming lib bug where we could lose the first
      packet on retransmission.
    * Avoid an NPE when a message expires on the SSU queue.
    * Adjust the streaming lib's window growth factor with an additional
      Vegas-esque congestion detection algorithm.
    * Removed an unnecessary SSU session drop
    * Reduced the MTU (until we get a working PMTU lib)
    * Deferr tunnel acceptance until we know how to reach the next hop, 
      rejecting it if we can't find them in time.
    * If our netDb store of our leaseSet fails, give it a few seconds before
      republishing.

* 2005-08-03  0.6.0.1 released

2005-08-03  jrandom
    * Backed out an inadvertant change to the netDb store redundancy factor.
    * Verify tunnel participant caching.
    * Logging cleanup

2005-08-01  duck
    * Update IzPack to 3.7.2 (build 2005.04.22). This fixes bug #82.

2005-08-01  duck
    * Fix an addressbook NPE when a new hostname from the master addressbook
      didn't exist in the router addressbook.
    * Fix an addressbook bug which caused subscriptions not to be parsed at
      all. (Oops!)

2005-07-31  jrandom
    * Adjust the netDb search and store per peer timeouts to match the average
      measured per peer success times, rather than huge fixed values.
    * Optimized and reverified the netDb peer selection / retrieval process 
      within the kbuckets.
    * Drop TCP connections that don't have any useful activity in 10 minutes.
    * If i2np.udp.fixedPort=true, never change the externally published port,
      even if we are autodetecting the IP address.

* 2005-07-27  0.6 released

2005-07-27  jrandom
    * Enabled SSU as the default top priority transport, adjusting the 
      config.jsp page accordingly.
    * Add verification fields to the SSU and TCP connection negotiation (not
      compatible with previous builds)
    * Enable the backwards incompatible tunnel crypto change as documented in
      tunnel-alt.html (have each hop encrypt the received IV before using it,
      then encrypt it again before sending it on)
    * Disable the I2CP encryption, leaving in place the end to end garlic 
      encryption (another backwards incompatible change)
    * Adjust the protocol versions on the TCP and SSU transports so that they
      won't talk to older routers.
    * Fix up the config stats handling again
    * Fix a rare off-by-one in the SSU fragmentation
    * Reduce some unnecessary netDb resending by inluding the peers queried
      successfully in the store redundancy count.

2005-07-22  jrandom
    * Use the small thread pool for I2PTunnelHTTPServer (already used for 
      I2PTunnelServer)
    * Minor memory churn reduction in I2CP
    * Small stats update

2005-07-21  jrandom
    * Fix in the SDK for a bug which would manifest itself as misrouted
      streaming packets when a destination has many concurrent streaming
      connections (thanks duck!)
    * No more "Graceful shutdown in -18140121441141s"

2005-07-20  jrandom
    * Allow the user to specify an external port # for SSU even if the external
      host isn't specified (thanks duck!)

2005-07-19  jrandom
    * Further preparation for removing I2CP crypto
    * Added some validation to the DH key agreement (thanks $anon)
    * Validate tunnel data message expirations (though not really a problem, 
      since tunnels expire)
    * Minor PRNG threading cleanup

2005-07-15  cervantes
    * Added workaround for an odd win32 bug in the stats configuration console
      page which meant only the first checkbox selection was saved.

2005-07-15  Romster
    * Added per group selection toggles in the stats configuration console 
      page.

2005-07-13  jrandom
    * Fixed a recently injected bug in the multitransport bidding which had 
      allowed an essentially arbitrary choice of transports, rather than the
      properly ordered choice.

2005-07-13  jrandom
    * Fixed a long standing bug where we weren't properly comparing session 
      tags but instead largely depending upon comparing their hashCode, 
      causing intermittent decryption errors.

2005-07-12  jrandom
    * Add some data duplication to avoid a recently injected concurrency 
      problem in the session tag manager (thanks redzara and romster).

2005-07-11  jrandom
    * Reduced the growth factor on the slow start and congestion avoidance for
      the streaming lib.
    * Adjusted some of the I2PTunnelServer threading to use a small pool of
      handlers, rather than launching off new threads which then immediately
      launch off an I2PTunnelRunner instance (which launches 3 more threads..)
    * Don't persist session keys / session tags (not worth it, for now)
    * Added some detection and handling code for duplicate session tags being
      delivered (root cause still not addressed)
    * Make the PRNG's buffer size configurable (via the config property
      "i2p.prng.totalBufferSizeKB=4096")
    * Disable SSU flooding by default (duh)
    * Updates to the StreamSink apps for better throttling tests.

2005-07-05  jrandom
    * Use a buffered PRNG, pulling the PRNG data off a larger precalculated 
      buffer, rather than the underlying PRNG's (likely small) one, which in
      turn reduces the frequency of recalcing.
    * More tuning to reduce temporary allocation churn

2005-07-04  jrandom
    * Within the tunnel, use xor(IV, msg[0:16]) as the flag to detect dups, 
      rather than the IV by itself, preventing an attack that would let 
      colluding internal adversaries tag a message to determine that they are
      in the same tunnel.  Thanks dvorak for the catch!
    * Drop long inactive profiles on startup and shutdown
    * /configstats.jsp: web interface to pick what stats to log
    * Deliver more session tags to account for wider window sizes
    * Cache some intermediate values in our HMACSHA256 and BC's HMAC
    * Track the client send rate (stream.sendBps and client.sendBpsRaw)
    * UrlLauncher: adjust the browser selection order
    * I2PAppContext: hooks for dummy HMACSHA256 and a weak PRNG
    * StreamSinkClient: add support for sending an unlimited amount of data
    * Migrate the tests out of the default build jars

2005-06-22  Comwiz
    * Migrate the core tests to junit

2005-05-25  duck
    * Fixed PRNG bug (bugzilla #107)

2005-05-01  jrandom
    * Added a substantial optimization to the AES engine by caching the
      prepared session keys (duh).

2005-05-01  jrandom
    * Cleaned up the peers page a bit more.

2005-04-30  jrandom
    * Added a small new page to the web console (/peers.jsp) which contains 
      the peer connection information.  This will be cleaned up a lot more 
      before 0.6 is out, but its a start.

2005-04-30  jrandom
    * Reduced some SimpleTimer churn

2005-04-29  jrandom
    * Reduce the peer profile stat coallesce overhead by inlining it with the 
      reorganize.
    * Limit each transport to at most one address (any transport that requires
      multiple entry points can include those alternatives in the address).

2005-04-28  jrandom
    * More fixes for the I2PTunnel "other" interface handling (thanks nelgin!)
    * Add back the code to handle bids from multiple transports (though there
      is still only one transport enabled by default)
    * Adjust the router's queueing of outbound client messages when under 
      heavy load by running the preparatory job in the client's I2CP handler
      thread, thereby blocking additional outbound messages when the router is
      hosed.
    * No need to validate or persist a netDb entry if we already have it

2005-04-25  smeghead
    * Added button to router console for manual update checks.
    * Fixed bug in configupdate.jsp that caused the proxy port to be updated
      every time the form was submitted even if it hadn't changed.

2005-04-24  jrandom
    * Added a pool of PRNGs using a different synchronization technique, 
      hopefully sufficient to work around IBM's PRNG bugs until we get our
      own Fortuna.
    * In the streaming lib, don't jack up the RTT on NACK, and have the window
      size bound the not-yet-ready messages to the peer, not the unacked 
      message count (not sure yet whether this is worthwile).
    * Many additions to the messageHistory log.
    * Handle out of order tunnel fragment delivery (not an issue on the live 
      net with TCP, but critical with UDP).

* 2005-04-20  0.5.0.7 released

2005-04-20  jrandom
    * In the SDK, we don't actually need to block when we're sending a message
      as BestEffort (and these days, we're always sending BestEffort).
    * Pass out client messages in fewer (larger) steps.
    * Have the InNetMessagePool short circuit dispatch requests.
    * Have the message validator take into account expiration to cut down on
      false positives at high transfer rates.
    * Allow configuration of the probabalistic window size growth rate in the 
      streaming lib's slow start and congestion avoidance phases, and default 
      them to a more conservative value (2), rather than the previous value 
      (1).
    * Reduce the ack delay in the streaming lib to 500ms
    * Honor choke requests in the streaming lib (only affects those getting
      insanely high transfer rates)
    * Let the user specify an interface besides 127.0.0.1 or 0.0.0.0 on the
      I2PTunnel client page (thanks maestro^!)

2005-04-17  sirup
    * Added the possibility for i2ptunnel client and httpclient instances to 
      have their own i2p session (and hence, destination and tunnels).  By 
      default, tunnels are shared, but that can be changed on the web 
      interface or with the sharedClient config option in i2ptunnel.config.

2005-04-17  jrandom
    * Marked the net.i2p.i2ptunnel.TunnelManager as deprecated.  Anyone use
      this?  If not, I want to drop it (lots of tiny details with lots of 
      duplicated semantics).

2005-04-17  zzz
    * Added new user-editable eepproxy error page templates.

2005-04-17  jrandom
    * Revamp the tunnel building throttles, fixing a situation where the 
      rebuild may not recover, and defaulting it to unthrottled (users with
      slow CPUs may want to set "router.tunnel.shouldThrottle=true" in their
      advanced router config)

2005-04-16  jrandom
    * Migrated to Bouncycastle's SHA256 and HMAC implementations for efficiency

2005-04-12  jrandom
    * Make sure we don't get cached updates (thanks smeghead!)
    * Clear out the callback for the TestJob after it passes (only affects the
      job timing accounting)

2005-04-08  smeghead
    * Added NativeBigInteger benchmark to scripts/i2pbench.sh.

2005-04-08  smeghead
    * Security improvements to TrustedUpdate: signing and verification of the
      version string along with the data payload for signed update files
      (consequently the positions of the DSA signature and version string fields
      have been swapped in the spec for the update file's header); router will
      no longer perform a trusted update if the signed update's version is lower
      than or equal to the currently running router's version.
    * Added two new CLI commands to TrustedUpdate: showversion, verifyupdate.
    * Extended TrustedUpdate public API for use by third party applications.

* 2005-04-06  0.5.0.6 released

2005-04-05  jrandom
    * Retry I2PTunnel startup if we are unable to build a socketManager for a
      client or httpclient tunnel.
    * Add some basic sanity checking on the I2CP settings (thanks duck!)

2005-04-05  jrandom
    * After a successfull netDb search for a leaseSet, republish it to all of 
      the peers we have tried so far who did not give us the key (up to 10),
      rather than the old K closest (which may include peers who had given us
      the key)
    * Don't wait 5 minutes to publish a leaseSet (duh!), and rather than 
      republish it every 5 minutes, republish it every 3.  In addition, always
      republish as soon as the leaseSet changes (duh^2).
    * Minor fix for oddball startup race (thanks travis_bickle!)
    * Minor AES update to allow in-place decryption.

2005-04-03  jrandom
    * EepGet fix for open-ended HTTP fetches (such as the news.xml 
      feeding the NewsFetcher)

2005-04-01  jrandom
    * Allow editing I2PTunnel server instances with five digit ports 
      (thanks nickless_head!)
    * More NewsFetcher debugging for reported weirdness

2005-04-01  jrandom
    * Fix to check for missing news file (thanks smeghead!)
    * Added destination display CLI:
      java -cp lib/i2p.jar net.i2p.data.Destination privKeyFilename
    * Added destination display to the web interface (thanks pnspns)
    * Installed CIA backdoor

* 2005-03-29  0.5.0.5 released

2005-03-29  jrandom
    * Decreased the initial RTT estimate to 10s to allow more retries.
    * Increased the default netDb store replication factor from 2 to 6 to take
      into consideration tunnel failures.
    * Address some statistical anonymity attacks against the netDb that could 
      be mounted by an active internal adversary by only answering lookups for 
      leaseSets we received through an unsolicited store.
    * Don't throttle lookup responses (we throttle enough elsewhere)
    * Fix the NewsFetcher so that it doesn't incorrectly resume midway through
      the file (thanks nickster!)
    * Updated the I2PTunnel HTML (thanks postman!)
    * Added support to the I2PTunnel pages for the URL parameter "passphrase",
      which, if matched against the router.config "i2ptunnel.passphrase" value,
      skips the nonce check.  If the config prop doesn't exist or is blank, no
      passphrase is accepted.
    * Implemented HMAC-SHA256.
    * Enable the tunnel batching with a 500ms delay by default
    * Dropped compatability with 0.5.0.3 and earlier releases

2005-03-26  jrandom
    * Added some error handling and fairly safe to cache data to the streaming
      lib (good call Tom!)

2005-03-25  jrandom
    * Fixed up building dependencies for the routerconsole on some more 
      aggressive compilers (thanks polecat!)

* 2005-03-24  0.5.0.4 released

2005-03-23  jrandom
    * Added more intelligent version checking in news.xml, in case we have a 
      version newer than the one specified.

2005-03-23  jrandom
    * Added support for Transfer-Encoding: chunked to the EepGet, so that the
      cvsweb.cgi doesn't puke on us.

2005-03-23  Connelly
    * Fixed Bugzilla Bug #99 in the SAM Bridge, which caused pending
      stream send data to not be sent if STREAM CLOSE is issued too fast.

2005-03-23  jrandom
    * Implemented the news fetch / update policy code, as configurated on
      /configupdate.jsp.  Defaults are to grab the news every 24h (or if it
      doesn't exist yet, on startup).  No action is taken however, though if
      the news.xml specifies that a new release is available, an option to
      update will be shown on the router console.
    * New initialNews.xml delivered with new installs, and moved news.xml out
      of the i2pwww module and into the i2p module so that we can bundle it 
      within each update.

2005-03-23  jrandom
    * New /configupdate.jsp page for controlling the update / notification 
      process, as well as various minor related updates.  Note that not all
      options are exposed yet, and the update detection code isn't in place
      in this commit - it currently says there is always an update available.
    * New EepGet component for reliable downloading, with a CLI exposed in
      java -cp lib/i2p.jar net.i2p.util.EepGet url
    * Added a default signing key to the TrustedUpdate component to be used
      for verifying updates.  This signing key can be authenticated via
      gpg --verify i2p/core/java/src/net/i2p/crypto/TrustedUpdate.java
    * New public domain SHA1 implementation for the DSA code so that we can
      handle signing streams of arbitrary size without excess memory usage
      (thanks P.Verdy!)
    * Added some helpers to the TrustedUpdate to work off streams and to offer
      a minimal CLI: 
          TrustedUpdate keygen pubKeyFile privKeyFile
          TrustedUpdate sign origFile signedFile privKeyFile
          TrustedUpdate verify signedFile

2005-03-22  smeghead
    * New TrustedUpdate component for signing/verifying files with a DSA 
      signature.

2005-03-21  jrandom
    * Fixed the tunnel fragmentation handler to deal with multiple fragments 
      in a single message properly (rather than release the buffer into the 
      cache after processing the first one) (duh!)
    * Added the batching preprocessor which will bundle together multiple 
      small messages inside a single tunnel message by delaying their delivery 
      up to .5s, or whenever the pending data will fill a full message, 
      whichever comes first.  This is disabled at the moment, since without the
      above bugfix widely deployed, lots and lots of messages would fail.
    * Within each tunnel pool, stick with a randomly selected peer for up to
      .5s before randomizing and selecting again, instead of randomizing the
      pool each time a tunnel is needed.  

* 2005-03-18  0.5.0.3 released

2005-03-18  jrandom
    * Minor tweak to the timestamper to help reduce small skews
    * Adjust the stats published to include only the relevent ones
    * Only show the currently used speed calculation on the profile page
    * Allow the full max # resends to be sent, rather than piggybacking the
      RESET packet along side the final resend (duh)
    * Add irc.postman.i2p to the default list of IRC servers for new installs
    * Drop support for routers running 0.5 or 0.5.0.1 while maintaining 
      backwards compatability for users running 0.5.0.2.

2005-03-18  jrandom
    * Eepproxy Fix for corrupted HTTP headers (thanks nickster!)
    * Fixed case sensitivity issues on the HTTP headers (thanks duck!)

2005-03-17  jrandom
    * Update the old speed calculator and associated profile data points to 
      use a non-tiered moving average of the tunnel test time, avoiding the 
      freshness issues of the old tiered speed stats. 
    * Explicitly synchronize all of the methods on the PRNG, rather than just
      the feeder methods (sun and kaffe only need the feeder, but it seems ibm
      needs all of them synchronized).
    * Properly use the tunnel tests as part of the profile stats.
    * Don't flood the jobqueue with sequential persist profile tasks, but 
      instead, inject a brief scheduling delay between them.
    * Reduce the TCP connection establishment timeout to 20s (which is still
      absurdly excessive)
    * Reduced the max resend delay to 30s so we can get some resends in when
      dealing with client apps that hang up early (e.g. wget)
    * Added more alternative socketManager factories (good call aum!)

2005-03-16  jrandom
    * Adjust the old speed calculator to include end to end RTT data in its 
      estimates, and use that as the primary speed calculator again.
    * Use the mean of the high capacity speeds to determine the fast 
      threshold, rather than the median.  Perhaps we should use the mean of
      all active non-failing peers?
    * Updated the profile page to sort by tier, then alphabetically.
    * Added some alternative socketManager factories (good call aum!)

2005-03-14  jrandom
    * New strict speed calculator that goes off the actual number of messages
      verifiably sent through the peer by way of tunnels.  Initially, this only
      contains the successful message count on inbound tunnels, but may be 
      augmented later to include verified outbound messages, peers queried in 
      the netDb, etc.  The speed calculation decays quickly, but should give
      a better differential than the previous stat (both values are shown on 
      the /profiles.jsp page)

2005-03-11  jrandom
    * Rather than the fixed resend timeout floor (10s), use 10s+RTT as the 
      minimum (increased on resends as before, of course).
    * Always prod the clock update listeners, even if just to tell them that 
      the time hasn't changed much.
    * Added support for explicit peer selection for individual tunnel pools,
      which will be useful in debugging but not recommended for use by normal
      end users.
    * More aggressively search for the next hop's routerInfo on tunnel join.
    * Give messages received via inbound tunnels that are bound to remote
      locations sufficient time (taking into account clock skew).
    * Give alternate direct send messages sufficient time (10s min, not 5s)
    * Always give the end to end data message the explicit timeout (though the
      old default was sufficient before)
    * No need to give end to end messages an insane expiration (+2m), as we 
      are already handling skew on the receiving side.
    * Don't complain too loudly about expired TunnelCreateMessages (at least,
      not until after all those 0.5 and 0.5.0.1 users upgrade ;)
    * Properly keep the sendBps stat
    * When running the router with router.keepHistory=true, log more data to
      messageHistory.txt
    * Logging updates
    * Minor formatting updates

2005-03-08  jrandom
    * More aggressively adjust the clock

2005-03-07  jrandom
    * Fix the HTTP response header filter to allow multiple headers with the
      same name (thanks duck and spotteri!)

* 2005-03-06  0.5.0.2 released

2005-03-06  jrandom
    * Allow the I2PTunnel web interface to select streaming lib options for
      individual client tunnels, rather than sharing them across all of them,
      as we do with the session options.  This way people can (and should) set
      the irc proxy to interactive and the eepproxy to bulk.
    * Added a startRouter.sh script to new installs which simply calls 
      "sh i2prouter start".  This should make it clear how people should start
      I2P.
    * Properly expand the HTTP response header buffer (thanks shendaras!)

2005-03-04  jrandom
    * Filter HTTP response headers in the eepproxy, forcing Connection: close
      so that broken (/malicious) webservers can't allow persistent 
      connections.  All HTTP compliant browsers should now always close the 
      socket.
    * Enabled the GZIPInputStream's cache (they weren't cached before)
    * Make sure our first send is always a SYN (duh)
    * Workaround for some buggy compilers

2005-03-03  jrandom
    * Loop while starting up the I2PTunnel instances, in case the I2CP 
      listener isn't up yet (thanks detonate!)
    * Implement custom reusable GZIP streams to both reduce memory churn
      and prevent the exposure of data in the standard GZIP header (creation
      time, OS, etc).  This is RFC1952 compliant, and backwards compatible, 
      though has only been tested within the confines of I2P's compression use
      (DataHelper.[de]compress).
    * Preemptively support the next protocol version, so that after the 0.5.0.2
      release, we'll be able to drop protocol=2 to get rid of 0.5 users.

2005-03-02  jrandom
    * Fix one substantial OOM cause (session tag manager was only dropping 
      tags once the critical limit was met, rather than honoring their 
      expiration) (duh)
    * Lots of small memory fixes
    * Double the allowable concurrent outstanding tunnel build tasks (20)

2005-03-01  jrandom
    * Really disable the streaming lib packet caching
    * Synchronized a message handling point in the SDK (even though its use is
      already essentially single threaded, its better to play it safe)
    * Don't add new RepublishLeaseSetJobs on failure, just requeue up the 
      existing one (duh)
    * Throttle the number of concurrent pending tunnel builds across all 
      pools, in addition to simply throttling the number of new requests per 
      minute for each pool individually.  This should avoid the cascading 
      failure when tunnel builds take too long, as no new builds will be 
      created until the previous ones are handled.
    * Factored out and extended the DataHelper's unit tests for dealing with 
      long and date formatting.
    * Explicitly specify the HTTP auth realm as "i2prouter", though this 
      alone doesn't address the bug where jetty asks for authentication too
      much.  (thanks orion!)
    * Updated the StreamSinkServer to ignore all read bytes, rather than write
      them to the filesystem.

2005-02-27  jrandom
    * Don't rerequest leaseSets if there are already pending requests
    * Reverted the insufficiently tested caching in the DSA/SHA1 impl, and
      temporary disabled the streaming lib packet caching.
    * Reduced the resend RTT penalty to 10s

2005-02-26  jrandom
    * Force 1.3-isms on the precompiled jsps too (thanks laberhost)

2005-02-26  jrandom
    * Further streaming lib caching improvements
    * Reduce the minimum RTT (used to calculate retry timeouts), but also 
      increase the RTT on resends.
    * Lower the default message size to 4KB from 16KB to further reduce the
      chance of failed fragmentation.
    * Extend tunnel rebuild throttling to include fallback rebuilds
    * If there are less than 20 routers known, don't drop the last 20 (to help
      avoid dropping all peers under catastrophic failures)
    * New stats for end to end messages - "client.leaseSetFoundLocally",
      "client.leaseSetFoundRemoteTime", and "client.leaseSetFailedRemoteTime"

2005-02-24  jrandom
    * Throttle the number of tunnel rebuilds per minute, preventing CPU 
      overload under catastrophic failures (thanks Tracker and cervantes!)
    * Block the router startup process until we've initialized the clock

2005-02-24  jrandom
    * Cache temporary memory allocation in the DSA's SHA1 impl, and the packet
      data in the streaming lib.
    * Fixed a streaming lib bug where the connection initiator would fail the
      stream if the ACK to their SYN was lost.

2005-02-23  jrandom 
    * Now that we don't get stale SAM sessions, it'd be nice if we didn't
      get stale tunnel pools, don't you think?

* 2005-02-23  0.5.0.1 released

2005-02-22  jrandom
    * Reworked the tunnel (re)building process to remove the tokens and 
      provide cleaner controls on the tunnels built.
    * Fixed situations where the timestamper wanted to test more servers than
      were provided (thanks Tracker!)
    * Get rid of the dead SAM sessions by using the streaming lib's callbacks
      (thanks Tracker!)

2005-02-22  jrandom
    * Temporary workaround for the I2CP disconnect bug (have the streaminglib
      try to automatically reconnect on accept()/connect(..)).
    * Loop check for expired lease republishing (just in case)

2005-02-22  jrandom
    * Adjusted (and fixed...) the timestamper change detection
    * Deal with a rare reordering bug at the beginning of a stream (so we 
      don't drop it unnecessarily)
    * Cleaned up some dropped message handling in the router
    * Reduced job queue churn when dealing with a large number of tunnels by
      sharing an expiration job
    * Keep a separate list of the most recent CRIT messages (shown on the 
      logs.jsp).  This way they don't get buried among any other messages.
    * For clarity, display the tunnel variance config as "Randomization" on 
      the web console.
    * If lease republishing fails (boo! hiss!) try it again 
    * Actually fix the negative jobLag in the right place (this time)
    * Allow reseeding when there are less than 10 known peer references
    * Lots of logging updates.

2005-02-20  jrandom
    * Allow the streaming lib resend frequency to drop down to 20s as the
      minimum, so that up to 2 retries can get sent on an http request.
    * Add further limits to failsafe tunnels.
    * Keep exploratory and client tunnel testing and building stats separate.
    * Only use the 60s period for throttling tunnel requests due to transient
      network overload.
    * Rebuild tunnels earlier (1-3m before expiration, by default)
    * Cache the next hop's routerInfo for participating tunnels so that the
      tunnel participation doesn't depend on the netDb.
    * Fixed a long standing bug in the streaming lib where we wouldn't always
      unchoke messages when the window size grows.
    * Make sure the window size never reaches 0 (duh)

2005-02-20  jrandom
    * Only build failsafe tunnels if we need them
    * Properly implement the selectNotFailingPeers so that we get a random
      selection of peers, rather than using the strictOrdering (thanks dm!)
    * Don't include too many "don't tell me about" peer references in the 
      lookup message - only send the 10 peer references closest to the target.

2005-02-19  jrandom
    * Only build new extra tunnels on failure if we don't have enough
    * Fix a fencepost in the tunnel building so that e.g. a variance of
      2 means +/- 2, not +/- 1 (thanks dm!)
    * Avoid an NPE on client disconnect
    * Never select a shitlisted peer to participate in a tunnel
    * Have netDb store messages timeout after 10s, not the full 60s (duh)
    * Keep session tags around for a little longer, just in case (grr)
    * Cleaned up some closing event issues on the streaming lib
    * Stop bundling the jetty 5.1.2 and updated wrapper.config in the update
      so that 0.4.* users will need to do a clean install, but we don't need 
      to shove an additional 2MB in each update to those already on 0.5.
    * Imported the susimail css (oops, thanks susi!)

* 2005-02-18  0.5 released

2005-02-17  jrandom
    * If the clock is adjusted during a job run, don't act as if the job took
      negative time.

2005-02-17  jrandom
    * Included the GPL'ed susimail 0.13 by default (thanks susi23!)

2005-02-17  jrandom
    * Fixed the braindead tunnel testing logic
    * If a large number of tunnels are failing (within the last 5-10 minutes)
      and the current tunnel pool's configuration allows it, randomly build a 
      zero hop tunnel to replace failed tunnels.
    * Enable postman's POP3 and SMTP tunnels by default

2005-02-16  jrandom
    * Added some error handling when the number of session tags exceeds the
      realistic capacity, dropping a random chunk of received tag sets and
      conducting some minor analysis of the remaining ones.  This is a part
      of a pretty serious error condition, and logs as CRIT (if/when people 
      see "TOO MANY SESSION TAGS!", please let me know the full log line it
      puts in the wrapper.log or /logs.jsp)
    * Update the addressbook to only write to the published hosts location
      if the addressbook's config contains "should_publish=true" (by default,
      it contains "should_publish=false")

2005-02-16  jrandom
    * (Merged the 0.5-pre branch back into CVS HEAD)
    * Replaced the old tunnel routing crypto with the one specified in
      router/doc/tunnel-alt.html, including updates to the web console to view
      and tweak it.  
    * Provide the means for routers to reject tunnel requests with a wider 
      range of responses:
        probabalistic rejection, due to approaching overload
        transient rejection, due to temporary overload
        bandwidth rejection, due to persistent bandwidth overload
        critical rejection, due to general router fault (or imminent shutdown)
      The different responses are factored into the profiles accordingly.
    * Replaced the old I2CP tunnel related options (tunnels.depthInbound, etc)
      with a series of new properties, relevent to the new tunnel routing code:
        inbound.nickname (used on the console)
        inbound.quantity (# of tunnels to use in any leaseSets)
        inbound.backupQuantity (# of tunnels to keep in the ready)
        inbound.length (# of remote peers in the tunnel)
        inbound.lengthVariance (if > 0, permute the length by adding a random # 
                                up to the variance.  if < 0, permute the length
                                by adding or subtracting a random # up to the 
                                variance)
        outbound.* (same as the inbound, except for the, uh, outbound tunnels
                    in that client's pool)
      There are other options, and more will be added later, but the above are
      the most relevent ones.
    * Replaced Jetty 4.2.21 with Jetty 5.1.2
    * Compress all profile data on disk.
    * Adjust the reseeding functionality to work even when the JVM's http proxy
      is set.
    * Enable a poor-man's interactive-flow in the streaming lib by choking the
      max window size.
    * Reduced the default streaming lib max message size to 16KB (though still
      configurable by the user), also doubling the default maximum window 
      size.
    * Replaced the RouterIdentity in a Lease with its SHA256 hash.
    * Reduced the overall I2NP message checksum from a full 32 byte SHA256 to
      the first byte of the SHA256.
    * Added a new "netId" flag to let routers drop references to other routers
      who we won't be able to talk to.
    * Extended the timestamper to get a second (or third) opinion whenever it 
      wants to actually adjust the clock offset.
    * Replaced that kludge of a timestamp I2NP message with a full blown 
      DateMessage.
    * Substantial memory optimizations within the router and the SDK to reduce
      GC churn.  Client apps and the streaming libs have not been tuned, 
      however.
    * More bugfixes than you can shake a stick at.

2005-02-13  jrandom
    * Updated jbigi source to handle 64bit CPUs.  The bundled jbigi.jar still 
      only contains 32bit versions, so build your own, placing libjbigi.so in 
      your install dir if necessary.  (thanks mule!)
    * Added support for libjbigi-$os-athlon64 to NativeBigInteger and CPUID
      (thanks spaetz!)

2005-02-10  smeghead
    * Initial check-in of Pants, a new utility to help us manage our 3rd-party
      dependencies (Fortuna, Jetty, Java Service Wrapper, etc.). Some parts of
      Pants are still non-functional at this time so don't mess with it yet
      unless you want to potentially mangle your working copy of CVS.

2005-02-09  duck
    * Allow an unneeded newline in the SAM client connection without
      disconnecting.

2005-02-07  jrandom
    * Fixed a race in the streaming lib's delayed flush algorithm (thanks anon!)

2005-02-06  Sugadude
    * Added a filter to the addressbook to remove entries that dont end in ".i2p"

2005-02-03  smeghead
    * Added Ant buildfile in apps/fortuna for creating a custom Fortuna PRNG jar
      library from GNU Crypto's CVS HEAD sources.

2005-01-26  smeghead
    * i2pProxy.pac, i2pbench.sh, and i2ptest.sh are now shipped with the dist
      packages and installed to $i2pinstalldir/scripts.
    * Added command line params to i2ptest.sh and i2pbench.sh: --gij to run them
      using gij + libgcj, and --sourcedir to run them from the source tree
      instead of the installation directory.
    * Fixed unreachable for() statement clause in the KBucketImpl class that was
      causing gcj to toss a compilation warning (jrandom++).

2005-01-26  smeghead
    * Added a couple of scripts, i2ptest.sh and i2pbench.sh, to manage the core
      tests and benchmarks.
    * Routerconsole now builds under gcj 3.4.3.
    * Corrected divide by zero error in TunnelId class under gcj (jrandom++).

2005-01-25  smeghead
    * Tweaked some classes to enable gcj 3.4.3 to compile the router and
      supporting apps (except for the routerconsole which is still being
      investigated).

2005-01-24  smeghead
    * C#-ification of sam-sharp: interface greatly simplified using delegates
      and events; SamBaseEventHandler provides basic implementation and helper
      methods but is now optional.
    * NAnt buildfile and README added for sam-sharp.

2005-01-23  smeghead
    * Port the java SAM client library to mono/C# and released into the 
      public domain.  The 0.1 version of this port is available in CVS as
      i2p/apps/sam/csharp/src/I2P.SAM.Client.  The other nonfunctional C#
      library has been removed.

2005-01-21  Jhor
    * Updated jbigi build scripts for OSX.

2005-01-21  jrandom
    * Added support for OSX to the NativeBigInteger code so that it will look
      in the classpath for libjbigi-osx-none.jnilib.  At the moment, that file
      is not bundled with the shipped jbigi.jar yet though.

2005-01-18  jrandom
    * Increased the max # session tags maintained and decreased slightly the
      period over which they are gathered.

2005-01-17  jrandom
    * Added meaningful support for adjusting the preferred message size in the
      streaming lib by setting the i2p.streaming.maxMessageSize=32768 (or 
      whatever).  The other side will mimic a reduction (but never an increase).
    * Always make sure to use distinct ConnectionOption objects for each 
      connection (duh)
    * Reduced the default ACK delay to 500ms on in the streaming lib
    * Only shrink the streaming window once per window
    * Don't bundle a new jetty.xml with updates
    * Catch another local routerInfo corruption issue on startup.

2005-01-15  cervantes
    * Added support to the eepproxy for URLs such as 
      http://localhost:4444/eepproxy/foo.i2p/bar/baz or even
      http://localhost:4444/eepproxy/foo.i2p/?i2paddresshelper=base64

2005-01-15  jrandom
    * Caught a series of (previously unhandled) errors caused by requeueing 
      messages that had timed out on the TCP transport (thanks mae^!)
    * Reduce the barrier to dropping session tags on streaming lib resends -
      every fourth send should drop the tags, forcing ElGamal encryption.  This
      will help speed up the recovery after a disconnect, rather than the drop
      every fifth send.

* 2005-01-06  0.4.2.6 released

2005-01-06  jrandom
    * Added a startup message to the addressbook, printing its version number
      to stdout (which is sent to wrapper.config) when it loads.
    * Updated the addressbook to reread the config file periodically
    * Added orion.i2p to the list of eepsites on the default homepage

2005-01-05  jrandom
    * Handle unexpected network read errors more carefully (thanks parg!)
    * Added more methods to partially compare (DataHelper) and display 
      arrays (Base64.encode).
    * Exposed the AES encryptBlock/decryptBlock on the context.aes()
    * Be more generous on the throttle when just starting up the router
    * Fix a missing scheduled event in the streaming lib (caused after reset)
    * Add a new DisconnectListener on the I2PSocketManager to allow 
      notification of session destruction.
    * Make sure our own router identity is valid, and if it isn't, build a new
      one and restart the router.  Alternately, you can run the Router with 
      the single command line argument "rebuild" and it will do the same.

2004-12-31  ragnarok
    * Integrated latest addressbook changes (2.0.3) which include support for 
      deploying as a .war file with no existing addressbook configuration.
    * Updated main build process to bundle the addressbook.war in the 
      i2pinstall.jar and i2pupdate.zip.

2004-12-31  jrandom
    * Speling fxi (thanks digum!)
    * Bugfix for the I2PTunnel web interface so that it now properly launches
      newly added tunnels that are defined to be run on startup (thanks ugha!)

2004-12-30  jrandom
    * Revised the I2PTunnel client and httpclient connection establishment 
      throttles.  There is now a pool of threads that build the I2PSocket
      connections with a default size of 5, configurable via the I2PTunnel 
      client option 'i2ptunnel.numConnectionBuilders' (if set to 0, it will
      not throttle the number of concurrent builders, but will launch a thread
      per socket during establishment).  In addition, sockets accepted but
      not yet allocated to one of the connection builders will be destroyed
      after 30 seconds, configurable via 'i2ptunnel.maxWaitTime' (if set to
      0, it will wait indefinitely).

2004-12-29  jrandom
    * Imported Ragnarok's addressbook source (2.0.2) which is built but not
      deployed in the i2pinstall.jar/i2pupdate.zip (yet).
    * Don't treat connection inactivity closure as a connection error.

2004-12-29  jrandom
    * Add in a new keepalive event on each TCP connection, proactively sending
      a (tiny) time message every minute or two, as well as killing the 
      connection if no message has been fully sent within 5 minutes or so.  
      This should help deal with hung connections from IP address changes.

2004-12-28  jrandom
    * Cleaned up the resending and choking algorithm in the streaming lib.
    * Removed the read timeout override for I2PTunnel's httpclient, allowing
      it to use the default for the streaming lib.
    * Revised ack triggers in the streaming lib.
    * Logging.

* 2004-12-21  0.4.2.5 released

2004-12-21  jrandom
    * Track a new stat for expired client leases (client.leaseSetExpired).

2004-12-21  jrandom
    * Cleaned up the postinstall/startup scripts a bit more to handle winME,
      and added windows info to the headless docs. (thanks ardvark!)
    * Fixed a harmless (yet NPE inspiring) race during the final shutdown of 
      a stream (thanks frosk!)
    * Add a pair of new stats for monitoring tunnel participation - 
      tunnel.participatingBytesProcessed (total # bytes transferred) and
      tunnel.participatingBytesProcessedActive (total # bytes transferred for
      tunnels whose byte count exceed the 10m average).  This should help 
      further monitor congestion issues.
    * Made the NamingService factory property public (thanks susi!)

2004-12-20  jrandom
    * No longer do a blocking DNS lookup within the jobqueue (thanks mule!)
    * Set a 60s dns cache TTL, instead of 0s.  Most users who used to use
      dyndns/etc now just use IP autodetection, so the old "we need ttl=0"
      reasoning is gone.

2004-12-19  jrandom
    * Fix for a race on startup wrt the new stats (thanks susi!)

2004-12-19  jrandom
    * Added three new stats - router.activePeers, router.fastPeers, and 
      router.highCapacityPeers, updated every minute

2004-12-19  jrandom
    * Added a new i2ptunnel type: 'httpserver', allowing you to specify what
      hostname should be sent to the webserver.  By default, new installs will
      have an httpserver pointing at their jetty instance with the spoofed 
      name 'mysite.i2p' (editable on the /i2ptunnel/edit.jsp page).

2004-12-19  scintilla
    * Convert native jcpuid code from C++ to C. This should alleviate build
      problems experienced by some users.

* 2004-12-18  0.4.2.4 released

2004-12-16  jrandom
    * Catch another oddball case for a reset connection in the streaming lib.
    * Add a dumpprofile.jsp page, called with ?peer=base64OfPeerHash, which
      dumps the current state of that peer's profile.  Instead of the full 
      base64, you can pass in however many characters you have and it will
      return the first match found.

2004-12-16  jrandom
    * Remove the randomized factor in the tunnel rejection by bandwidth -
      we now accept the request if we've allocated less than our limit
      and reject it if we've allocated more.
    * Stick to the standard capacity scale on tunnel rejection, even for 
      the 10m period.
    * Build the time message at the very last possible moment

2004-12-15  jrandom
    * Handle hard disconnects more gracefully within the streaming lib, and
      log unmonitored events more aggressively.
    * If we drop a peer after connection due to clock skew, log it to the
      /logs.jsp#connectionlogs with relevent info.  In addition, toss it in
      the stat 'tcp.disconnectAfterSkew'.
    * Fixed the formatting in the skew display
    * Added an ERROR message that is fired once after we run out of 
      routerInfo files (thanks susi!)
    * Set the connect timeout equal to the streaming lib's disconnect timeout
      if not already specified (the I2PTunnel httpclient already enforces a
      60s connect timeout)
    * Fix for another connection startup problem in the streaming lib.
    * Fix for a stupid error in the probabalistic drop (rand <= P, not > P)
    * Adjust the capacity calculations so that tunnel failures alone in the 
      last 10m will not trigger a 0 capacity rank.

2004-12-14  jrandom
    * Periodically send a message along all I2NP connections with the router's
      current time, allowing the receiving peer to determine that the clock 
      has skewed too much, and hence, disconnect.  For backwards compatability
      reasons, this is being kludged into a DeliveryStatusMessage (ewww).  The
      next time we have a backwards compatability break, we can put in a proper
      message setup for it.

2004-12-14  jrandom
    * Reenable the probabalistic drop on the TCP queues to deal with good old
      fashioned bandwidth limiting.  However, by default the probability is
      rigged to reserve 0% of the queue free - meaning we just aggressively
      fail messages in the queue if we're transferring too slowly.  That
      reservation factor can be increased with 'tcp.queueFreeFactor=0.25'
      (or whatever) and the drop code can be disabled with the parameter
      'tcp.dropProbabalistically=false'.
    * Still penalize a peer on tunnel failure, but don't immediately drop 
      their capacity to 0.
    * More aggressively ACK duplicates
    * Randomize the timestamper period
    * Display the clock skew on the connection logs when a peer sends it.
    * Allow the timestamper to fix skews of up to 10 minutes
    * Logging

2004-12-13  jrandom
    * Added some error checking on the new client send job (thanks duck!)
    * Implemented tunnel rejection based on bandwidth usage (rejecting tunnels
      proportional to the bytes allocated in existing tunnels vs the bytes 
      allowed through the bandwidth limiter).
    * Enable a new configuration parameter for triggering a tunnel rebuild 
      (tunnel.maxTunnelFailures), where that is the max allowed test failures
      before killing the tunnel (default 0).
    * Gather more data that we rank capacity by (now we monitor and balance the
      data from 10m/30m/60m/1d instead of just 10m/60m/1d).
    * Fix a truncation/type conversion problem on the long term capacity 
      values (we were ignoring the daily stats outright)

2004-12-11  jrandom
    * Fix the missing HTTP timeout, which was caused by the deferred syn used
      by default.  This, in turn, meant the I2PSocket creation doesn't fail
      on .connect, but is unable to transfer any data in any direction.  We now
      detect that condition for the I2PTunnelHTTPClient and throw up the right
      error page.
    * Logging

2004-12-11  jrandom
    * Use a simpler and less memory intensive job for processing outbound 
      client messages when the session is in mode=bestEffort.  We can 
      immediately discard the data as soon as its sent the first time, 
      rather than wait for an ack, since we will never internally resend.
    * Reduce some synchronization to avoid a rare deadlock
    * Replaced 'localhost' with 127.0.0.1 in the i2ptunnel config, and special
      case it within the tunnel controller.
    * Script cleanup for building jbigi/jcpuid
    * Logging

* 2004-12-08  0.4.2.3 released

2004-12-08  jrandom
    * Revised the buffering when reading from the SAM client and writing 
      to the stream.  Also added a thread (sigh) so we don't block the
      SAM client from giving us more messages for abnormally long periods
      of time.
    * Display the router version in the logs on startup (oft requested)
    * Fix a race during the closing of a messageOutputStream

2004-12-06  jrandom
    * Don't do a 'passive flush' while there are already outbound messages 
      unacked.
    * Show the reseed link if up to 10 peers profiles are active (thanks 
      dburton!)

2004-12-06  jrandom
    * Don't propogate streaming connection failures out to the SAM bridge as
      fatal errors.
    * Dont barf on repeated I2CP closure.

2004-12-05  jrandom
    * Explicitly use "127.0.0.1" to bind the I2CP listener, not the JVM's
      getLocalhost call

2004-12-05  jrandom
    * Default the I2CP listener to localhost only, unless overridden by 
      i2cp.tcp.bindAllInterfaces=true (thanks dm!)
    * More SAM fixes for things recently broken (whee)

2004-12-05  jrandom
    * Fix the recently broken SAM bridge (duh)
    * Add a new pair of SAM apps - net.i2p.sam.client.SAMStreamSink and
      net.i2p.sam.client.SAMStreamSend, mirroring the streaming lib's
      StreamSink and StreamSend apps for transferring files.
    * Make the passive flush timer fire more frequently.

2004-12-05  jrandom
    * Fixed some links in the console (thanks ugha!) and the javadoc 
      (thanks dinoman!)
    * Fix the stream's passive flush timer (oh, its supposed to work?)

2004-12-03  jrandom
    * Toss in a small pool of threads (3) to execute the events queued up with
      the SimpleTimer, as we do currently see the occational event 
      notification spiking up to a second or so.
    * Implement a SAM client API in java, useful for event based streaming (or
      for testing the SAM bridge)
    * Added support to shut down the SAM bridge on OOM (useful if the SAM 
      bridge is being run outside of the router).
    * Include the SAM test code in the sam.jar
    * Remove an irrelevent warning message from SAM, which was caused by 
      perfectly normal operation due to a session being closed.
    * Removed some unnecessary synchronization in the streaming lib's 
      PacketQueue
    * More quickly clean up the memory used by the streaming lib by 
      immediately killing each packet's resend job as soon as it is ACKed (or
      cancelled), so that there are no longer any valid pointers to the 
      (potentially 32KB) packet.
    * Fixed the timestamps dumped to stdout when debugging the PacketHandler.
    * Drop packets that would expand our inbound window beyond our maximum 
      buffer size (default 32 messages)
    * Always read the ACK/NACK data from the verified packets received, even
      if we are going to drop them
    * Always adjust the window when there are messages ACKed, though do not
      change its size except as before.
    * Streamlined some synchronization in the router's I2CP handling
    * Streamlined some memory allocation in the SAM bridge
    * Default the streaming lib to disconnect on inactivity, rather than send
      an empty message.

2004-12-01  jrandom
    * Fix for a race in the streaming lib as caused by some odd SAM activity

* 2004-12-01  0.4.2.2 released

2004-12-01  jrandom
    * Fixed a stupid typo that inadvertantly allowed persistent HTTP 
      connections to work (thanks duck!)
    * Make sure we override the inactivity timeout too

* 2004-12-01  0.4.2.1 released

2004-12-01  jrandom
    * Strip out any of the Accept-* HTTP header lines, and always make sure to
      include the forged User-agent header.
    * Adjust the default read timeout on the eepproxy to 60s, unless 
      overridden.
    * Minor tweak on stream shutdown.

2004-11-30  jrandom
    * Render the burst rate fields on /config.jsp properly (thanks ugha!)
    * Build in a simple timeout to flush data queued into the I2PSocket but
      not yet flushed.
    * Don't explicitly flush after each SAM stream write, but leave it up to 
      the [nonblocking] passive flush.
    * Don't whine about 10-99 connection events occurring in a second
    * Don't wait for completion of packets that will not be ACKed (duh)
    * Adjust the congestion window, even if the packet was resent (duh)
    * Make sure to wake up any blocking read()'s when the MessageInputStream
      is close()ed (duh)
    * Never wait more than the disconnect timeout for a write to complete

2004-11-29  jrandom
    * Minor fixes to avoid unnecessary errors on shutdown (thanks susi!)

2004-11-29  jrandom
    * Reduced contention for local client delivery
    * Drop the new code that munges the wrapper.config.  Instead, updates that
      need to change it will include their own wrapper.config in the 
      i2pupdate.zip, overwriting the existing file.  If the file 
      "wrapper.config.updated" is included, it is deleted at first opportunity
      and the router shut down, displaying a notice that the router must be 
      started again cleanly to allow the changes to the wrapper.config to take
      effect.
    * Properly stop accept()ing I2PSocket connections if we close down the 
      session (duh).
    * Make sure we cancel any outstanding Packets in flight when a connection
      is terminated (thanks susi!)
    * Split up the I2PTunnel closing a little further.

2004-11-28  jrandom
    * Accept IP address detection changes with a 2-out-of-3 minimum.
    * As long as the router is up, keep retrying to bind the I2CP listener.
    * Decrease the java service wrapper ping frequency to once every 10 
      minutes, rather than once every 5 seconds.

2004-11-27  jrandom
    * Some cleanup and bugfixes for the IP address detection code where we 
      only consider connections that have actually sent and received messages
      recently as active, rather than the mere presence of a TCP socket as 
      activity.

2004-11-27  jrandom
    * Removed the I2PTunnel inactivity timeout thread, since the new streaming
      lib can do that (without an additional per-connection thread).
    * Close the I2PTunnel forwarder threads more aggressively

2004-11-27  jrandom
    * Fix for a fast loop caused by a race in the new streaming library (thanks
      DrWoo, frontier, pwk_, and thetower!)
    * Minor updates to the SimpleTimer and Connection to help track down a
      high CPU usage problem (dumping debug info to stdout/wrapper.log if too
      many events/tasks fire in a second)
    * Minor fixes for races on client disconnects (causing NPEs)

* 2004-11-26  0.4.2 released

2004-11-26  jrandom
    * Enable the new streaming lib as the default.  That means, for any 
      substantial definition, it is NOT BACKWARDS COMPATIBLE.  

2004-11-25  jrandom
    * Revised the installer to include start menu and desktop shortcuts for
      windows platforms, including pretty icons (thanks DrWoo!)
    * Allow clients specified in clients.config to have an explicit startup
      delay.
    * Update the default install to launch a browser pointing at the console
      whenever I2P starts up, rather than only the first time it starts up
      (configurable on /configservice.jsp, or in clients.config)
    * Bugfix to the clock skew checking code to monitor the delta between
      offsets, not the offset itself (duh)
    * Router console html update
    * New (and uuuuugly) code to verify that the wrapper.config contains 
      the necessary classpath entries on update.  If it has to update the
      wrapper.config, it will stop the JVM and service completely, since the
      java service wrapper doesn't reread the wrapper.config on JVM restart -
      requiring the user to manually restart the service after an update.
    * Increase the TCP connection timeout to 30s (which is obscenely long)

2004-11-22  jrandom
    * Update to the SAM bridge to reduce some unnecessary memory allocation.
    * New stat to keep track of slow jobs (ones that take more than a second
      to excute).  This is published in the netDb as jobQueue.jobRunSlow

2004-11-21  jrandom
    * Update the I2PTunnel web interface to include an option for the new 
      streaming lib (which is ignored until the 0.4.2 release).
    * Revised the I2PTunnel web interface to keep the I2CP options of client 
      and httpclient tunnels in sync, as they all share the same I2CP session.

2004-11-21  jrandom
    * Only allow small clock skews after the first 10 minutes of operation
      (to prevent later network lag bouncing us way off course - yes, we
      really need an NTP impl to balance out the network burps...)
    * Revamp the I2PTunnel web interface startup process so that everything
      is shown immediately, so that different pieces hanging don't hang
      the rest, and other minor bugfixes.
    * Take note of SAM startup error (in case you're already running a SAM
      bridge...)
    * Increase the bandwidth limiter burst values available to 10-60s (or
      whatever is placed in /configadvanced.jsp, of course)

2004-11-21  jrandom
    * Allow end of line comments in the hosts.txt and other config files,
      using '#' to begin the comments (thanks susi!)
    * Add support to I2PTunnel's 'client' feature for picking between multiple
      target destinations (e.g. 'client 6668 irc.duck.i2p,irc.baffled.i2p')
    * Add a quick link on the left hand nav to reseed if there aren't enough
      known peers, as well as link to the config page if there are no active 
      peers.  Revised config page accordingly.

2004-11-21  jrandom
    * Destroy ElGamal/AES+SessionTag keys after 15 minutes of inactivity 
      rather that every 15 minutes, and increase the warning period in which
      we refresh tags from 30s to 2 minutes.
    * Bugfix for a rare problem closing an I2PTunnel stream where we'd fail
      to close the I2PSocket (leaving it to timeout).

2004-11-19  jrandom
    * Off-by-one fix to the tunnel pool management code, along side some 
      explicit initialization.  This can affect clients whose lengths are
      shorter than the router's default (thanks duck!)

2004-11-17  jrandom
    * Fix to propogate i2psocket options into the SAM bridge correctly (thanks
      Ragnarok!)

2004-11-17  jrandom
    * Minor logging update.

2004-11-16  jrandom
    * Clean up the propogation of i2psocket options so that various streaming
      libs can honor them more precisely

2004-11-16  jrandom
    * Minor logging update

2004-11-14  jrandom
    * Fix a long standing leak in I2PTunnel (hanging on to i2psocket objects)
    * Fix a leak injected into the SimpleTimer
    * Fix a race condition in the tunnel message handling

2004-11-13  jrandom
    * Added throttles on how many I2PTunnel client connections we open at once
    * Replaced some buffered streams in I2PTunnel with unbuffered streams, as 
      the streaming library used should take care of any buffering.
    * Added a cache for some objects used in I2PTunnel, especially useful when
      there are many short lived connections.
    * Trimmed the SimpleTimer's processing a bit

2004-11-10  jrandom
    * Allow loading the (mini)streaming connection options from the 
      environment.
    * More defensive programming in the DSA implementation.

2004-11-08  jrandom
    * Remove spurious flush calls from I2PTunnel, and work with the 
      I2PSocket's output stream directly (as the various implementations
      do their own buffering).
    * Another pass at a long standing JobQueue bug - dramatically simplify
      the job management synchronization since we dont need to deal with
      high contention (unlike last year when we had dozens of queue runners
      going at once).
    * Logging

2004-11-08  jrandom
    * Make the SAM bridge more resiliant to bad handshakes (thanks duck!)

* 2004-11-06  0.4.1.4 released

2004-11-06  jrandom
    * Expose a drop down on the /configclients.jsp to enter the outbound 
      tunnel depth.
    * Improved *hosts.txt loading
    * Explicitly override the JVM's timezone settings to use GMT so that 
      any client applications which use timezones won't leak sensitive
      data (thanks gott!)
    * Bundle sam.jar in the update (thanks duck!)

2004-11-06  jrandom
    * Fix for a long standing synchronization bug in the SDK that in rare 
      instances can add a few seconds of lag.

2004-11-05  jrandom
    * Bugfixes and unit tests for the SAM bridge to handle quoted message
      parameters, verify proper operation after multiple session lifetimes,
      as well as some synchronization problems.
    * New properties method on the DataHelper class.
    * Address a race on fast disconnecting clients

2004-11-02  jrandom
    * Fix for a long standing synchronization bug in the JobQueue (and added
      some kooky flags to make sure it stays dead)
    * Update the ministreaming lib to force mode=guaranteed if the default
      lib is used, and mode=best_effort for all other libs.

2004-11-02  jrandom
    * Fixed up the configuration overrides for the streaming socket lib 
      integration so that it properly honors env settings.
    * More memory usage streamlining (last major revamp for now, i promise)

2004-11-01  jrandom
    * Increase the tunnel test timeout rapidly if our tunnels are failing.
    * Honor message expirations for some tunnel jobs that were prematurely
      expired.
    * Streamline memory usage with temporary object caches and more efficient
      serialization for SHA256 calculation, logging, and both I2CP and I2NP
      message handling.
    * Fix some situations where we forward messages too eagerly.  For a 
      request at the tunnel endpoint, if the tunnel is inbound and the target 
      is remote, honor the message by tunnel routing the data rather than
      sending it directly to the requested location.

2004-10-30  jrandom
    * Cache the temporary objects used in the AES encryption/decryption
      process so that AES doesn't require any memory allocation to process
      data.
    * Dramatically reduce memory usage within various crypto implementations
      by avoiding unnecessary (though simplifying) buffers.
    * If we specify some tags to be sent in an I2CP message explicitly, use
      only those, not those plus a new set (otherwise we aren't sure on ACK
      which set was delivered)
    * Allow configuration for the partial send timeout (how long before 
      resending a message down a different tunnel in a lease).  This can be
      updated with the "router.clientPartialSendTimeout" router config prop.
    * Logging

2004-10-29  jrandom
    * Strip the Referer, Via, and From headers completely, rather than 
      inserting a bogus value ("i2p").  This should help with the use of
      SnipSnap and Geeklog (thanks nickster and DrWoo!)

2004-10-27  jrandom
    * Fix a strange race condition on i2cp client disconnect.
    * win98 startup fixes (thanks tester-1 and ardvark!)
    * include build scripts for the new streaming lib (which is NOT ready
      for use yet, but you can hack around with it)

2004-10-24  jrandom
    * Allow explicit inclusion of session tags in the SDK, enabling the
      resending of tags bundled with messages that would not otherwise
      be ACKed.
    * Don't force mode=guaranteed for end to end delivery - if mode=bestEffort
      no DeliveryStatusMessage will be bundled (and as such, client apps using
      it will need to do their own session tag ack/nack).
    * Handle client errors when notifying them of message availability.
    * New StreamSinkSend which sends a file to a destination and disconnects.
    * Update the I2PSocketManagerFactory to build the specific 
      I2PSocketManager instance based on the "i2p.streaming.manager" property,
      containing the class name of the I2PSocketManager to instantiate.

2004-10-23  jrandom
    * Minor ministreaming lib refactoring to simplify integration of the full
      streaming lib.
    * Minor bugfixes to data structure serialization.

* 2004-10-18  0.4.1.3 released

2004-10-18  jrandom
    * Allow sending messages with a section of a byte array.
    * Reduced stats published.

2004-10-17  jrandom
    * Don't b0rk on whitespace in the router address.

2004-10-16  jrandom
    * More aggressively reduce the capacity of peers if their tunnels are
      failing so that we move off them quicker.
    * Simplify some data structure serialization for reuse in the streaming
      lib, as well as add support for signing and verifying partial byte 
      arrays.
    * Logging updates

2004-10-16  jrandom
    * Increased the default minimum tunnel test time to 5 seconds, since we
      still see the occational message processing time spike to 2 seconds.
    * Update the SimpleTimer to allow rescheduling a task thats already 
      queued (useful for the new streaming lib).

2004-10-15  jrandom
    * Replaced old minimum tunnel test timeout of 1s with a configurable
      value (router.config property "router.tunnelTestMinimum", with the
      default of 2s).

2004-10-14  jrandom
    * Tunnel rejection is no longer a sign of an overwhelmingly loaded
      peer, so don't use it as a key point of the IsFailing calculator.
      We still use it as a key point of the Capacity calculator, however.

2004-10-14  jrandom
    * Allow for a configurable tunnel "growth factor", rather than trying
      to achieve a steady state.  This will let us grow gradually when
      the router is needed more, rather than blindly accepting the request
      or arbitrarily choking it at an averaged value.  Configure this with
      "router.tunnelGrowthFactor" in the router.config (default "1.5").
    * Adjust the tunnel test timeouts dynamically - rather than the old
      flat 30s (!!!) timeout, we set the timeout to 2x the average tunnel
      test time (the deviation factor can be adjusted by setting 
      "router.tunnelTestDeviation" to "3.0" or whatever).  This should help
      find the 'good' tunnels.
    * Added some crazy debugging to try and track down an intermittent hang.

2004-10-13  jrandom
    * Fix the probabalistic tunnel reject (we always accepted everything, 
      since the docs on java.util.Random.nextDouble() are wrong..)
    * Fixed a race on startup (thanks Quadn!)

2004-10-12  jrandom
    * Disable the probabalistic drop by default (enable via the router config
      property "tcp.dropProbabalistically=true")
    * Disable the actual watchdog shutdown by default, but keep track of more 
      variables and log a lot more when it occurs (enable via the router 
      config property "watchdog.haltOnHang=true")
    * Implement some tunnel participation smoothing by refusing requests 
      probabalistically as our participating tunnel count exceeds the previous
      hour's, or when the 10 minute average tunnel test time exceeds the 60 
      minute average tunnel test time.  The probabilities in both cases are 
      oldAverage / #current, so if you're suddenly flooded with 200 tunnels
      and you had previously only participated in 50, you'll have a 25% chance
      of accepting a subsequent request.

* 2004-10-10  0.4.1.2 released

2004-10-10  cervantes
    * Update the I2PTunnel HTTP proxy to strip out the i2paddresshelper from
      the request.

2004-10-09  jrandom
    * Added a watchdog timer to do some baseline liveliness checking to help 
      debug some odd errors.
    * Added a pair of summary stats for bandwidth usage, allowing easy export
      with the other stats ("bw.sendBps" and "bw.receiveBps")
    * Trimmed another memory allocation on message reception.

2004-10-08  jrandom
    * Revamp the AESInputStream so it doesn't allocate any temporary objects 
      during its operation.

2004-10-08  jrandom
    * Don't kill the establisher threads during a soft restart.
    * Attempt to validate the peer's routerInfo earlier during handshaking.
    * Revamp the AESOutputStream so it doesn't allocate any temporary objects 
      during its operation.

2004-10-07  jrandom
    * Reimplement the I2NP reading with less temporary memory allocation.
      There is still significant GC churn, especially under load, but this
      should help.
    * Catch some oddball errors in the transport (message timeout while 
      establishing).

2004-10-07  jrandom
    * Expire queued messages even when the writer is blocked.
    * Reimplement most of the I2NP writing with less temporary memory 
      allocations (I2NP reading still gobbles memory).

2004-10-06  jrandom
    * Implement an active queue management scheme on the TCP transports,
      dropping messages probabalistically as the queue fills up.  The 
      estimated queue capacity is determined by the rate at which messages 
      have been sent to the peer (averaged at 1, 5, and 60m periods).  As 
      we exceed 1/2 of the estimated capacity, we drop messages throughout
      the queue probabalistically with regards to their size.  This is based
      on RFC 2309's RED, with the minimum threshold set to 1/2 the 
      estimated connection capacity.  We may want to consider using a send
      rate and queue size measured across all connections, to deal with our
      own local bandwidth saturation, but we'll try the per-con metrics first.

2004-10-06  jrandom
    * Enable explicit disabling of the systray entirely for windows machines
      with strange configurations: add -Dsystray.disable=true to the java 
      command line.  (thanks mihi!)

2004-10-05  jrandom
    * Allow peers on the same LAN to communicate with each other safely even
      when they cannot talk to each other through the external address.

2004-10-05  jrandom
    * Display how much time is left before the graceful shutdown is complete.
    * Debug some improperly failed messages on timeout or disconnection.

2004-10-05  jrandom
    * Don't go into a fast busy if an I2PTunnel 'server' is explicitly killed
      (thanks mule!)
    * Handle some more error conditions regarding abruptly closing sockets 
      (thanks Jonva!)

2004-10-04  jrandom
    * Update the shitlist to reject a peer for an exponentially increasing 
      period of time (with an upper bounds of an hour).  
    * Various minor stat and debugging fixes

2004-10-03  jrandom
    * Add a new stat logging component to optionally dump the raw stats to 
      disk as they are generated, rather than rely upon the summarized data.
      By default, this is off, but the router property "stat.logFilters" can
      be set to a comma delimited list of stats (e.g. "client.sendAckTime")
      which will be written to the file "stats.log" (or whatever the property
      "stat.logFile" is set to).  This can also log profile related stats,
      such as "dbResponseTime" or "tunnelTestResponseTime".

2004-10-02  jrandom
    * Assure that we quickly fail messages bound for shitlisted peers.
    * Address a race on startup where the first peer contacted could hang the
      router (thanks Romster!)
    * Only whine about an intermittent inability to query the time server once

2004-10-02  jrandom
    * Command line utility to verify a peer's reachability - simply run
      net.i2p.router.transport.tcp.ConnectionHandler hostname port# and it
      will print out whether that peer is reachable or not (using a simple
      verification handshake).

* 2004-10-01  0.4.1.1 released

2004-10-01  jrandom
    * Handle partial reseeds, caused by seeds going away before the download
      completes (thanks Sugadude!)

2004-10-01  jrandom
    * Explicitly refuse IPv6 addresses, since only some peers support 
      them and we want fully reachable peers.

2004-10-01  jrandom
    * Additional error handling for a variety of transport layer errors.

* 2004-09-30  0.4.1 released (not backwards compatible)

2004-09-30  jrandom
    * Bundle the configuration necessary to run an eepsite out of the box
      with Jetty - simply edit ./eepsite/docroot/index.html and give people
      the key listed on the I2PTunnel configuration page, and its up.
    * Router console cleanup, and some (off by default) tunnels - 
      smtp.postman.i2p (port 7659), pop.postman.i2p (port 7660), and
      irc.baffled.i2p (port 7661)

2004-09-29  jrandom
    * Always wipe the Jetty work directory on startup, so that web updates
      are reflected immediately (Jetty does not honor the cache across
      multiple executions)

2004-09-27  jrandom
    * Limit the number of connection tags saved to 10,000.  This is a huge 
      limit, but consumes no more than 1MB of RAM.  For now, we drop them 
      randomly after reaching that size, forcing those dropped peers to use
      a full DH negotiation.
    * HTML cleanup in the console.

2004-09-26  jrandom
    * Complete rewrite of the TCP transport with IP autodetection and 
      low CPU overhead reconnections.  More concise connectivity errors
      are listed on the /oldconsole.jsp as well.  The IP autodetection works
      by listening to the first person who tells you what your IP address is
      when you have not defined one yourself and you have no other TCP 
      connections.
    * Update to the I2NP message format to add transparent verification at
      the I2NP level (beyond standard TCP verification).
    * Remove a potential weakness in our AESEngine's safeEncrypt and safeDecrypt
      implementation (rather than verifying with E(H(key)), we now verify with
      E(H(iv))).
    * The above changes are NOT BACKWARDS COMPATIBLE.
    * Removed all of the old unused PHTTP code.
    * Refactor various methods and clean up some javadoc.

2004-09-21  jrandom
    * Have two tiers of hosts.txt files - the standard "hosts.txt" and
      the new "userhosts.txt".  Updates to I2P will only overwrite the former,
      but values stored in the later take precedence.  Both are queried on
      lookup.

2004-09-16  jrandom
    * Refactor the TCP transport to deal with changing identities gracefully,
      and to prevent some wasted effort by keeping track of what host+port
      combinations we are connected to (rather than just the identities).  Also
      catch a few configuration errors earlier.
    * Removed no longer relevent methods from the Transport API that were 
      exposing ideas that probably shouldn't be exposed.
    * Removed the 0.4.0.1 specific files from i2pupdate.zip (relating to script
      updates)

2004-09-13  jrandom
    * Update for the SDK reconnection to deal with overflow.
    * Web improvements (@ not # on the /logs.jsp [thanks ugha!] and fixed the 
      rounding on lifetime bandwidth used [thanks gott!]).

* 2004-09-08  0.4.0.1 released

2004-09-08  jrandom
    * Updated the "Active:" peer count to display the # of connections as well
      as the number of recently active router identities.
    * Implement some basic updating code - on startup, if there is a file named 
      "i2pupdate.zip" in the I2P installation directory, extract it, delete it,
      then restart.
    * Added an ugly little script to allow launching the router on win9x 
      machines without a dos box (using javaw to run a .bat file).
    * Logging updates.
    * Updated VERSION constants to 0.4.0.1

2004-09-08  hypercubus
    * Bugfix: Running the installer as a non-privileged user on Red Hat (and
      hopefully any other affected *nix systems) now properly discards non-
      essential directories after installation.
    * Support for Win9x in the installer and postinstall.bat.
    * Changed the name of the default installation directory on all platforms
      from "I2P" to "i2p" in the installer.
    * Changed "wrapper.conf" to "wrapper.config" for naming consistency with the
      other configuration files.

2004-09-07  cervantes:
    * Proxy recursion disabled by default (strict)
    * Password Authentication for session commands
    * Support for http://path?i2paddresshelper=BASE64
    * Support for http://i2p/BASE64/path syntax

2004-09-07  jrandom
    * Make sure that peers placed in the 'fast' group are ones we both know
      how to reach and have been able to reach recently.  These peers may 
      still be placed in the 'high capacity' group however (though that group
      is only queried if the 'fast' group is too small)
    * Include some updates to the ProgileOrganizer's CLI.

2004-09-07  jrandom
    * Disable the timestamper by default for all applications except the router
      (enable via -Dtime.disabled=false)
    * Simplify the retrieval of the full destination with text based browsers.
    * Bundle the updated wrapper.config and hosts.txt in the i2pupdate.tar.bz2

2004-09-07  jrandom
    * Write the native libraries to the current directory when they are loaded 
      from a resource, and load them from that file on subsequent runs (in 
      turn, we no longer *cough* delete the running libraries...)
    * Added support for a graceful restart.
    * Added new pseudo-shutdown hook specific to the router, allowing 
      applications to request tasks to be run when the router shuts down.  We
      use this for integration with the service manager, since otherwise a 
      graceful shutdown would cause a timeout, followed by a forced hard 
      shutdown.
    * Made the capacity calculator a bit more dynamic by not outright ignoring
      the otherwise valid capacity data for a period with a single rejected
      tunnel (except for the 10 minute period).  In addition, peers with an
      equal capacity are ordered by speed rather than by their hashes.
    * Cleaned up the SimpleTimer, addressing some threading and synchronization
      issues.
    * When an I2PTunnel client or httpclient is explicitly closed, destroy the
      associated session (unless there are other clients using it), and deal
      with a closed session when starting a new I2PTunnel instance.
    * Refactoring and logging.

2004-09-06  jrandom
    * Address a race condition in the key management code that would manifest
      itself as a corrupt router identity.
    * Properly clear old transport addresses from being displayed on the old
      console after soft restarts.
    * Properly refuse to load the client applications more than once in the 
      same JVM.
    * Added support for a graceful restart (a graceful shutdown followed by a
      full JVM restart - useful for restarting client apps).
    * More defensive programming, HTML cleanup, logging
    * wrapper.config cleanup of duplicate lines

2004-09-04  jrandom
    * Added some basic guards to prevent multiple instances from running.
      Specifically, a file "router.ping" in the install directory which is
      written to once a minute - if that file exists and has been modified
      within the last minute, refuse to start up.  In turn, adjust the 
      service wrapper to wait a minute before restarting a crashed JVM.
    * Create a "work" directory in the I2P install dir which Jetty will
      use for all of its temporary files.
    * Tell the browser not to cache most of the router console's pages.

2004-09-04  jrandom
    * Update the SDK to automatically reconnect indefinitely with an 
      exponential delay on retries (capped at 5 minutes).

* 2004-09-03  0.4 released

2004-09-03  jrandom
    * Updated default wrapper.config to deal with the hard restart option
    * Include the history.txt in the /help.jsp page
    * HTML updates (wrapper.log, and no more unix scripts)
    * Updated VERSION constants to 0.4

2004-09-03  hypercubus
    * Bugfix: Installer launches postinstall.bat on WinNT/2K properly.
    * Temporarily removed install_i2p_service_unix and
      uninstall_i2p_service_unix from distribution packages.
    * postinstall.bat/postinstall.sh cleans installation directory of all files
      not applicable to the host OS.

2004-09-03  oOo
    * Added some filters to the HTTP request, replacing the User-Agent,
      Referrer, Via, and From headers, which helps until we have a more 
      comprehensive filtering system.

2004-09-03  jrandom
    * Disabled the old listener on port 7655.

2004-09-02  jrandom
    * Cleaned up the base build.xml, adding a new target ("updater") which 
      builds the file i2pupdate.tar.bz2 which can be safely extracted over 
      existing installs.

2004-xx-xx  jrandom
    * Implemented the new web architecture and router console
    * Implemented I2PTunnel web interface, and revamped startup process.
    * Revamped peer selection code to address skew.
    * Removed all temporary threads from the router and the SDK.
    * Bugfix dealing with timeouts and resends.
    * Integrated Iakin's jcpuid library and jbigi update, with modifications.

2004-xx-xx  hypercubus
    * Implemented the new installation process.
    * Integrated systray 
    * Integrated service manager

2004-xx-xx  oOo
    * Implemented ?i2paddresshelper= hook 
    * Many small bugfixes to the web interface, router, i2ptunnel, and core.

2004-xx-xx  Nightblade
    * libSAM updates.

2004-xx-xx  cervantes
    * Imported i2pProxy.pac proxy script in with the build.

* 2004-08-20  0.3.4.3 released
* 2004-08-12  0.3.4.2 released
* 2004-08-08  0.3.4.1 released
* 2004-07-29  0.3.4 released
* 2004-07-23  0.3.3 released
* 2004-07-16  0.3.2.3 released
* 2004-07-14  0.3.2.2 released
* 2004-07-11  0.3.2.1 released
* 2004-07-07  0.3.2 released
* 2004-06-25  0.3.1.5 released
* 2004-05-23  0.3.1.4 released
* 2004-05-20  0.3.1.3 released
* 2004-05-13  0.3.1.2 released
* 2004-05-07  0.3.1.1 released
* 2004-04-30  0.3.1 released
* 2004-04-20  0.3.0.4 released
* 2004-04-04  0.3.0.3 released
* 2004-03-30  0.3.0.2 released
* 2004-03-25  0.3.0.1 released
* 2004-03-21  0.3.0 released
* 2004-03-10  0.2.5.4 released
* 2004-03-04  0.2.5.3 released
* 2004-02-28  0.2.5.2 released
* 2004-02-27  0.2.5.1 released
* 2004-02-25  0.2.5 released
* 2004-02-19  0.2.4.2 released
* 2004-02-15  0.2.4.1 released
* 2004-02-14  0.2.4 released
* 2004-01-27  0.2.3.6 released
* 2004-01-21  0.2.3.5 released
* 2004-01-14  0.2.3.4 released
* 2003-12-29  0.2.3.3 released
* 2003-12-27  0.2.3.2 released
* 2003-12-25  0.2.3.1 released
* 2003-12-13  0.2.3 released
* 2003-12-01  0.2.2 released
* 2003-11-18  0.2.1.1 released
* 2003-11-12  0.2.1 released
* 2003-11-09  0.2.0.3 released
* 2003-11-08  0.2.0.2 released
* 2003-11-03  0.2.0.1 released
* 2003-11-01  0.2 released<|MERGE_RESOLUTION|>--- conflicted
+++ resolved
@@ -1,8 +1,7 @@
-<<<<<<< HEAD
 2010-01-10 sponge
     * Insert reverse connection ability into the http server code so that
       seedless can start to get worked on. It's disabled by default.
-=======
+
 * 2010-01-12  0.7.9 released
 
 2010-01-12 zzz
@@ -11,7 +10,7 @@
     * Temporarily disable routerInfo floodfill verifies
     * Fix .fr eepsite index css
     * Javdoc tweaks
->>>>>>> 9f28c06e
+
 
 2010-01-09 zzz
     * Include new eepsite indexes in pkg
