<<<<<<< HEAD
2009-06-29 zzz
    * Big directory rework:
      Eliminate all uses of the current working directory, and
      set up multiple directories specified by absolute paths for various uses.

      Add a WorkingDir class to create a user config directory and
      migrate certain files to it for new installs.
      The directory will be $HOME/.i2p on linux and %APPDATA%\I2P on Windows,
      or as specified in the system property -Di2p.dir.config=/path/to/i2pdir
      All files except for the base install and temp files will be
      in the config directory by default.
      Temp files will be in a i2p-xxxxx subdirectory of the system temp directory
      specified by the system property java.io.tmpdir.

      Convert all file opens in the code to be relative to a specific directory,
      as specified in the context. Code and applications should never open
      files relative to the current working directory (e.g. new File("foo")).
      All files should be accessed in the appropriate context directory,
      e.g. new File(_context.getAppDir(), "foo").

      The router.config file location may be specified as a system property on the
      java command line with -Drouter.configLocation=/path/to/router.config
      All directories may be specified as properties in the router.config file.

      There will be no migration from an existing installation
      unless the system property -Di2p.dir.migrate=true is set.
      If there is no migration, it will continue to use $I2P for all files,
      except for temporary and PID files.

      The following linux scripts are now customized with the install path at,
      installation, and may be moved to /usr/local/bin and run from any
      working directory:
          eepget, i2prouter, runplain.sh

      For new installs, the i2p base directory ($I2P) may be read-only
      if updates are disabled. The only time i2p should write to the base directory
      is to unzip the update file. Updates are downloaded to the config dir. If, upon
      restart, the base dir is not writable, it will log a message and continue.

      Additional information, copied from I2PAppContext:

          *  Directories. These are all set at instantiation and will not be changed by
          *  subsequent property changes.
          *  All properties, if set, should be absolute paths.
          *
          *  Name	Property 	Method		Files
          *  -----	-------- 	-----		-----
          *  Base	i2p.dir.base	getBaseDir()	lib/, webapps/, docs/, geoip/, licenses/, ...
          *  Temp	i2p.dir.temp	getTempDir()	Temporary files
          *  PID	i2p.dir.pid	getPIDDir()	router.ping
          *  Config	i2p.dir.config	getConfigDir()	*.config, hosts.txt, addressbook/, ...
          *
          *  (the following all default to the same as Config)
          *
          *  Router	i2p.dir.router	getRouterDir()	netDb/, peerProfiles/, router.*, keyBackup/, ...
          *  Log	i2p.dir.log	getLogDir()	logs/
          *  App	i2p.dir.app	getAppDir()	eepsite/, ...
          *
          *  Note that the router can't control where the wrapper actually puts its files.

      All these will be set appropriately in a Router Context.
      In an I2P App Context, all except Temp and PID will be the current working directory.

      Related changes:
      i2prouter:
      - Don't cd to script location, no longer required
      jbigi, cpuid:
      - Extract files from jar to temp dir, load from that dir, then
        copy to the base dir if we have permissions (and failing silently
        if we don't), so we have optimized libs and no complaints
        when we have a read-only base dir.
      logs.jsp:
      - Get wrapper log location from a property too
      - Display log file locations
      RouterLaunch:
      - If no wrapper, put wrapper.log in system temp dir
        unless specified with -Dwrapper.logfile=/path/to/wrapper.log
        or it already exists in CWD (for backward compatibility)
      - Append rather than replace wrapper.log
      - Pass wrapper log location to router as a property, so that logs.jsp can find it
      runplain.sh:
      - Add path substitution to runplain.sh on install
      - Pass I2P base dir to the router as a property
      Systray:
      - Fix NPE if no config file
      wrapper.config:
      - Put wrapper.log in system temp dir for new installs
      - Pass I2P base dir to the router as a property

2009-06-29 zzz
    * HTTP Proxy:
      - Add simple web server for "proxy.i2p" to serve
        images and CSS for the error pages
      - Take CSS out of the error pages; use internal server
        for CSS, image, and favicon
    * i2psnark build:
      - Move FetchAndAdd to static inner class
      - Fix standalone build to include i2psnark.jar since classes
        aren't in the .war anymore
      - Have standalone jetty use I2PAppContext temp directory
      - Replace launch-i2psnark.jar with launch-i2psnark script,
        since RunStandalone is in i2p.jar
      - Clean up jetty-i2psnark.xml, turn off jetty logging
      - Remove standalone build from the pkg target in the main build.xml
    * Jbigi, CPUID:
      - Reduce memory demand on startup from 4MB to 4KB each
    * NetDb: Fix an NPE on early shutdown
    * Reseeding / NetDb:
      - Move reseeding from the routerconsole app to
        the router, so that we can bootstrap an embedded router lacking a routerconsole
        (iMule or android for example), without additional modifications.
        This allows better integration between the reseeding function
        and the netDb.
      - Call reseed from PersistentDataStore, not from the
        routerconsole init, and start seeding as soon as the netdb has read
        the netDb/ directory, not when the console starts.
      - Wake up the netdb reader as soon as reseeding is done,
        rather than waiting up to 60s.
      - Don't display the reseed button on the console until the
        netdb initialization is done.
    * RouterConsoleRunner:
      - Catch a class not found error better

2009-06-29 zzz
    * Console: Convert table headers to <th> to prep for CSS changes
    * Console CSS: Move css file, make a classic theme to prep for CSS changes
    * Console: Move favicon.ico and i2plogo.png out of the .war
      so that the HTTP proxy can use them directly;
      proxy error pages must be updated next
    * NetDb stats: Normalize tunnel build stats for increased anonymity,
      effective in 0.7.6
=======
2009-06-30 sponge
    * General cleanup on streaming and ministreaming.
      This fixes some compile warnings, and prepares for a larger fix.
      There is no code-flow changes, just lint. One warning remains as I am
      unsure exactly how to solve the problem yet.
>>>>>>> c7541f81

* 2009-06-29  0.7.5 released

2009-06-29 Complication
    * Update versions, package release
    * Remove the last reference to my eepsite as a "news.xml" source,
      and likewise stop my public key from being included
      among valid release signing keys.

2009-06-25 sponge
    * Summary frame layout change so it makes sense.

2009-06-23 zzz
    * Browser Launch: Add sensible-browser, x-www-browser, defaultbrowser, and
      www-browser in an attempt to launch the user's preferred browser
    * configupdate.jsp: Cleanup
    * Installer: Include console.css!!!
    * NTCP: Try again to prevent two Event Pumpers
    * Update: Increase max retries
    * UPnP: Catch AIOOBE reported by tuna

2009-06-21 zzz
    * Browser Launch: Wait until the routerconsole is up before launching the browser
    * Installer: Fix wrapper.config parsing on windows
    * netdb.jsp: Add country chart at bottom, clean up version chart
    * News Fetcher:
      - Change default news URL, use it instead of the old one even if
        the old one is saved in the configuration, to assist in the transition
    * ReseedHandler:
      - check for upper case HREF to be compatible with apache indexes
    * Statistics Manager: post-0.7.4 cleanup
    * Transport: Treat 5.0.0.0/8 (Hamachi) as local

2009-06-17 Mathiasdm
    * desktopgui:
      - Added client and server tunnel view
        (saving does not work yet)

2009-06-17 zzz
    * PeerSelector:
      - Limit exploratory tunnels to connected peers when over
        half the connection limit (was 80%)
      - Have the high capacity tier fall back to a new connected tier
        before moving on to the not failing tier
        so that tunnel build success doesn't collapse and drive
        connections to the limit
    * PeerTestJob:
      - Limit to connected peers

2009-06-12 zzz
    * Console:
      - Move the console css from default.css in the .war to docs/themes/console/console.css,
        and support console themes in the main console with routerconsole.theme=foo
      - Remove unused NoticeHelper

    * Installer:
        Upgrade to izpack 4.3.0 and add a short script to fix Vista install problems.
        (previous izpack was 3.7.2 from 2005-04-22)
        
        izpack 4.3.0 from :
        http://dist.codehaus.org/izpack/releases/4.3.0/IzPack-install-4.3.0.jar
        SHA1 f06da6b26ac2c68fed64ab38980352989b8d8841
        (no signatures or sha1sums found on website, and the jar is unsigned)
        License: Apache 2.0
        
        upack izpack:
        java -jar IzPack-install-4.3.0.jar
        or
        java -jar IzPack-install-4.3.0.jar -console
        
        get the standalone-compiler.jar from the installation lib/ directory:
        SHA1 6d2b4a5657bfb864a333b1c4b1c0f8223aa57d80
        (no signatures or sha1sums found on website, and the jar is unsigned)
        
        This fixes the bug with the install windows centered in all the
        workspaces, not the current workspace. And who knows what other
        bugs in the last 4 years.
        
        To fix Vista (and presumably Windows 7) permissiom problems,
        add a run-privileged flag for those, and run the new fixperms.bat
        which calls icacls to add the privileges to the install directory.
        
        Add support for 6 more language packs found in the new release.
        Change from ISO3 codes to native language names.
        
        Disable creation of the i2p.tar.bz2 file in build.xml
        (distributed as i2pheadless-0.7.x.tar.bz2), as izpack 4.3.0 now
        supports headless installation with java -jar i2pinstall.exe -console.
        Update INSTALL.txt and INSTALL-headless.txt accordingly.

      - Add install and temp path substitution to wrapper.config and
        i2prouter on install

      - Change the wrapper.config classpath to one line: lib/*.jar
        This means we lose control of classpath load order, so move the windows installer
        jars copy.jar, delete.jar, and exec.jar to a new installer/ directory so
        these jars won't be in the classpath or potentially conflict, since
        copy.jar and delete.jar include FileUtil.class, and we don't want to have
        to remember to add them to the updater if we ever change FileUtil.class.
        Delete the installer/ directory in postinstall.sh since it is windows-only.

    * Watchdog: Only try to dump threads if there is a wrapper
         and we aren't on windows

* 2009-06-12  0.7.4 released

2009-06-12 Complication
    * Update versions, package release

2009-06-09 zzz
    * NTCP: Fix startup race NPE (thanks postman!)

2009-06-08 sponge
    * Last commit for this cycle. All debugging except for WARN removed.
      I can use the visit command to debug now anyway.

2009-06-08 sponge
    * Removed BOB debugging as-per zzz

2009-06-08 sponge
    * Fixed NPE and some other goofups in BOB.
    * BOB bump version

2009-06-07 zzz
    * Build file:
      - Add updaterWithJettyFixesAndGeoIP, use it in pkg for one release
      - Cleanups
    * Console:
      - netdb.jsp cleanup
      - tunnels.jsp cleanup
    * ExploratoryPeerSelector:
      - Limit to connected peers when near connection limit
    * Timestamper:
      - Use locale country if geoip unavailable
    * Transport:
      - Lower min NTCP idle time to 3m (was 5m)
      - Increase SSU conn limit by 33%
    * UPnP: Fix deprecation warning
    * Watchdog:
     - Defang him again

2009-06-06 sponge
    * Added BOB's license to licenses
    * Janitorial javadoc fixes *sigh*
    * bump to -13

2009-06-05 sponge
    * Merge and bump to -12

2009-06-05 sponge
    * BOB now cleans up tunnels, although they can take up to 5 minutes to
      disapear. This is due to the fact that the streaming lib doesn't
      actually remove the connections properly and kill them off when the
      manager is destroyed. I'm not certain if this is a bug, or a feature,
      but it sure is annoying, and you have to wait for the connections to
      time out. What should happen is the streaming lib should cause an IO
      error to the pending read or write.

2009-06-05 zzz
    * Build file:
      - Add license info for launch4j includes
    * Console:
      - 16x11 transparent flags for ch and np, thanks anonim!

2009-06-04 zzz
    * Console:
      - Update geoip file to June 3 version
      - Hide some controls if no wrapper on configservice.jsp
    * I2PTunnel:
      - Fix bug where delayed-open and close-on-idle tunnels would
        use a different tunnel pool instead of building their own
      - Add standby indication to web page
    * NetDb:
      - Try to talk directly to a floodfill if we don't know enough,
        to help integrate more quickly
      - Change a no-floodfill error to a warn
    * NetDb Stats:
      - Average TX and RX bw stats for additional anonymity,
        effective in next release
    * Reseed:
      - Limit to 200 pulled randomly from the full fetched list
    * Transport:
      - Increase default bw for new installs to 96/40
        (was 64/32). This is as high as we can go upstream
        without making the default class M.
    * Watchdog:
      - Allow disabling by property again
      - Logging tweaks

2009-05-30 zzz
    * Console:
      - config.jsp now cause graceful restart
      - More peers.jsp and profiles.jsp cleanup
      - tunnels.jsp improvements
      - Use CSS for form messages
      - Goodbye nonce spoof messages (sorry jr)
      - config.jsp: Comment out unused burst config code
      - Don't forget Serbia!
      - configadvanced.jsp cleanup
    * LoadTestManager: Delete, unused
    * Peer Selector: Make strict order opaque to hash value
    * SendGarlicMessageJob: Delete, unused
    * Session Keys:
      - Don't instantiate unused SessionKeyPersistenceHelper
      - Use TransientSessionKeyManager instead of PersistentSessionKeyManager
      - Add generics to TransientSessionKeyManager to help understand it
      - Change initial session map size to 64 (was 1024)
      - Prepare for per-destination SessionKeyManagers in ElGamalAESEngine
      - More stubs for per-destination managers in the client manager
    * Transports:
      - Adjust bids when near conn capacity
    * UDP:
      - Remove unused stats and test code
      - Only save IP when it changes
    * UPnP:
      - Prevent NPE after ParserException
      - Tweak to help startup problems?
      - Retry port forward if it fails
      - Make peers.jsp display faster
      - Lengthen POST timeout
      - More comments

2009-05-29 sponge
    * added big fat start/stop lock into BOB
    * added zap command to shut down BOB... now we need a way to start it
      after it stops. :-)

2009-05-27 Mathiasdm
    * Increase sendProcessingTime some more, add a property to configure.
      Configure with 'router.defaultProcessingTimeThrottle'.

2009-05-27 Mathiasdm
    * Increased sendProcessingTime limits and added testSuccessTime
      to avoid unwanted throttling

2009-05-26 Mathiasdm
    * Throttling extension by looking at sendProcessingTime

2009-05-26 zzz
    * Console:
      - configlogging.jsp cleanup
      - Flags tweak
    * NetDb:
      - Don't send our own hash in the don't-include list when exploring
      - Remove any pending write when removing a RouterInfo
      - Cleanup to use routerHash()
    * Streaming: Hopefuly fix infinite loop in the SYN queue handler

2009-05-25 zzz
    * GeoIP:
      - Save our own location in the config
      - Check whole netDb at startup (last try didn't work)
    * NTCP:
      - Increase routerinfo send frequency to every 90m (was 9h)
      - Don't send 3 floodfill infos at startup or with routerinfo
    * Profile Organizer: Increase min fast peers based on
      number of local destinations
    * Timestamper:
      - Use GeoIP to query a closer ntp source if available
      - Lengthen query time if well-synced
      - Cleanup

2009-05-24 mkvore
    * SAM: logging some exceptions at INFO level instead of ERROR

2009-05-24 zzz
    * Connection limits / throttle:
      - Better limits when no inbound TCP
        (limit inbound and outbound separately)
      - Don't offer to SSU introduce when near connection limit
    * Console:
      - Move flags from icons/ to docs/icons
      - peers.jsp cleanup
      - Add readme_zh.html
    * GeoIP:
      - Check netDb SSU IP too
      - Check whole netDb at startup
    * NTCP: Log who is sending us big messages
    * UPnP: Move logging from wrapper log to router log

2009-05-23 Mathiasdm
    * Router netDB:
      - Added flags to the netDB page

2009-05-22 Mathiasdm
    * desktopgui:
      - Updating works in general config
      - Switched to Swingworker threads for improved responsiveness

2009-05-21 zzz
    * Router Watchdog:
      - Log memory stats
      - Dump threads on linux
      - Restart after 20 minutes (give the dog his teeth back)

2009-05-21 zzz
    * DataStore:
      - Adjust interface to have persistent and non-persistent methods,
        to prepare for partial storage in RAM
    * ExpireRoutersJob:
      - Rewrite, not enabled yet
    * I2Punnel:
      - Increase eepsite default to 3+0 for new installs
    * PersistentDataStore:
      - Cleanup, simplify, and concurrentify
      - Tweak stats
      - Remove write limit
      - Flush to disk on shutdown
      - Don't write out what we just read in
    * Router and console:
      - Bundle geoIP files and flags in new installs,
        spiff up tunnels.jsp and profiles.jsp.
        Existing installs can get files with 'ant updaterWIthGeoIP'
        or in the console docs bundle 'ant consoleDocs'
      - Use flags for shitlist and peers.jsp too
      - Tweak tunnels.jsp to show class letters
      - Hide in-progress details on tunnels.jsp
      - Add a little color to confignav
      - Remove 'no skew' message
      - More message tweaks if no wrapper
    * TunnelManager:
      - Remove now-unused isInUse()
    * UPnP:
      - Fix up port binding, add some logging on bind fails
      - Force IPv4 only for binds

2009-05-20 Mathiasdm
    * General configuration enabled by default
    * General configuration speed tab works completely

2009-05-17 zzz
    * Merge i2p.i2p.zzz.upnp branch
     * Major changes:
      - Detect IP with UPnP
      - Open firewall ports with UPnP
      - Detect IP by checking local interface addresses
      - Enable TCP auto-IP and auto-port by default, if UDP status is "OK"
      - Network configuration page rework
     * Other stuff:
      - Remove unused verifyupdate.jsp
     * Details of the UPnP and related Transport changes:
      - Add UDP Port configuration to config.jsp
      - Don't restart router when configs change on config.jsp;
        simply rebuild router info.
      - Clean up some port config code in UDP
      - Implement UPnP enable/disable
      - Start to rework inbound configuration
      - Tweak UPnP warning messages
      - Start of callbacks from UPnP to transports
      - Tell UDP local addresses at startup
      - NTCP Port must now be either auto or configured;
        now defaults to auto; and configured now trumps auto.
        Port configuration now does not affect whether inbound
        NTCP is enabled - the host configuration alone can do that.
      - i2np.ntcp.autoip=true redefined to enable inbound only if
        SSU reachability is OK. i2np.ntcp.autoip=always for the old behavior.
        autoip default is now "true".
        i2np.ntcp.hostname=xxx now trumps i2np.tcp.autoip.
      - SSU always tells NTCP when status changes.
      - Implement config save of new IP address options
      - Implement local address and UPnP configuration of UDP address
      - Limit received port to 1024 minimum
      - Simplify bw form
      - Add config link to UPnP status
      - Make short timeouts for UPnP HTTP POST so we don't hang when
        the UPnP device goes away
      - Fix a bug in UPnP HTTP Server timeout
      - Make short timeouts for the XML parser so we don't hang when
        the UPnP device goes away - same as for HTTP POST
      - Stuff the port mapping requester into a thread so it doesn't
        delay everything for several seconds
      - Handle UPnP devices that return IP = 0.0.0.0
      - Better HTML output when no IP found
      - Tweak logging
      - Set Disposer thread name
      - Keep the control point running after we find an IGD,
        so that we get notifications of it leaving or
        coming back or replaced.
      - Detect UPnP start failure
      - Sort local addresses
      - Store last IP for future laptop mode
      - Subscribe to service, doesn't seem to do anything though,
        need to test it more
      - Change UPnP listener port defaults, allow configuration option
      - Don't notify for non-changed options on config.jsp
      - Simplify config.jsp some more
      - No longer use i2np.udp.forceIntroducers
      - Tweak UDP port qualification
      - Fix allowing low ports again
      - Add option to completely disable NTCP, for those behind nasty firewalls
      - Use SSU reachability rather than global reachability for determining NTCP reachability,
        since we are now reporting NTCP reachability too
      - Tweak the config sub-navbar
      - Don't start UPnP if we have a public interface address
      - Fix setting IP to a local interface address
      - Work on the configuration help some more
      - Rework UDP peers.jsp table a little
      - Don't let UDP bid on messages that are too long
      - Clean up the max fragments code in UDP

2009-05-17 zzz
    * Build files:
      - Remove unneeded ant.jar from package (900KB)
      - Fail on Jsp compile errors
    * FloodfillVerifyJob: Don't consider an older search result as verified
    * logs.jsp: Add link to config
    * NetDb: Lower the routerinfo expiration again
    * SusiDNS:
      - Reduce displayed entries from 300 to 100
      - Add ability to go forward or back
      - Make textareas bigger
      - Clean up file names
      - Clarify messages about filter and search

* 2009-05-16  0.7.3 released

2009-05-16 Complication
    * Update versions, package release

2009-05-12 sponge
    * BOB clean up, change println's to _log.warn, bump BOB version
    * I2PSessionMuxedImpl.java changes as per zzz, and they test OK for me.

2009-05-12 mkvore
    * SAM: fix: warnings when generating javadoc

2009-05-11 zzz
    * Connect client: Fix NPE when used with advanced i2ptunnel features
    * Context: Don't instantiate unused AdminManager
    * logs.jsp: Put critical log at the top
    * NetDb: Don't accept stores of our own LeaseSets or RouterInfo

2009-05-11 mkvore
    * SAM: fix: removed ERROR level logging when a client disconnects

2009-05-09 sponge
    * merge

2009-05-09 sponge
    * fixed OOM on lock (woops! my bad!)

2009-05-08 Mathiasdm
    * desktopgui: moved files to stop polluting the namespace
          (everything now in net.i2p.desktopgui)
    * desktopgui: some variable renaming in general configuration

2009-05-07 mkvore
    * SAM: version 3 added
    * SAM: blocking case corrected on simultaneous client connection (v.1-3)

2009-05-07 zzz
    * Add nibble.i2p to proxy list and hosts.txt

2009-05-07 zzz
    * Addressbook: Name the thread
    * Console:
      - More IE button fixes, try harder to not refresh the iframe after shutdown
      - Disable idle options for streamr client, it will never be
        idle because it pings the server
    * Floodfill Monitor: Slow down the volunteers
    * Throttle: Throttle at 90% so we throttle before we WRED

2009-05-06 Mathiasdm
    * Improvements to popup menu rightclick action
    * Added general configuration options (still not available by default)
    * General fixes
    * Added ant build options (irc says eche|on would like that ;))

2009-05-06 sponge
    * Hopefully the last fixes for BOB.
    * Fixes to prevent race in client-side I2CP and Notifier.

2009-05-03 sponge
    * More hopeful fixes for BOB.
    * Added new Robert ID to snark

2009-05-01 zzz
    * Build files:
      - Fix up susidns build file so it will work with gcj
      - Add consoleDocs target
    * Client: Fix race NPE (thanks sponge)
    * Console: fix ERR-UDP Disabled and Inbound TCP host/port not set
    * I2CP: Fix race NPE
    * I2PTunnel:
      - Try to fix locking to prevent duplicate destinations when using
        the new option new-dest-on-resume. Still not right for shared clients
        but should be better for non-shared.
    * Router console:
      - Add jbigi and cpu info to logs.jsp
    * Session key manager:
      - Log before a hang maybe
    * URL Launcher:
      - Launcher on linux was stopping after trying opera, whether it succeeded or failed.
        Now it keeps going to try firefox, etc. as designed.
      - Extend default delay from 5s to 15s so it will reliably start

2009-04-27 sponge
    * more BOB fixes, complete with warnings when things go wrong, and
      success messages when things turn around and go right. Terminates
      early so that applications wait no more than 10 seconds or so.
    * Reversed a few earlier patches that caused some odd behavior.
    * Changed some core println()'s to debugging messages.

2009-04-27 zzz
    * Build files:
      - New updaterWithJettyFixes target, build it for pkg
      - Pass compiler args down from top build.xml
    * GarlicMessageBuilder: Reduce bundled tags to 40 (was 100)
    * i2psnark: Add Postman2 tracker
    * I2PTunnel: Allow spaces in dest and proxy lists
    * NetDb:
      - Adjust RouterInfo expiration down to control memory usage
      - Display LeaseSets and RouterInfos on separate console pages
    * NTCP:
      - Correct the meanings of the i2np.ntcp.autoip and i2np.ntcp.autoport
        advanced config. If you have one of these set but not the other, you
        will have to adjust your configuration on config.jsp.
    * RouterConsole: iframe tweaks
    * StatisticsManager: Cleanup
    * Streaming: Don't let jrandom yell so loud
    * Tunnel Pool: Don't self-destruct if more than 6 IB tunnels configured

2009-04-25 sponge
    * I2PSessionMuxedImpl atomic fixes
    * BOB fixes. This should be the final bug wack. Good Luck to everybody!

2009-04-23 zzz
    * Blocklist: cleanup
    * eepget: handle -h, --help, bad options, etc.
      (http://forum.i2p/viewtopic.php?p=16261#16261)
    * Fragmenter: don't re-throw the corrupt fragment IllegalStateException,
      to limit the damage - root cause still not found
    * i2psnark: (http://forum.i2p/viewtopic.php?t=3317)
      - Change file limit to 512 (was 256)
      - Change size limit to 10GB (was 5GB)
      - Change request size to 16KB (was 32KB)
      - Change pipeline to 5 (was 3)
    * logs.jsp: Move version info to the top
    * Jetty: Fix temp dir name handling on windows, which was
      causing susidns not to start
      (http://forum.i2p/viewtopic.php?t=3364)
    * NTCP: Prevent IllegalStateException
    * PeerProfile:
      - Replace a hot lock with concurrent RW lock
      - Rewrite ugly IP Restriction code
      - Also use transport IP in restriction code
    * RouterConsole: Make summary bar a refreshing iframe
    * Transport: Start the previously unused CleanupUnreachable

2009-04-21 sponge
    * Code janitor work, basic corrections involving @Override, and
      appling final where it is important. Also fixed some equals methods
      and commented places that need fixing.

2009-04-18 Complication
    * Fix typo in "news.xml", no build number increase.

* 2009-04-18  0.7.2 released

2009-04-18 Complication
    * Update versions, package release

2009-04-17 sponge
    * fixed setIP, just be sure to distclean before building :-)
    * more lint taken care of as well.

2009-04-17 sponge
    * setIP wants to be a static method in the class, but it produces
      warnings about it being static from other code.

2009-04-17 sponge
    * Catch NPE in NTCP.
      This possibly augments fix 2009-04-11 welterde below.
    * Various LINT on NTCP sources, and removal of space-wasting
      spaces at end of lines in sources touched.

2009-04-13 Mathiasdm
    * Bugfix on tray icon updating
    * Some more work on the general configuration menu
      (currently not added to the tray icon menu yet, needs more work)
    * Tweaked the desktopgui logo

2009-04-13 Mathiasdm
    * Added I2P version and GUI version to desktopgui
    * Tweaks to the tray icon menu
    * Some starting work on a GUI general configuration menu
    * Bugfix allowing spaces in directory structure

2009-04-13 welterde
    * small fix in the eepproxy

2009-04-11 welterde
    * fixed NPE in NTCP transport

2009-04-11 sponge
    * i2ptunnel janitorial work and fixes on most locks.
      Some locks still need work, and are marked with LINT in the comment.
      Just grep for "LINT" to see where the remaining places are.

2009-04-10 sponge
    * More BOB threadgroup fixes, plus debug dump when things go wrong.
    * Fixes to streaminglib, I2CP, which are related to the TG problem.
    * JavaDocs fixups.

2009-04-08 sponge
    * More hopeful fixups to the infamous orpahned tunnel problem. *Sigh*

2009-04-08 zzz
    * IPV6/localhost:
      - Enable IPv6 stack in the JVM, hopefully won't break anything
      - Patch Jetty to support binding to IPv6 addresses
      - Allow multiple bind addresses for the router console
        in the clients.config file; for new installs the
        default is now "127.0.0.1,::1"
      - Change most instances of "localhost" to "127.0.0.1"
        throughout the code
    * Router:
      - Move some classes to private static inner

2009-04-07 sponge
    * BOB prevent jvac from optimizing out thread-group code from -10

2009-04-07 zzz
    * NTCP: Prevent occasional NPE introduced in -4
    * streamr: Synchronize DatagramMaker

2009-04-07 sponge
    * SimpleTimer2, SimpleScheduler fixed so that the threads all run from
      The main threadgroup, not in the current possible child threadgroup.
      So long as any SimpleTimer2/SimpleScheduler is started *BEFORE* any
      child threadgroups, the constructors are threadgroup safe. What would
      be super cool is if they were to be all jailed within thier very own
      threadgroup too, but, I2P isn't up to the task of this yet.
    * Fixes to BOB to ensure the above is true.

2009-04-06 sponge
    * Debugging to make SimpleTimer2 and SimpleScheduler easier to debug.
    * Fix for the config files in the GUI from mathiasdm

2009-04-04 sponge
    * Hopeful fixups to the infamous orpahned tunnel problem.
    * BOB now 0.0.5

2009-04-04 zzz
    * NTCP: Don't bid on messages too big to handle

2009-04-03 zzz
    * Console:
      - Fix bug with IE buttons not working,
        because it sends the label instead of the value
      - Display version of downloaded update
    * Update:
      - Change default to "Download and verify"
      - Change news fetch default to 24h (was 12h)

2009-04-03 sponge
    * Fix broken dependencies for BOB.jar
    * Router build version incremented to 5.

2009-04-02 zzz
    * Profiles:
      - Remove unused calculators and RateStats:
        CapacityCalculator, StrictSpeedCalculator, IsFailingCalculator;
        sendFailureSize, processSuccessRate, processfailureRate, commErrorRate,
        tunnelTestResponseTimeSlow
      - Reduced number of Rates in these RateStats:
        sendSuccessSize, receiveSize, rejectRate, failRate
      - ~5KB/profile savings total
      - Deflate speed calculation once an hour instead of once a day,
        to improve fast tier selection
      - Remove dup comment in persisted files
    * StatisticsManager - effective in 0.7.2:
      - Spoof uptime to 90m for all
      - Change tunnel stats from 10m to 60m
    * Transport:
      - Maintain a router hash -> IP map in transport,
        to support additional IP checks (unused for now)
      - Catch error on pre-2.6 kernels
      - Some concurrent conversion
      - Fix an HTML error on peers.jsp

2009-04-01 zzz
    * I2PTunnel: Fix tunnel close
      http://forum.i2p/viewtopic.php?t=3231

2009-03-30 zzz
    * I2CP:
      - Implement BandwidthLimitsMessage
      - Have i2psnark use new message, remove
        build dependency on router
    * Peer Selection:
      - Limit peers to a max % of all tunnels with
        router.maxTunnelPercentage=nn, default 33
      - Add chart to tunnels.jsp to see results

* 2009-03-29  0.7.1 released

2009-03-29 Complication
    * Update versions, package release

2009-03-27 zzz
    * Add readme_fr.html
    * License splash update
    * Catch rare TunnelGatewayMessage AIOOB, root cause unknown

2009-03-24 zzz
    * I2PTunnel:
      - Add some warnings about new features
      - Fix encrypted leasesets broken in about -4
      - Suppress log error on manual stop
      - Fix NPE on close of a tunnel not open yet
    * Transport:
      - Increase default bw to 64/32, burst 80/40
    * Tunnels: Change some fragmentation errors to warns

2009-03-16 zzz
    * help.jsp: Add some
    * I2PTunnel: Cleanup
    * I2PTunnelHTTPClient: Fix NPE on delayed open
    * I2PTunnelHTTPServer: Maybe catch an NPE
    * SOCKS: Allow .onion addresses for onioncat testing
    * Tunnel: Catch a rare AIOOB

2009-03-09 zzz
    * Client:
      - Clean up retry code
      - Bring I2CP listen error to the summary bar
        http://forum.i2p/viewtopic.php?t=3133
    * I2PSnark: Remove the http from the add torrent box
    * I2PTunnel:
      - Add persistent key option for standard and IRC clients
      - Add delay-open option for clients
      - Get regenerate-dest-on-reconnect working
      - Add default key file name
      - Add link to addressbook
      - I2PSink: Send protocol byte
    * OCMOSJ:
      - Change from 5% reply requests to at least
        once per minute, in hopes of reducing IRC drops
      - More clean up of the cache cleaning
    * Routerconsole: Don't OOM configpeer.jsp on huge blocklists

2009-02-26 zzz
    * I2CP Client: Add support for muxing
    * I2PTunnel:
      - Add new IRCServer tunnel type
      - Add SOCKS 4/4a support
      - Catch OOMs in HTTPServer
      - Name the IRCClient filter threads
      - Port Streamr to I2PTunnel
      - The beginnings of SOCKS UDP support
    * Naming: Add reverse lookup by hash
    * OCMOSJ: Clean up the cache cleaning
    * Router: Move addShutdownTask from Router to I2PAppContext
      so that apps can register more easily
    * Routerconsole:
      - Thread hard shutdown and restart requests from the routerconsole,
        and add a delay even if no tunnels, to allow time for a UI response
      - Sort the summary bar destinations
      - Move dest-to-hash converter to new helper class so we can
        use it in i2ptunnel

2009-02-22 sponge
    * BOB: Orphan tunnel issue fix, bump BOB version
    * bump to Build 6

2009-02-16 zzz
    * Streaming lib: Plug timer leak, don't send keepalives
      after close, don't disconnect hard after close

2009-02-15 zzz
    * Add licenses to all packages
    * I2PSession: Concurrent _messagesReceived
    * i2psnark: tmp file removal try #3
    * I2PTunnel:
      - Don't buffer POST data in HTTPClient
      - Display destination even when stopped
      - Enable key generation, dest modification, and
        hashcash estimation in the GUI
      - Add new CONNECT client
    * NetDb: Enforce 60s minimum leaseset publish interval
    * Streaming lib:
      - Plug connection leak
      - Move ConEvent from SimpleTimer to SimpleScheduler
      - Move RetransmissionTimer (ResendPacketEvent)
        from SimpleTimer to new SimpleTimer2
      - Move ActivityTimer and Flusher from SimpleTimer to RetransmissionTimer
      - SimpleTimer2 allows specifying "fuzz" to reduce
        timer queue churn further
    * Susidns: Fix save of new dest broken in 0.7
    * TunnelPool:
      - Allow leasesets with reduced leases for robustness and startup speed
      - Plug in-progress build leak

2009-02-07 zzz
    * ClientConnectionRunner, Shitlist, TunnelDispatcher:
      Update using concurrent
    * Streaming ConnectionHandler: Bound SYN queue and
      use concurrent to prevent blowup
    * HTTP Proxy: Fix error msg for b32 addresses
    * I2CP: Implement optional reduce tunnels on idle - not hooked
      in to i2ptunnel GUI yet - still needs tweaks
    * I2CP MessageReader: Prevent rare NPE
    * I2CP Writer: Rewrite using concurrent
    * i2psnark: Add torrent and connection count
    * I2PTunnel & I2CP:
      - Fix tunnel reduction/restore, hook in the GUI
      - Hook leaseset encryption into the GUI
      - Implement saves for all the new stuff
      - Add cancel button
      - Add b32 display for non-http servers
      - Prep for CONNECT
      - Fix error msg when connection goes away
    * NetDb: Remove all DataPublisher stuff
    * Wrapper: Remove dup timeout

2009-02-02 sponge
    * Final? cleanups to Slackbuilds.
    * ant target for Slackbuilds.

2009-02-01 sponge
    * Slackbuild files... if we can have them for Debian, why not :-)

2009-02-01 zzz
    * Convert some inner classes to static (findbugs)
    * DataHelper.readLong(): Was returning -1 on EOF instead
      of throwing exception
    * i2psnark: Increase tunnels and pipeline to 3
    * NTCP: Use a java.util.concurrent execution queue instead of
      SimpleTimer for afterSend() to reduce lock contention
    * Remove source from susimail.war, susidns.war, i2ptunnel.war (85KB)
    * Routerconsole:
      - Move common methods to new HelperBase class
      - Make reseed link a button
    * SimpleScheduler: New replacement for SimpleTimer when events
      will not be rescheduled or cancelled, to reduce SimpleTimer
      lock contention
    * Tunnel Pool:
      - Remove tunnel from participating if can't contact next hop
      - Fail outbound build faster if can't contact first hop
    * Wrapper: Remove dup timeout

2009-01-31 dream
    * Debian files

2009-01-31 sponge
    * One line BOB discarded interger fix 
      (not that it mattered at this point)

2009-01-25 zzz
    * Build files:
      - Don't bundle unneeded XML parser xercesImpl.jar (1MB)
      - Don't include unneeded stuff in Copy, Delete, Exec.jar (300KB)
    * I2CP:
      Implement new I2CP message ReconfigureSessionMessage.
      Will be used for tunnel reduction.
    * I2PTunnel Edit Pages:
      - Change default length to 2+0
      - Cleanup helper code
      - Prevent null spoofhost
      - Stub out the following new options (C=client, S=server):
        + Access list (S)
        + Certificate type (S)
        + Encrypted LeaseSet (S)
        + New dest on idle restart (C)
        + Tunnel closure on idle (C)
        + Tunnel reduction on idle (C,S)
    * I2PTunnel Socks:
      - Add support for SOCKS to GUI
      - Don't NPE on SOCKS 4, just close
      - Don't have SOCKS build a new dest for every request
      - Beginnings of SOCKS configuration by port
      - HTML error msg for attempted HTTP access
    * LeaseSet: Add encrypt/decrypt methods
    * netdb.jsp: Don't show stats by default
    * OCMOSJ: Bundle a reply when we switch tunnel or lease,
      to detect failure sooner
    * PublishLocalRouterInfoJob:
      - Delay for 5m at startup
      - Run every 20m (was 7.5m)
    * RebuildRouterInfoJob: Don't run it
    * Router: Add a keyring for decrypting leases
    * Routerconsole: Add configkeyring.jsp
    * SummaryHelper.getTransferred() move to DataHelper,
      rename to formatSize(), use on tunnels.jsp
    * Streaming, I2CP, Client Message sending:
      Pass message timeout through new I2CP message
      SendMessageExpiresMessage, so that the router
      uses the same expiration as the streaming lib.
      Should help reliability.
    * Streaming: TCB control block sharing

* 2009-01-24  0.7 released

2009-01-24 Complication
    * Update versions, package release

2009-01-17 zzz
    * NTCP: Prevent two NTCP Pumpers

2009-01-14 zzz
    * config.jsp: Fix burst seconds display
    * HTTPClient: Fix per-tunnel settings for i2cp.gzip and
      i2ptunnel.httpclient.send* (thx tino)
    * i2psnark:
      - Fix double completion message
      - Add crstrack
    * initialNews.xml: Add .de (thx echelon)
    * Message: Always distribute an inbound msg back out
      a tunnel to foil a possible latency-measuring attack
      (welterde)
    * Naming:
      - Change base32 names to *.b32.i2p
      - Add i2p.naming.hostsTxt.useB32 config
    * profiles.jsp: Remove 1m column
    * SAM: Don't build tests by default
    * Streaming:
      - Prevent a rare NPE
      - Reduce initial RTT to 8s (was 10s)
    * tunnels.jsp: Add netdb links

2009-01-08 zzz
    * addressbook: Prevent Base32 hostnames
    * build.xml: Remove readme_xx.html from updater
    * configtunnels.jsp: Fix display of outbound backup count
    * configupdate.jsp: Fix corruption of update URLs
    * i2psnark: Recognize Robert 0.3 and 4
    * ExploreJob/SearchJob - fix brokenness:
      - Give each search a minimum of time even at the end
      - Fix ExploreJob exclude peer list
      - Always add floodfills to exclude peer list
      - Don't queue keys for exploration or run ExploreJob
        if floodfill
      - Allow floodfills to return non-floodfills in
        a DSRM msg so exploration works
    * ExploreJob/SearchJob - more fixes:
      - Disable ExploreKeySelectorJob completely, just have
        StartExplorersJob select a random key if queue is empty
      - Add netDb.alwaysQuery=[B64Hash] for debugging
      - Queue results of exploration for more exploration
      - Floodfills periodically shuffle their KBuckets, and
        FloodfillPeerSelector sorts more keys, so that
        exploration works well
    * Shitlist: Reduce max time to 30m (was 60m)
    * Streaming:
      - Reduce default initial window size from 12 to 6,
         to account for the MTU increase in the last release
         and try to limit initial packet loss
      - Reduce fast retransmit threshold from 3 to 2
    * Transport: Don't shitlist a peer if we are at our
      connection limit

2009-01-03 zzz
    * config.jsp: Move the buttons up
    * configservice.jsp: Clean up and fix the broken (?)
      browser launch configuration
    * i2psnark:
      - Try again to remove the i2psnarkurl files on shutdown
      - Sort torrents with a locale-based sort
    * NetDb:
      - Expire routers with introducers after 90m.
        This should improve reachability to firewalled routers
        by keeping introducer info current.
      - Expire routers with no addresses after 90m.
      - Convert to java concurrent
    * Stats: Add router.memoryUsed, graph by default
    * Summary bar: Remove spurious UDP warning on startup
    * UpdateHandler: Make extensible for upcoming
      torrent updater

2008-12-15 zzz
    * Remove apps/ bogobot jdom pants q rome stasher syndie

2008-12-14 zzz
    * Contexts: Add int getProperty(String prop, int default)
    * I2PAppThread: Constructor fix
    * More split classes into their own files for mkvore
    * Streaming: Don't build test cases by default
    * Summary bar: Replace links with buttons
    * Transport:
      - Cleanup max connections code
      - Add i2np.udp.maxConnections
      - Set max connections based on share bandwidth
      - Add haveCapacity() that can be used for connection
        throttling in the router
      - Reject IBGW/OBEP requests when near connection limit
      - Reduce idle timeout when near connection limit
    * Tunnel request handler:
      - Require tunnel.dropLoad* stats
      - Speed up request loop
    * I2CP, HostsTxtNamingService, I2PTunnel:
      Implement Base32 Hash hostnames, via the naming service.
      Names are of the form [52-characters].i2p, where
      the 52 characters are the Base32 representation of our
      256-byte hash. The client requests a lookup of the hash
      via a brief I2CP session using new I2CP request/reply
      messages. The router looks up the leaseset for the hash
      to convert the hash to a dest. Convert the I2PTunnel
      'preview' links to use Base32 hostnames as a
      demonstration.

2008-12-08 zzz
    * ATalk: Move from core to apps
    * Blocklists: enable by default, include blocklist file
      in new installs
    * Build: Add findbugs target
    * Cleanup of removed netdb stats
    * Console:
      - Don't display restart button if no wrapper
      - Remove PRNG stats
    * Eepsite: Disable jetty webapps by default for new installs
    * i2psnark:
      - Add default i2psnark.config for new installs
      - Remove wishlist link
      - Recognize robert and i2psnarkxl clients
      - Increase max files to 256
    * Increase standalone heap size to 128MB
    * NetDb: Split classes into their own files for mkvore
    * PeerManager: Fix NPE on early shutdown
    * SusiDNS: Add textareas
    * Transport:
      - Fixes, avoid NPEs, and cleanups when NTCP and/or UDP transports disabled
      - More TCP removal cleanup
      - Clean up bandwidth limiting, centralize defaults
      - Force burst to be >= limit
      - Increase default bw to 48/24, burst 64/32
    * Tunnels: Avoid two NPEs on corrupt fragments

2008-12-01 zzz
    * i2psnark:
      - Refactor to allow running a single Snark without a SnarkManager again,
        by moving some things from SnarkManager to I2PSnarkUtil,
        having Snark call completeListener callbacks,
        and having Storage call storageListener callbacks.
        This is in preparation for using Snark for router updates.
        Step 2 is to allow multiple I2PSnarkUtil instances.
      - Big rewrite of Storage to open file descriptors on demand, and
        close them when unused, so we can support large numbers of torrents.

    * i2psnark:
      - Remove static instances of I2PSnarkUtil, ConnectionAcceptor,
        and PeerCoordinatorSet
      - Convert static classes in Snark to listeners
      - Fix Snark to work in single torrent mode again
      - Should now work with multiple single Snarks

    * i2psnark:
      - Use new I2PAppThread that does not call global listeners on OOM,
        so that OOMing apps will not shutdown the whole router.

    * i2psnark:
      - Don't create SnarkManager instance until first call,
        so it doesn't create the i2psnark dir, read the config,
        etc., for single Snark instances.
      - Don't read i2psnark.config twice; fix setting
        i2psnark.dir
      - More Snark constructor changes for calling from router
      - Make max connections per torrent configurable

    * SAM:
      - Use new I2PAppThread that does not call global listeners on OOM,
        so that OOMing SAM will not shutdown the whole router.

* 2008-12-01  0.6.5 released

2008-12-01 Complication
    * Update versions, package release, fix typo in comment

2008-11-26 zzz
    * Fix Windows UrlLauncher

2008-11-21 zzz
    * Cache DNS and negative DNS for 5m (was 1m and forever)
    * Delay shitlist cleaner at startup
    * Strip wrapper properties from client config
    * Define multiple cert type
    * Prohibit negative maxSends in streaming
    * HTML fixup on configtunnels.jsp
    * Increase wrapper exit timeout from default 15s to 30s

2008-11-20 zzz
    * I2PTunnel: Handle missing fields in edit pages better
    * Move DummyNetworkDatabaseFacade to his own file
      to help the build dependencies
    * Drop old tcp transport and old tunnel build sources
    * EepGet:
      - Better handling of 504 gateway timeout
        (keep going up to limit of retry count rather
         than just one more partial fetch)
      - Add -t cmd line option for timeout
      - Better handling of 403, 409, 503 errors
      - Don't keep going after unknown return code
      - Don't delay before exiting after a failure

2008-11-15 zzz
    * Build files:
      - Don't die if depend not available
      - Only verify Jetty hash once
      - Add streaming lib tests to depend task
    * I2CP Compression:
      - Add i2cp.gzip option (default true)
      - Add compression stats
      - Don't bother compressing if really small

2008-11-13 zzz
    * Streaming:
      - Add more info to Connection.toString() for debugging
      - Fix lifetimeMessages{Sent,Received} stats
      - Reduce RTT damping to 0.875 (was 0.9)
      - Add a stream.con.initialRTT.{in,out} stats
    * Build files:
      - Use the depend task with caching for more accurate dependencies
      - Make sure the routerconsole gets the latest router version
      - Fix addressbook repeated builds
    * HTTPClient: Add config options to pass Via, Referer,
      and User-Agent through
    * Blocklists: Fix lists with hashes only

2008-11-11 zzz
    * Streaming - Fix several bugs and improve performance
      when the initial data is larger than one MTU,
      e.g. HTTP GETs with large URLs, CGI params or cookies,
      or large HTTP POSTS:
      - Don't reject additional packets received without a
        send stream ID (i.e. sent before the SYN ACK was received)
      - Put unknown non-SYN packets on the SYN queue also
        so they won't be rejected
      - Reduce flusher delay to 250ms (was 500)
      - Flush unless window is full (was window is non-empty)
    * Streaming: Enforce a minimum MTU of 512
    * I2PTunnel: Change "interactive" max window size to 16 (was 1)
    * NetDb: Fix a deadlock caused by last checkin

2008-11-09 zzz
    * build.xml: Build speedups:
      - Don't distclean in the updaterRouter target
      - Don't make prepUpdate and prepupdateSmall depend
        on distclean
      - Don't make susimail build always clean
      - Make pkg depend on distclean to be sure
      - Clean out more routerconsole and susidns files in 'ant clean'
      - i2ptunnel, routerconsole, susidns:
        Only build WEB-INF when necessary
      - systray: Only build jar when necessary
      - Don't build i2psnark standalone for the updater target
    * configclients.jsp: Provide a link when starting a webapp
    * configtunnels.jsp:
      - Code cleanup
      - Add 4-hop option
      - Remove +/- 0-2 option
    * javadoc: Add some more package.html files
    * I2PTunnelHTTPServer: Put the requestor's dest hash
      in the request headers
    * Jetty: Add a I2PRequestLog class to log request dest hash
    * NetDb: Don't drop routerInfos if we have connectivity
      issues or other problems
    * NTCP: Lower idle timeout to 10m (was 15m)
    * Routerconsole: Replace wtf msg w/ something nicer
    * Tunnel BuildHandler: add config router.participantOnly,
      set to true to refuse OBEP and IBGW roles, should
      reduce connections significantly if set.

2008-11-02 zzz
    * Certificates:
      - Add a signed Certificate type
      - Add a main() to PrivateKeyFile to generate
        Destinations with various Certificate types
      - Add a VerifiedDestination class to check Certificates
        of various types
      - Add a HashCash library from http://www.nettgryppa.com/code/
        (no distribution restrictions)
      - Allow non-null Certificates in addressbook
    * I2PTunnel: Move some wayward stats to the I2PTunnel group
    * NamingServices: Implement caching in the abstract class
    * NewsFetcher: Fix last updated time
    * Streaming: Increase MTU to 1730 (was 960);
      see ConnectionOptions.java for analysis
    * Throttle: Reduce default max tunnels to 2000 (was 2500)
    * clients.config: Disable SAM and BOB by default for new installs

2008-10-26 zzz
    * config.jsp: Add more help
    * peers.jsp: Clean up 'Listening on' formatting
    * profiles.jsp: Don't override locale number format
    * netdb.jsp: Indicate if hidden
    * summary.jsp: Indicate if hidden
    * i2ptunnel/edit.jsp: Disable word wrap in textarea
    * Blocklist: Change logging from ERROR to WARN
    * FloodfillMonitor:
       - Fix ff count (we forgot ourselves)
       - Don't become ff if hidden
    * HandleFloodfillDatabaseLookupMessageJob:
      Send back your routerinfo with the DSRM if not ff to
      spread the word that you aren't ff anymore
    * I2Ping:
       - Add -n count option
       - Add rtt output
       - Enhance help
       - Fix option handling
    * More findbugs cleanups
    * NetDb:
       - Fix behavior when router.isHidden=true
       - Delay StartExplorersJob for 10m at startup
       - Update dbLookup profile stats in FloodOnlySearchJob
         and FloodfillVerifyStoreJob
       - Fix response time store in profile in SearchJob
    * Stats:
       - Remove unused tunnel.buildSuccess and tunnel.buildFailure
       - Remove tunnel.buildRequestTime and 5m rate stats from
         netDb, effective in next release
    * UDP:
       - Don't do peer tests when hidden
       - Don't offer to introduce when hidden
       - Don't continually rebuild routerInfo when hidden
       - Don't continually rebuild routerInfo when
         i2np.udp.internalPort is set but i2np.udp.port is not
       - Remove some unused functions

2008-10-20 zzz
    * configclients.jsp: Handle clients with no args
    * index.jsp: Add readme_nl.html (thanks mathiasdm!),
      readme_sv.html (thanks hottuna!)
    * Big findbugs cleanup
    * Client: Prevent a race causing session reconnect
    * FloodfillMonitor:
       - Don't become ff if clock skew is high
       - Rebuild routerinfo immediately when ff status changes
    * FloodOnlySearchJob: Recover better if the floodfills
      you know are no longer floodfill or are gone
    * Installer: Bump min JRE to 1.5
    * ShellCommand: Fix main()

2008-10-14 zzz
    * index.jsp: Add multilanguage support for readme.html;
      add readme_de.html (thanks devzero!)
    * configupdate.jsp, configadvanced.jsp:
      Disable word wrap in textareas
    * install*.txt: Update for 1.5
    * summary.jsp: Remove failing peer count

2008-10-10 zzz
    * Profiles: Reduce reject penalty in
      capacity calculation to avoid a congestion collapse
    * Throttle: Change reject to BANDWIDTH from CRIT on shutdown
      for improved anonymity
    * Tunnels: Implement random discard to enforce share limit
    * Tunnel Tests: Add time for outbound delay, to avoid
      congestion collapse
    * UDPPacketReader: Adjust logging
    * build files: Change to source=1.5, target=1.5
    * configpeer.jsp: Table cleanup
    * i2psnark: Change default tunnel length from 1+1 to 2+0
    * peers.jsp: Change <,> to in,out for UDP

2008-10-09 sponge
    * Update version to -3
    * BOB database threadlocking fixes

2008-10-08 sponge
    * Update version to -2
    * Bugfixes and additions to BOB

2008-10-07 sponge
    * Bugfixes and additions to streaming.
    * Added SimpleStore class in utils.
    * Fixed SimpleTimer class to allow exit.
    * BOB (Basic Open Bridge) added.

* 2008-10-05  0.6.4 released

2008-10-05 Complication
    * Update versions, package release

2008-09-29 zzz
    * i2psnark: Add codevoid link, remove mastertracker

2008-09-23 zzz
    * config.jsp: Add some reachability help
    * configpeer.jsp: Add blocklist info
    * help.jsp: Add link to German FAQ
    * tunnels.jsp: Fix inactive participating count
    * SearchReplyJob: Don't look up references to shitlisted peers
    * TunnelPeerSelector: Avoid a peer for 20s after a reject or timeout

2008-09-20 zzz
    * NetDb: Fix the totally broken "check new routers against blocklist"
      code from 3 checkins ago
    * tunnels.jsp: Sort participating tunnels by usage, display rate

2008-09-19 zzz
    * Tunnels:
      - Add missing message accounting for inbound gateways,
        we were underestimating participating traffic because of it,
        and the tunnels were classified "inactive"
      - Add participating tunnel role on tunnels.jsp

2008-09-18 zzz
    * Throttle:
      - Correctly check inbound and outbound total bw limits separately
      - Fix up and actually use the tunnel.participatingMessageCount stat,
        favor it if lower than the total bw stat, so that
        client traffic isn't included for throttle decisions
      - Reduce min message count from 60 to 40
    * Tunnel Dispatcher:
      - Add tunnel.participatingBandwidth stat
      - Remove all 3h and 24h stats

2008-09-15 zzz
    * FloodOnlySearchJob:
      - Ask non-floodfill peers if we don't know any floodfills
      - Lookup hashes in the DatabaseSearchReplyMessage if we
        don't know enough floodfills
    * NetDb: Check new routers against blocklist
    * Router: Shutdown clients first
    * Throttle:
      - Use 60s rather than 10m tunnel.participatingMessageCount stat
      - Fix a summary bar message
    * Tunnel Dispatcher: Update tunnel.participatingMessageCount
      every 20s, rather than at tunnel expiration, to maintain
      a more current stat
    * Tunnel Pool:
      - Prevent excess zero-hop tunnels
      - Always wait before looping in BuildExecutor
    * configlogging.jsp: Increase box width
    * logs.jsp: Remove unused connection log, cut wrapper log output in half

2008-09-12 zzz
    * Blocklist: Fix a log message format
    * HarvesterJob: Don't instantiate if disabled
    * i2psnark:
      - Add config i2psnark.linkPrefix to enable access to completed
        torrents from a different machine - examples:
           i2psnark.linkPrefix=file://///localserver/path/to/files/
           i2psnark.linkPrefix=http://localwebserver/path/
        (Stop i2psnark, add to i2psnark.config, restart)
      - Remove Galen and NickyB trackers
    * NetDb: Add netDb.exploreKeySet stat
    * netdb.jsp: Add parameter ?r=xxxxxx to view a single routerinfo,
      and ?r=. to view our own; change links on other pages too
    * Transport: Make 0.0.0.0/8 and 169.254.0.0/16 private

2008-09-06 zzz
    * EepGet command line: Fix byte counts after a failed resume
    * NTCP: Mark unreachable on outbound connection timeout
    * Shitlist: Fix partial shitlisting (still unused though)
    * Summary Bar: Warn if firewalled and floodfill
    * Throttle: Combine current and last bw measurement,
      reduce default max tunnels to 2500 (was 3000)
    * Tunnel BuildHandler: Logging cleanup
    * UpdateHandler: Cleanup, clarify failure message
    * DataHelper: Prepare for 999 day uptime :)

2008-08-29 zzz
    * Tunnel BuildExecutor: Debug cleanup
    * Profiles: Penalize capacity when tunnel build request times out
    * Shutdown: Call the shutdown hooks before the router shutdown
      rather than after
    * Stats: Remove tunnel.Bps.* stats when the tunnel pool is closed

2008-08-27 zzz
    * Floodfill Peer Selector: Prefer already-connected floodfill
      peer for direct RouterInfo stores, to mimimize floodfill
      connections
    * Peer Profiles: Classify connected peers as "active",
      which will help improve the fast pool
    * Transport Manager: Add isEstablished(Hash)
    * NTCP: Reduce max idle time from 20m to 15m
    * NetDb stats: Post-0.6.3 clean up

* 2008-08-24  0.6.3 released

2008-08-24 Complication
    * Update versions, package release

2008-08-20 zzz
    * Blocklists: Handle blank lines and \r\n in blocklist.txt
    * NTCP: Add connection limit, set by i2np.ntcp.maxConnections,
      default is 500 (very high for now)
    * Persistent data store: Increase write limit from 300 to 600
      so floodfill routers don't get backed up

2008-08-13 zzz
    * i2psnark: Fix OOM vulnerability by checking incoming message length
      (thanks devzero!)

2008-08-04 zzz
    * Floodfill Peer Selector:
      - Avoid peers whose netdb is old, or have a recent failed store,
        or are forever-shitlisted

2008-07-30 zzz
    * Blocklists:
      - New, disabled by default, except for blocking of
        forever-shitlisted peers. See source for instructions
        and file format.
    * Transport - Reject peers from inbound connections:
      - Check IP against blocklist
      - Check router hash against forever-shitlist, then block IP

2008-07-16 zzz
    * configpeer.jsp: New
    * i2psnark: Open completed files read-only the first time
    * profiles.jsp: Show bonuses, link to configpeer.jsp
    * PRNG: Move logging from wrapper to router log
    * SSU:
        Don't proactively reconnect until 30m idle, so
        we don't lose introducer tags prematurely

2008-07-16 Oldaris
    * Imports cleanup

2008-07-07 zzz
    * i2psnark:
      - Repair corrupted files with wrong length rather than die
      - Register shutdown hook to properly shutdown torrents when
        the router shuts down, hopefully will reduce corruption
      - Add Galen tracker
      - Add a note about how to change directory
    * HTTP Proxy: Don't show jump links for unknown jump hosts
    * KeyManager:
      - Don't write router key backup when leaseSet keys are updated
      - Synchronize to prevent concurrent writes (thanks Galen!)
      - Backup keys every 7 days instead of every 5 minutes
    * LoadTestManager: Don't instantiate, it's disabled 
    * Router console: Flag placeholder pages as noncacheable
    * Streaming lib:
      - Change some logging from WARN to INFO
      - Clean up toString()
    * SSU:
      - Try to pick better introducers by checking shitlist,
        wasUnreachable list, failing list, and idle times
      - To keep introducer connections up and valid,
        periodically send a "ping" (a data packet with no data and no acks)
        to everybody that has been an introducer in the last two hours
      - Add a stat udp.receiveRelayRequestBadTag, make udp.receiveRelayRequest only for good ones
      - Remove some 60s and 5m stats, leave only the 10m ones
      - Narrow the range for the retransmit time after an allocation fail
      - Adjust some logging

2008-06-30 zzz
    * configstats.jsp: Fix NPE when no stats checked (thanks nothome27!)
    * i2psnark:
      - Fix NPE caused by race (thanks echelon!)
      - Add mastertracker, remove de-ebook
    * NTCP:
      - Try to fix 100% CPU, caused perhaps by JVM NIO bug...
      - Fix failsafe stats
    * PersistentDataStore: More leaseSet code cleanup
    * SimpleTimer: Change congestion message from error to warn

2008-06-24 zzz
    * FloodfillMonitorJob: Change range from 5-7 to 4-6
    * NTCP: Remove getIsInbound(), duplicate of isInbound()
    * PersistentDataStore: Don't try to remove nonexistent leaseSet files
    * Router console: add placeholder pages for i2psnark, i2ptunnel,
      susidns, and susimail for use when the .wars are not running
    * Streaming lib: Increase max window size to 128

2008-06-22 welterde
    * Optimize I2PDatagramDissector

2008-06-20 zzz
    * configclients.jsp: Add start button for clients and webapps.
    * PRNG: Add two stats
    * Summary bar:
      - Display Warning for TCP private IP address
      - Display PRNG stats
    * OutNetMessage: Change cache logging from WARN to INFO

2008-06-17 zzz
    * Comm System: Add new STATUS_HOSED for use when UDP bind fails
    * Summary bar: Display helpful errror message when UDP bind fails
    * UDP: Don't bid when UDP bind fails
    * configclients.jsp: Implement saves for clients and webapps.

2008-06-16 zzz
    * UDP: Prevent 100% CPU when UDP bind fails;
      change bind fail message from ERROR to CRIT
    * Refactor LoadClientAppsJob.java, move some functions to new
      ClientAppConfig.java, to make them easily available to
      new configclients.jsp
    * RouterConsoleRunner: Use a new config file, webapps.config,
      to control which .wars in webapps/ get run. Apps are enabled
      by default; disable by (e.g.) webapps.syndie.startOnLoad=false
      Config file is written if it does not exist.
      Implement methods for use by new configclients.jsp.
    * configclients.jsp: New. For both clients and webapps.
      Saves are not yet implemented.

2008-06-10 zzz
    * Floodfill: Add new FloodfillMonitorJob, which tracks active
      floodfills, and automatically enables/disables floodfill on
      Class O routers to maintain 5-7 total active floodfills
    * NetDb Stats:
      - Remove several more stats
      - Don't publish bw stats in first hour of uptime
      - Publish floodfill stats even if other stats are disabled
      - Changes not effective until 0.6.2.1 to provide cover.
    * Throttle: Use BANDWIDTH rather than CRIT as the rejection reason at
      startup, so peers don't list us as failing.
    * graphs.jsp: Fix a bug where it tries to display the combined
      bandwidth graph when it isn't available

2008-06-09 zzz
    * Propagate i2.i2p.i2p-0.6.2.1-pre branch to i2p.i2p

2008-06-09 zzz
    * Reachability: Restrict peers with no SSU address at all from inbound tunnels
    * News:
      - Add display of last updated and last checked time
        on index.jsp and configupdate.jsp
      - Add a function to get update version (unused for now)
    * config.jsp: Add another warning

2008-06-07 zzz
    * NetDb: Tweak some logging on lease problems
    * Shitlist:
      - Add shitlistForever() and isShitlistedForever(), unused for now
      - Sort the HTML output by router hash
    * netdb.jsp:
      - Sort the lease HTML output by dest hash, local first
      - Sort the router HTML output by router hash

2008-06-06 zzz
    * LeaseSet:
      - Sort the leases by expiration date in TunnelPool.locked_buildNewLeaseSet()
        to make later LeaseSet comparisons reliable. This cleans up the code too.
      - Fix broken old vs. new LeaseSet comparison
        in ClientConnectionRunner.requestLeaseSet(),
        so that we only sign and publish a new LeaseSet when it's really new.
        Should reduce outbound overhead both in LeaseSet publishing and LeaseSet bundling,
        and floodfill router load, since locked_buildNewLeaseSet() generates
        the same LeaseSet as before quite frequently, often just seconds apart.

2008-06-05 zzz
    * LeaseSet - code cleanup:
      - Add exception to enforce max # of leases = 6, should be plenty
      - Rewrite TunnelPool.locked_buildNewLeaseSet() so it doesn't add lots of
        leases and then immediately remove them again, triggering
        the new leaseSet size exception
      - Remove the now unused LeaseSet.removeLease(lease) and
        LeaseSet.removeLease(index)
      - Store first and last expiration for efficiency
    * Peer Profiles - Preparation for using bonuses:
      - Use CapacityBonus rather than ReachablilityBonus in the Capacity calculation
      - Persist CapacityBonus rather than ReachabilityBonus
      - Include SpeedBonus in the Speed calculation
      - Prevent negative values in Speed and Capacity when using bonuses
      - Clean up SpeedCalculator.java
    * HTTP Proxy error pages: Don't say eepsites are 'temporarily' down since we don't know
    * Add some config files for a future small distribution
    * configtunnels.jsp: Add warnings for <= 0 and >= 4 hop configurations

2008-06-01 zzz
    * Client Apps: Add new parameter for clients.config,
        clientApp.x.startOnLoad=false, to disable loading
        (for SAM for example). Defaults to true of course.
    * Logging: Move common WARN output to DEBUG so we can ask users to
        set the default log level to WARN without massive spewage
    * ProfileOrganizer: Restrict !isSelectable() (i.e. shitlisted) peers from the High Capacity tier,
      not just the Fast tier, since we don't use them for tunnels anyway
    * SAM: Add some compiler flexibility to two obscure makefiles
    * i2psnark: Change displayed peer idents to match that shown by bytemonsoon
      (sponge's suggestion)
    * summary bar:
      - Hide ident, provide a tooltip and a link
      - Add a warning if you are firewalled and class O

2008-06-07 Complication
    * Fix version in news.xml so it could be published

* 2008-06-07  0.6.2 released

2008-06-07 Complication
    * Write announcement and prepare for release

2008-05-29 zzz
    * Fix up initialNews.xml

2008-05-27 zzz
    * Transport:
      - NTCP and UDP: Don't bid to connect to private IP addresses, mark unreachable
      - UDP: Don't bid when IP address missing, mark unreachable

2008-05-26 zzz
    * Throttle: Set a default router.maxParticipatingTunnels = 3000 (was none)
    * Stats: Add a fake uptime if not publishing stats, to get participating tunnels
    * build.xml:
      - Add an updaterSmall target which includes only the essentials
      - Add an updaterRouter target which includes only i2p.jar and router.jar
      - Clean up the build file some 
      - Remove empty eepsite/ and subdirs from i2pupdate.zip
    * configtunnels.jsp: Add warning
    * i2psnark: Catch a bencode exception (bad peer from tracker) earlier
    * i2psnark-standalone: Fix exception http://forum.i2p/viewtopic.php?p=12217

2008-05-22 welterde
    * Change jetty download location in build script

2008-05-20 zzz
    * Reachability:
      - Call the previously unused profile.tunnelTestFailed()
        (redefined to include a probability argument)
        and severely downgrade a peer's capacity upon failures,
        depending on tunnel length and direction.
        This will help push unreachable and malicious peers
        out of the High Capacity tier.
      - Put recent fail rate on profiles.jsp
    * ProfileOrganizer: Logging cleanup
    * eepsite_index.html: Update add-host and jump links
    * HTTP Proxy: Remove trevorreznik jump server from list

2008-05-20 welterde
    * implemented PrivateKeyFile

2008-05-18 zzz
    * Throttle: Reject tunnels for first 20m uptime (was 10m)
    * TunnelPeerSelectors:
       - Re-enable strict ordering of peers,
         based on XOR distance from a random hash
       - Restrict peers with uptime < 90m from tunnels (was 2h),
         which is really 60m due to rounding in netDb publishing.
    * i2psnark:
       - Limit max pipelined requests from a single peer to 128KB
         (was unlimited; i2p-bt default is 5 * 64KB)
       - Increase max uploaders per torrent to 6 (was 4)
       - Reduce max connections per torrent to 16 (was 24) to increase
         unchoke time and reduce memory consumption
       - Strictly enforce max connections per torrent
       - Choke more gradually when over BW limit
    * help.jsp: Add a link to the FAQ
    * peers.jsp: Fix UDP direction indicators
    * hosts.txt: Add update.postman.i2p

2008-05-12 zzz
    * Outbound message:
      - Tweak the cache key for efficiency
    * Stats:
      - Require two udp stats when stats.full=false, caused NPE on peers.jsp
    * Summary bar:
      - Add messages when dropping tunnel requests due to load
    * Update Handler:
      - Add postman to the list
    * i2psnark:
      - Randomize the PeerCheckerTask start times to make global limiting
        work better
      - Calculate bw limits using 40s rather than 4m averages to make
        bw limiting work better
      - Change default bw limit from uplimit/3 to uplimit/2 due to
        overhead reduction from the leaseset bundling change
    * libjbigi:
      - Add documentation on dynamic build option
      - Add two speed tests to the build script
      - Clean up the build script, make it easier to build dynamic

2008-05-10 zzz
    * NetDb: Don't write the my.info file to disk, it isn't used for anything
    * Stats:
      - Simplify oldstats.jsp if no events in a stat
      - Fix the hosed inNetPool.droppedDeliveryStatusDelay stat
        (caused by an SSU hack)
    * Update Handler:
      - Add option to download and verify only
      - Add distinct error message if version check fails

2008-05-09 welterde
    * Add an update URL to the list

2008-05-07 zzz
    * Reachability:
      - Restrict peers requiring introducers from inbound tunnels,
        since it's slow and unreliable... and many of them advertise
        NTCP, which seems unlikely to work
      - Provide warning on summary bar if firewalled with inbound NTCP enabled
    * Stats: Remove the bw.[send,recv]Bps[1,15]s stats unless
      log level net.i2p.router.transport.FIFOBandwidthLimiter >= WARN
      at startup (you didn't get any data unless you set the log level anyway)
    * oldstats.jsp: Don't put 2 decimal places on integer event counts
    * Remove the Internals link from the menu bar
    * i2psnark: Extend startup delay from 1 to 3 minutes

2008-05-06 welterde
    * HTTP Proxy: Add i2jump.i2p jump service

2008-05-05 zzz
    * NetDb Stats: Cleanup of commented out stats
    * Outbound message:
      - Fix a couple of tunnel cache cleaning bugs
      - Cache based on source+dest pairs rather than just dest
      - Send the reply leaseSet only when necessary,
        rather than all the time (big savings in overhead)
      - Enable persistent lease selection again
      - Logging tweaks
    * Reachability:
      - Restrict <= .32 SSU-only peers from inbound tunnels,
        since they don't know if they are unreachable
      - Have SSU bid aggressively when it has less than 3 peers, so
        we can determine our IP address and do peer testing.
        Otherwise a router may never determine its IP address or reachability status.
    * Summary bar:
      - Add reachability status
      - Add participating tunnel acceptance status
    * Throttle: Reject tunnels for first 10m uptime
    * I2PTunnel: Change default outproxy to false.i2p
    * profiles.jsp: Add router version

* 2008-04-26  0.6.1.33 released

2008-04-20 zzz
    * Outbound message/Reachability:
      - Fix a bug from -19 causing the persistent lease selection
        removed in -17 to be back again
      - Use netDb-listed-unreachable instead of detected-unreachable
        for exclusion of unreachable peers from selected leases,
        as there are potential anonymity problems with using
        detected-unreachable
      - Tweak logging some more
    * NetDb stats: Remove a couple more including the inefficient stat_identities

2008-04-17 zzz
    * Reachability:
      - Track unreachable peers persistently
        (i.e. separately from shitlist, and not cleared when they contact us)
      - Exclude detected unreachable peers from inbound tunnels
      - Exclude detected unreachable peers from selected leases
      - Exclude detected unreachable floodfill peers from lookups
      - Show unreachable status on profiles.jsp

2008-04-16 zzz
    * SSU/Reachability:
      - Extend shitlist time from 4-8m to 40-60m
      - Add some shitlist logging
      - Don't shitlist twice when unreachable on all transports
      - Exclude netDb-listed unreachable peers from inbound tunnels;
        this won't help much since there are very few of these now
      - Remove 10s delay on inbound UDP connections used for the
        0.6.1.10 transition
      - Track and display UDP connection direction on peers.jsp
      - Show shitlist status in-line on profiles.jsp

2008-04-15 zzz
    * SSU Reachability/PeerTestManager:
      - Back out strict peer ordering until we fix SSU
      - Back out persistent lease selection until we fix SSU
      - Fix detection of UDP REJECT_UNSOLICITED by recording status on expiration
      - Increase known Charlie time to 10m; 3m wasn't enough
      - Don't continue retransmitting peer test if we know Charlie
      - Don't run multiple peer tests at once
      - Tighten test frequency range to 6.5-19.5m, was 0-26m

2008-04-12 zzz
    * Addressbook: Disallow '.-' and '-.' in host names
    * NTCP: Don't drop a connection unless both directions are idle;
            Fix idle time for outbound connections
    * Outbound message: Make sure cached lease is in current leaseSet
    * Stats: Put all NetworkDatabase stats in same group
    * TunnelPool: Stop building tunnels and leaseSets after client shutdown
    * i2psnark: Add locking to prevent two I2CP connections

2008-04-07 zzz
    * i2psnark:
      - Implement upstream bandwidth limiting
      - Fix a rare NPE at startup/shutdown
      - Really increase retries for .torrent fetch
    * profiles.jsp: Minor cleanup
    * DataHelper: Only format < 5s as ms
    * Eepget: Fix percentage output on command line eepget retries
    * Lower partipating message priority from 400 to 200
    * NTCP: Add a debug message
    * Outbound message: Minor cleanup

2008-03-30 zzz
    * ExploratoryPeerSelector: Try NonFailing even more
    * HostsTxtNamingService: Add reverse lookup support
    * Outbound message: Minor cleanup
    * i2psnark TrackerClient: Minor cleanup
    * checklist.txt: Minor edit
    * hosts.txt: Add perv.i2p, false.i2p, mtn.i2p2.i2p
    * i2ptunnel.config: Change CVS client to mtn
    * netdb.jsp: Show leaseSet destinations using reverse lookup
    * profiles.jsp: First cut at showing floodfill data

2008-03-27 zzz
    * Send messages for the same destination to the same inbound
      lease to reduce out-of-order delivery.
    * ExploratoryPeerSelector: Back out the floodfill peer exclusion
      for now, as it prevents speed rating of those peers

2008-03-26 zzz
    * ReseedHandler: Support multiple urls,
      add netdb.i2p2.de as a 2nd default

2008-03-25 zzz
    * i2psnark:
      - Add support for secondary open trackers
      - Refactor and simplify the TrackerClient code
      - Add welterde's tracker to the default list
      - Don't have eepget retry announces
      - Slow down tracker contacts if they've failed for a while
      - Add some debug support showing connections (?p=2)
    * hosts.txt: Add nickyb.i2p, tracker.welterde.i2p

2008-03-22 zzz
    * NewsFetcher: Fix bug causing fetch every 10m

2008-03-22 zzz
    * Tunnel Testing:
      - Fix counting so it really takes 4 consecutive failures
        rather than 4 total to remove a tunnel
      - Credit or blame goes to the exploratory tunnel as well
        as the tunnel being tested
      - Adjust tunnel test timeout based on tunnel length
    * ExploratoryPeerSelector: Tweak logging
    * ProfileOrganizer: Adjust integration calculation again
    * build.xml: Add to help
    * checklist.txt: Tweak
    * readme.html: Fix forum links
    * netDb: Remove tunnel.testFailedTime

2008-03-19 zzz
    * ExploratoryPeerSelector:
      - Exclude floodfill peers
      - Tweak the HighCap vs. NonFailing decision; try NonFailing
        at least a minimum % of the time
    * i2psnark: Increase retries for .torrent fetch
    * IRC Proxy: Prevent mIRC from sending an alternate DCC request
      containing an IP
    * readme.html: Reorder some items
    * Stats: Add some more required stats
    * Streaming lib: Fix slow start to be exponential growth,
      fix congestion avoidance to be linear growth.
      Should speed up local connections a lot, and remote
      connections a little.

2008-03-14 zzz
    * Floodfill Search:
       - Prefer heard-from, unfailing, unshitlisted floodfill peers

2008-03-14 zzz
    * ProfileOrganizer:
       - Use more recent stats to calculate integration
       - Show that fast peers are also high-capacity on profiles.jsp
    * readme.html: Update Syndie link
    * TunnelPool: Update comments
    * netDb: Report 1-2h uptime as 90m to further frustrate tracking,
      get rid of the 60s tunnel stats
      (effective as of .33 to provide cover)

2008-03-13 zzz
    * Floodfill Search:
       - Fix a bug that caused a single FloodfillOnlySearchJob
         instance to be run multiple times, with unpredictable
         results
       - Select ff peers randomly to improve reliability
       - Add some bulletproofing

2008-03-11 zzz
    * ProfileOrganizer:
       - Don't require a peer to be high-capacity to be
         well-integrated (not used for anything right now,
         but want to get it right for possible floodfill verification)
       - Don't fall back to median for high-capacity threshold
         if the mean is higher than the median, this prevents
         frequent large high-capacity counts
       - Fix high-capacity selector that picked one too many
    * Console: put well-integrated count back in the summary

2008-03-10 zzz
    * EepGet: Fix byte count for bytesTransferred status listeners
      (fixes command line status)
    * UpdateHandler:
       - Fix byte count display
       - Display final status on router console
       - Don't allow multiple update jobs to queue up
       - Increase max retries
       - Code cleanup
       - Don't show 'check for update' button when update in progress
       - Enhance error messages
    * NetDb: Comment out published netDb stats disabled for .32

2008-03-08 zzz
    * TunnelPeerSelectors: Implement strict ordering of peers,
      based on XOR distance from a random hash
      separately generated for each tunnel pool

2008-03-07 zzz
    * Naming: Optimize lookups for a destkey
    * ProfileOrganizer, TunnelPoolSettings, ClientPeerSelector:
      - Prevent peers with matching IPs from joining same tunnel.
        Match 0-4 bytes of IP (0=off, 1=most restrictive, 4=least).
        Default is 2 (disallow routers in same /16).
        Set with router.defaultPool.IPRestriction=x
      - Comment out unused RebuildPeriod pool setting
      - Add random key to pool in preparation for XOR peer ordering
    * SusiMail: Add 'Create Account' link
    * TunnelDispatcher: Change a common wtf error to a warn

2008-03-05 zzz
    * Naming: Make HostsTxt the sole default NamingService
      (was Meta = PetName + HostsTxt)
    * Naming: Add two new experimental NamingServices, EepGet and Exec,
      not enabled by default -
      see source comments in core/java/src/net/i2p/client/naming
      for configuration instructions
    * i2psnark: Don't do a naming lookup for Base64 destkeys
    * i2psnark: Add a StartAll button
    * Stats: Add code to disable most stats to save memory.
      Set on configstats.jsp or set stat.full=false to disable the stats.
      (true by default for now)

2008-03-09 Complication
    * Give the Jetty build file ability to ask permission
      before downloading the Jetty archive from the web,
      and to verify its SHA1 + MD5 hashes. Adjust the main build file
      in accordance with this change.
    * Improve the release checklist.

* 2008-03-09  0.6.1.32 released

2008-03-07 zzz
    * Update news and version numbers

2008-03-01 zzz
    * Fix netdb.knownLeaseSets count reported by floodfill routers
      (was broken by -3)

2008-02-27 zzz
    * i2ptunnel: Add 3-hop option to edit.jsp to match configtunnels.jsp
    * i2psnark: Remove orion and gaytorrents from default tracker list
    * Remove orion from jump list and from eepsite_index.html
    * Jbigi: Change jbigi version to 4.2.2 in build scripts - tested by amiga
    * Capitalize OutboundMessageDistributor job name
    * TunnelPool: Add a warning if all tunnels are backlogged

2008-02-26 zzz
    * Reintroduce NTCP backlog pushback, with switch back to
      previous tunnel when no longer backlogged
    * Catch an nio exception in an NTCP logging statement if loglevel is WARN
    * IRC Proxy: terminate all messages with \r\n (thanks TrivialPursuit!)

2008-02-21 zzz
    * Raise inbound default bandwidth to 32KBps
    * Fix config.jsp that showed 0KBps share bandwidth by default

2008-02-19 zzz
    * Addressbook: Disallow '--' in host names except in IDN,
      add some reserved host names
    * I2PTunnel: Clarify edit form
    * NetDb: Remove many stats from netDb, effective as of .32
    * profiles.jsp: Display capabilities
    * Tunnels: Enforce max tunnel length of 8, catch an index error
      http://forum.i2p/viewtopic.php?t=2561

2008-02-16 zzz
    * Fix race in TunnelDispatcher which caused
      participating tunnel count to seesaw -
      should increase network capacity
    * Leave participating tunnels in 10s batches for efficiency
    * Update participating tunnel ratestat when leaving a tunnel too,
      to generate a smoother graph
    * Fix tunnel.participatingMessageCount stat to include all
      participating tunnels, not just outbound endpoints
    * Simplify Expire Tunnel job name

2008-02-13 zzz
    * PersistentDataStore: Write out 300 records every 10 min
      rather than 1 every 10 sec;
      Don't store leasesets to disk or read them in
    * Combine rates for pools with the same length setting
      in the new tunnel build algorithm
    * Clarify a log message in the UpdateHandler

2008-02-13 zzz
    * Make graphs clickable to get larger graphs
    * Change SimpleTimer CRIT to a WARN, increase threshold
    * Checklist update

2008-02-11 welterde
    * Fix an NPE in UDP http://forum.i2p/viewtopic.php?t=2545

2008-02-10 zzz
    * Add new tunnel build algorithm (preliminary)
    * Change NTCP backlogged message from error to warning
    * Checklist updates

* 2008-02-10  0.6.1.31 released

2008-02-10 Complication
    * Update news and version numbers

2008-02-06 zzz
    * build.xml: Add some apps to javadoc
    * checklist.txt: Add some things
    * news.xml: make links relative
    * runplain.sh: Add some comments
    * wrapper.config: Add some comments

2008-02-05 Complication
    * Change the dates too (sorry for such forgetfulness!)

2008-02-04 Complication
    * Also use the new key for checking, and add it into news.xml

2008-02-04 Complication
    * Added my release signing key into TrustedUpdate.java

2008-01-31 zzz
    * NewsFetcher: Change fetch failed from error to warning
    * installer: Fix URL and "email"
    * checklist.txt: New release checklist

2008-01-29 zzz
    * Addressbook: Change default subscription
    * ConfigUpdateHandler: Change default news URL
    * initialNews.xml: Update version to .31
    * news.xml: More updates
    * hosts.txt: Add i2p-projekt.i2p
    * readme.html: More URL updates
    * SusiDNS: Change references to default subscription

2008-01-28 zzz
    * news.xml: Updates, still preliminary
    * ReseedHandler: Change default URL
    * i2ptunnel.config: Change default outproxies
    * readme.html: Change *.i2p.net URLs
    * help.jsp: Change *.i2p.net URLs
    * eepsite_index.html: Change stats.i2p addressbook subscription URL
    * hosts.txt: Add krabs.i2p, true.i2p, www.i2p2.i2p

* 2008-01-28  0.6.1.30-20 converted from CVS to MTN

2008-01-08 zzz
    * addressbook: Limit size of subscribed hosts.txt,
        don't save old etag or last-modified data
    * EepGet: Add some logging,
        enforce size limits even when size not in returned header,
        don't return old etag or last-modified data,
        don't call transferFailed listener more than once
    * Sign my update signing key
    * NewsFetcher: add last-modified support, reduce number of retries
    * Error pages: add icon and logo,
        clarify 'destination not found' and 'proxy not found' pages

2008-01-07 zzz
    * profiles.jsp formatting cleanup
    * NTCP: Reduce max idle time from 60m to 20m
    * NTCP: Fix idle time on connections with zero messages,
      correctly drop these connections

2008-01-03 zzz
    * addressbook: Do basic validation of hostnames and destkeys
    * susidns: Add support for the private addressbook,
      update the text and links somewhat

2008-01-02 zzz
    * Add stats.i2p to the jump list
    * Impose 20MB limit on POSTs and catch OOMs in POST
    * eepsite_index.html: add stats.i2p services
    * addressbook: log source of new keys; disallow dests > 516 bytes
    * addressbook: convert hostnames to lower case to prevent duplicates
    * susidns: generalize references to orion

2007-12-29 zzz
    * Tweak IRC inbound PONG filtering to fix xchat/BitchX lagometers
    * Allow commas in router.trustedUpdateKeys and router.updateURL again
    * Change default news host from dev.i2p.net to dev.i2p
    * Change jetty timeout from 30 to 60 sec (thanks sponge!)

2007-12-28 zzz
    * Add zzz's update signing key

2007-12-26 Complication
    * Improve reseed handler (less repetitive code,
      avoid reporting errors when less than 10% of fetches fail)

2007-12-26 Complication
    * Escape both CR, LF and CR LF line breaks in Router.saveConfig()
      and unescape them in DataHelper.loadProps() to support
      saving and loading config properties with line breaks
    * Change the update URLs textbox into a textarea like keys have,
      so different URLs go on different lines
    * Modify TrustedUpdate to provide a method which supplies a key list
      delimited with CR LF line breaks
    * Modify DEFAULT_UPDATE_URL to supply a default URL list
      delimited with CR LF line breaks
    * Modify selectUpdateURL() to handle URL lists
      delimited by any kind of line breaks
    * Start saving trusted update keys
    * Improve formatting on configupdate.jsp

2007-12-22 zzz
    * Add support for multiple update URLs
    * Change default for update to use i2p proxy,
      add several URLs as defaults
    * Enable trusted key form on configupdate.jsp
    * Clarify the 'destination not found' error page

2007-12-16 zzz
    * i2psnark: remove anonymitytracker from default list

2007-12-10 zzz
    * Fix NPE in CLI TrustedUpdate keygen

2007-12-02 Complication
    * Commit SAM v2 patch from mkvore (thank you!)
    * Minor reformatting to preserve consistent whitespace
      in old SAM classes (new classes unaltered)

2007-12-01 Complication
    * Separate the checks "does Jetty .zip file need downloading"
      and "does Jetty .zip file need extracting" in the Jetty buildfile.
      First download (unless already done), then extract (unless done).

2007-11-26 zzz
    * i2psnark: add timeout for receive inactivity

2007-11-24 zzz
    * i2psnark: increase streaming lib write timeout to 240 sec and change
      timeout action from "ping" to "disconect", as the fix in .30 to
      honor options on outbound connections led to hung outbound connections
      (bitfield never transmitted, connection never dropped)

2007-11-06 jrandom
    * add i2host.i2p to the jump list

2007-10-11 zzz
    * IRC Proxy: Fix several possible anonymity holes:
      - Block CTCP in NOTICE messages
      - Block CTCP anywhere in PRIVMSG and NOTICE, not just at first character
      - Check for lower case commands
    (Thanks sponge!)

2007-10-07  jrandom
    * back out the NTCP backlog pushback, as it could be used to mount an
      active anonymity attack.

* 2007-10-07  0.6.1.30 released

2007-10-07  Complication
    * Fix an issue in EepGet whereby sending of "etag" and "lastModified" headers
      broke retrying.

2007-09-27  zzz
    * Implement pushback of NTCP transport backlog to the outbound tunnel selection code
    * Clean up the NTCP and UDP tables on peers.jsp to be consistent,
      fix some of the sorting

2007-09-22  zzz
    * Send messages for the same destination out the same outbound
      tunnel to reduce out-of-order delivery.

2007-09-19  zzz
    * i2psnark: Fix broken multifile torrent Delete;
        cleanup Storage resources in AddTorrent;
        don't autostart torrent after Create

2007-09-18  zzz
    * eepsite_index.html: Add links to trevorreznik address book
    * streaming lib: Fix SocketManagerFactory to honor options on outbound connections
    * streaming lib: Fix setDefaultOptions() when called with a ConnectionOptions parameter
    * i2psnark: Don't make outbound connections to already-connected peers
    * i2psnark: Debug logging cleanup

2007-09-14  zzz
    * eepget: Increase header timeout to 45s
    * HTTP proxy: Return a better error message for localhost requests
    * tunnels: Fix PooledTunnelCreatorConfig memory leak

2007-09-09  zzz
    * eepget: Add support for Last-Modified and If-Modified-Since
    * addressbook: Finish incomplete support for Last-Modified

2007-09-08  zzz
    * eepget: Copy over SocketTimeout.java file from syndie

2007-09-07  jrandom
    * eepget: Merge timeout support from syndie

* 2007-08-23  0.6.1.29 released

2007-08-12  zzz
    * readme.html - Add inproxy.tino.i2p, replace search.i2p with eepsites.i2p,
      tweak the eepsite and troubleshooting sections

2007-08-11  zzz
    * Add stats for individual tunnel rates (nice when graphed)
    * i2psnark: Fix outbound tunnel nickname

2007-08-05  Complication
    * Update the sharing calculator on config.jsp
      and explain the trade-off even more thoroughly.

2007-08-04  Complication
    * Lower the threshold between the K and L bandwidth class,
      so that K is now < 12 KB/s, instead of <= 16 KB/s.
      Hopefully this lets people with 128 kbit/s (16 KB/s) upload lines
      participate in routing, if they keep the default share percentage.

2007-07-16  zzz
    * i2psnark: Add tooltip info for choked/uninterested

2007-07-16  zzz
    * Make selection of graphed data configurable via configstats.jsp,
      remove most of the default graphs to save some memory

2007-07-15  zzz
    * Add current values to graph legends
    * Fix up previous Rate fix to check for divide by zero

2007-07-14  Complication
    * Take the post-download routerInfo size check back out of ReseedHandler,
      since it wasn't helpful, and a lower limit caused false warnings.
    * Give EepGet ability to enforce a min/max HTTP response size.
    * Enforce a maximum response size of 8 MB when ReseedHandler
      downloads into a ByteArrayOutputStream.
    * Refactor ReseedHandler/ReseedRunner from static to ordinary classes,
      change invocation from RouterConsoleRunner accordingly.
    * Add an EepGet status listener to ReseedHandler to log causes of reseed failure,
      provide status reports to indicate the progress of reseeding.
    * Enable icon for default eepsite, and the index page
      of the router console (more later).

2007-07-14  zzz
    * Clean up graphs.jsp - set K=1024 where appropriate,
      output image sizes in html, catch ooms, other minor tweaks
    * Fix current event count truncation which fixes graphs with low
      60-sec event counts displaying high values
      (bw.* and router.* graphs for example were 1.5x too high)
      Affects all "events per period" (non-lifetime) counts.

2007-07-09  zzz
    * i2psnark: give a better error message for a non-i2p torrent

2007-07-07  zzz
    * Add auto-detect IP/Port to NTCP. When enabled on config.jsp,
      SSU will notify/restart NTCP when the external address changes.
      Now you can enable inbound TCP without a static IP or dyndns service.

2007-07-04  zzz
    * Display calculated share bandwidth and remove load testing
      on config.jsp

2007-07-01  zzz
    * Replace broken option i2np.udp.alwaysPreferred with
      i2np.udp.preferred and adjust UDP bids; possible settings are
      "false" (default), "true", and "always".
      Default setting results in same behavior as before
      (NTCP is preferred unless it isn't established and UDP is established).
      Use to compare NTCP and UDP transports.

2007-06-27  jrandom
    * fix for a streaming lib bug that could leave a thread waiting
      indefinitely (thanks Complication!)

2007-06-16  Complication
    * First pass on EepGet and ReseedHandler improvements,
      please avoid use on routers which matter!
    * Give EepGet ability of downloading into an OutputStream,
      such as the ByteArrayOutputStream of ReseedHandler.
    * Detect failure to reseed better, report it persistently
      and more verbosely, provide a link to logs
      and suggest manual reseed.

2007-05-06  Complication
    * Fix the build.xml file, so the preppkg build target won't try copying files
      which became deprecated with the old Syndie (thanks for alerting, itsu!)

2007-03-31  zzz
    * Add trevorreznik jump server to the http proxy error page
    * Add anonymity to the trackers supporting details links in i2psnark

2007-03-24  zzz
    * Remove Syndie from build targets and navbar

2007-03-22  zzz
    * i2psnark tracker handling tweaks:
    -   Add link to tracker details page (Postman only for now, requires bytemonsoon patch)
    -   Add Base URL to tracker list configuration
    -   Web page links built from tracker list Base URLs
    -   Only build and sort tracker list once
    -   Add anonymityWeb tracker to default list
    -   Add tooltip info for TrackerErrs
    -   Stop torrent if not registered with tracker
    -   Mark temp files as delete on exit

2007-03-18  zzz
    * i2psnark: Cleanup some handling of saved partial pieces
    * i2psnark: Put bit counting in Bitfield.java for efficiency
    * i2psnark: Save torrent completion state in i2psnark.config

* 2007-03-17  0.6.1.28 released

2007-03-13  zzz
    * i2psnark: Make max total uploaders configurable (thanks Amiga4000!)

2007-03-12  jrandom
    * dodge a race on startup (thanks zzz!)

2007-03-10  zzz
    * Streaming lib: Change initial RTT deviation from RTT to RTT/2
      (RFC 2988) to reduce early RTO values

2007-03-08  zzz
    * i2psnark changes to improve upload performance:
    *  Implement total uploader limit (10)
    *  Don't timeout non-piece messages out
    *  Change chunk size to 32K (was 64K)
    *  Change request limit to 64K (was 256K)
    * i2psnark: Disconnect from seeds when complete

2007-03-07  zzz
    * Remove dynamic router keys from config.jsp

2007-03-07  zzz
    * Streaming lib changes to improve upstream performance during congestion:
    *   Change min window size from 12 to 1
    *   Change max timeout from 10 to 45 sec
    *   Change initial timeout from 10 to 15 sec
    *   Change intial window size for i2psnark from 12 to 1
    *   Change slow start growth rate for i2psnark from 1/2 to 1

2007-03-04  zzz
    * Update eepsite_index.html

2007-03-03  zzz
    * Upgrade from Jetty 5.1.6 to 5.1.12 which fixes spaces in URL
    * Add a updaterWithJetty build target

2007-03-03  zzz
    * Implement priority sending for NTCP
    * Disable trimForOverload() in tunnel BuildExecutor which
      was preventing tunnel builds when outbound traffic was high
      (i.e. most of the time when running i2psnark)

2007-02-28  zzz
    * i2psnark: File reopen cleanup

2007-02-28  zzz
    * i2psnark: Add peer details to web page

* 2007-02-15  0.6.1.27 released

2007-02-15  jrandom
    * Limit the whispering floodfill sends to at most 3 randomly
      chosen from the known floodfill peers

2007-02-14  jrandom
    * Don't filter out KICK and H(ide oper status) IRC messages
      (thanks Takk and postman!)

2007-02-13  jrandom
    * Tell our peers about who we know in the floodfill netDb every
      6 hours or so, mitigating the situation where peers lose track
      of floodfill routers.
    * Disable the Syndie updater (people should use the new Syndie,
      not this one)
    * Disable the eepsite tunnel by default

2007-01-30  zzz
    * i2psnark: Don't hold _snarks lock while checking a snark,
      so web page is responsive at startup

2007-01-29  zzz
    * i2psnark: Add NickyB tracker

2007-01-28  zzz
    * i2psnark: Don't hold sendQueue lock while flushing output,
      to make everything run smoother

2007-01-27  zzz
    * i2psnark: Fix orphaned Snark reader tasks leading to OOMs

2007-01-20  Complication
    * Drop overlooked comment

2007-01-20  Complication
    * Modify ReseedHandler to query the "i2p.reseedURL" property from I2PAppContext
      instead of System, so setting a reseed URL in advanced configuration has effect.
    * Clean out obsolete reseed code from ConfigNetHandler.

2007-01-20  zzz
    * i2psnark: More choking rotation tweaks
    * Improve performance by not reading in the whole
      piece from disk for each request. A huge memory savings
      on 1MB torrents with many peers.

2007-01-17  zzz
    * Add new HTTP Proxy error message for non-http protocols

2007-01-17  zzz
    * Add note on Syndie index.html steering people to new Syndie

2007-01-16  zzz
    * i2psnark: Fix crash when autostart off and
      tcrrent started manually

2007-01-16  zzz
    * i2psnark: Fix bug caused by last i2psnark checkin
      (ConnectionAcceptor not started)
    * Don't start PeerCoordinator, ConnectionAcceptor,
      and TrackerClient unless starting torrent

2007-01-15  jrandom
    * small guard against unnecessary streaming lib reset packets
      (thanks Complication!)

2007-01-15  zzz
    * i2psnark: Add 'Stop All' link on web page
    * Add some links to trackers and forum on web page
    * Don't start tunnel if 'Autostart' unchecked
    * Fix torrent restart bug by reopening file descriptors

2007-01-14  zzz
    * i2psnark: Improvements for torrents with > 4 leechers:
      choke based on upload rate when seeding, and
      be smarter and fairer about rotating choked peers.
    * Handle two common i2psnark OOM situations rather
      than shutting down the whole thing.
    * Fix reporting to tracker of remaining bytes for
      torrents > 4GB (but ByteMonsoon still has a bug)

2006-10-29  zzz
    * i2psnark: Fix and enable generation of multifile torrents,
      print error if no tracker selected at create-torrent,
      fix stopping a torrent that hasn't started successfully,
      add eBook and GayTorrents trackers to form,
      web page formatting tweaks

* 2006-10-10  0.6.1.26 released

2006-10-29  Complication
    * Ensure we get NTP samples from more diverse sources
      (0.pool.ntp.org, 1.pool.ntp.org, etc)
    * Discard median-based peer skew calculator as framed average works,
      and adjusting its percentage can make it behave median-like
    * Require more data points (from at least 20 peers)
      before considering a peer skew measurement reliable

2006-10-10  jrandom
    * Removed the status display from the console, as its more confusing
      than informative (though the content is still displayed in the HTML)

2006-10-08  Complication
    * Add a framed average peer clock skew calculator
    * Add config property "router.clockOffsetSanityCheck" to determine
      if NTP-suggested clock offsets get sanity checked (default "true")
    * Reject NTP-suggested clock offsets if they'd increase peer clock skew
      by more than 5 seconds, or make it more than 20 seconds total
    * Decrease log level in getMedianPeerClockSkew()

2006-09-29  zzz
    * i2psnark: Second try at synchronization fix - synch addRequest()
      completely rather than just portions of it and requestNextPiece()

2006-09-27  jrandom
    * added HMAC-SHA256
    * properly use CRLF with EepPost
    * suppress jbigi/jcpuid messages if jbigi.dontLog/jcpuid.dontLog is set
    * PBE session key generation (with 1000 rounds of SHA256)
    * misc SDK helper functions

2006-09-26  Complication
    * Take back another inadverent logging change in NTCPConnection

2006-09-26  Complication
    * Take back an accidental log level change

2006-09-26  Complication
    * Subclass from Clock a RouterClock which can access router transports,
      with the goal of developing it to second-guess NTP results
    * Make transports report clock skew in seconds
    * Adjust renderStatusHTML() methods accordingly
    * Show average for NTCP clock skews too
    * Give transports a getClockSkews() method to report clock skews
    * Give transport manager a getClockSkews() method to aggregate results
    * Give comm system facade a getMedianPeerClockSkew() method which RouterClock calls
      (to observe results, add "net.i2p.router.transport.CommSystemFacadeImpl=WARN" to logging)
    * Extra explicitness in NTCP classes to denote unit of time.
    * Fix some places in NTCPConnection where milliseconds and seconds were confused

2006-09-25  zzz
    * i2psnark: Paranoid copy before writing pieces,
      recheck files on completion, redownload bad pieces
    * i2psnark: Don't contact tracker as often when seeding

2006-09-24  zzz
    * i2psnark: Add some synchronization to prevent rare problem
      after restoring orphan piece

2006-09-20  zzz
    * i2psnark: Eliminate duplicate requests caused by i2p-bt's
      rapid choke/unchokes
    * i2psnark: Truncate long TrackerErr messages on web page

2006-09-16  zzz
    * i2psnark: Implement retransmission of requests. This
      eliminates one cause of complete stalls with a peer.
      This problem is common on torrents with a small number of
      active peers where there are no choke/unchokes to kickstart things.

2006-09-13  zzz
    * i2psnark: Fix restoral of partial pieces broken by last patch

2006-09-13  zzz
    * i2psnark: Mark a peer's requests as unrequested on disconnect,
      preventing premature end game
    * i2psnark: Randomize selection of next piece during end game
    * i2psnark: Don't restore a partial piece to a peer that is already working on it
    * i2psnark: strip ".torrent" on web page
    * i2psnark: Limit piece size in generated torrent to 1MB max

2006-09-09  zzz
    * i2psnark: Add "Stalled" indication and stat totals on web page

2006-09-09  zzz
    * i2psnark: Fix bug where new peers would always be sent an "interested"
      regardless of actual interest
    * i2psnark: Reduce max piece size from 10MB to 1MB; larger may have severe
      memory and efficiency problems

* 2006-09-09  0.6.1.25 released

2006-09-08  jrandom
    * Tweak the PRNG logging so it only displays error messages if there are
      problems
    * Disable dynamic router keys for the time being, as they don't offer
      meaningful security, may hurt the router, and makes it harder to
      determine the network health.  The code to restart on SSU IP change is
      still enabled however.
    * Disable tunnel load testing, leaning back on the tiered selection for
      the time being.
    * Spattering of bugfixes

2006-09-07  zzz
    * i2psnark: Increase output timeout from 2 min to 4 min
    * i2psnark: Orphan debug msg cleanup
    * i2psnark: More web rate report cleanup

2006-09-05  zzz
    * i2psnark: Implement basic partial-piece saves across connections
    * i2psnark: Implement keep-alive sending. This will keep non-i2psnark clients
      from dropping us for inactivity but also renders the 2-minute transmit-inactivity
      code in i2psnark ineffective. Will have to research why there is transmit but
      not receive inactivity code. With the current connection limit of 24 peers
      we aren't in any danger of keeping out new peers by keeping inactive ones.
    * i2psnark: Increase CHECK_PERIOD from 20 to 40 since nothing happens in 20 seconds
    * i2psnark: Fix dropped chunk handling
    * i2psnark: Web rate report cleanup

2006-09-04  zzz
    * i2psnark: Report cleared trackerErr immediately
    * i2psnark: Add trackerErr reporting after previous success; retry more quickly
    * i2psnark: Set up new connections more quickly
    * i2psnark: Don't delay tracker fetch when setting up lots of connections
    * i2psnark: Reduce MAX_UPLOADERS from 12 to 4

2006-09-04  zzz
    * Enable pipelining in i2psnark
    * Make i2psnark tunnel default be 1 + 0-1

2006-09-03  zzz
    * Add rate reporting to i2psnark

2006-09-03  Complication
    * Limit form size in SusiDNS to avoid exceeding a POST size limit on postback
    * Print messages about addressbook size to give better overview
    * Enable delete function in published addressbook

2006-08-21  Complication
    * Fix error reporting discrepancy (thanks for helping notice, yojoe!)

2006-08-03  jrandom
    * Decrease the recently modified tunnel building timeout, though keep
      the scaling on their processing

2006-07-31  jrandom
    * Increase the tunnel building timeout
    * Avoid a rare race (thanks bar!)
    * Fix the bandwidth capacity publishing code to factor in share percentage
      and outbound throttling (oops)

2006-07-29  Complication
    * Treat NTP responses from unexpected stratums like failures

* 2006-07-28  0.6.1.24 released

2006-07-28  jrandom
    * Don't try to reverify too many netDb entries at once (thanks
      cervantes and Complication!)

2006-07-28  jrandom
    * Actually fix the threading deadlock issue in the netDb (removing
      the synchronized access to individual kbuckets while validating
      individual entries) (thanks cervantes, postman, frosk, et al!)

* 2006-07-27  0.6.1.23 released

2006-07-27  jrandom
    * Cut down NTCP connection establishments once we know the peer is skewed
      (rather than wait for full establishment before verifying)
    * Removed a lock on the stats framework when accessing rates, which
      shouldn't be a problem, assuming rates are created (pretty much) all at
      once and merely updated during the lifetime of the jvm.

2006-07-27  jrandom
    * Further NTCP write status cleanup
    * Handle more oddly-timed NTCP disconnections (thanks bar!)

2006-07-26  jrandom
    * When dropping a netDb router reference, only accept newer
      references as part of the update check
    * If we have been up for a while, don't accept really old
      router references (published 2 or more days ago)
    * Drop router references once they are no longer valid, even if
      they were allowed in due to the lax restrictions on startup

2006-07-26  jrandom
    * Every time we create a new router identity, add an entry to the
      new "identlog.txt" text file in the I2P install directory.  For
      debugging purposes, publish the count of how many identities the
      router has cycled through, though not the identities itself.
    * Cleaned up the way the multitransport shitlisting worked, and
      added per-transport shitlists
    * When dropping a router reference locally, first fire a netDb
      lookup for the entry
    * Take the peer selection filters into account when organizing the
      profiles (thanks Complication!)
    * Avoid some obvious configuration errors for the NTCP transport
      (invalid ports, "null" ip, etc)
    * Deal with some small NTCP bugs found in the wild (unresolveable
      hosts, strange network discons, etc)
    * Send our netDb info to peers we have direct NTCP connections to
      after each 6-12 hours of connection uptime
    * Clean up the NTCP reading and writing queue logic to avoid some
      potential delays
    * Allow people to specify the IP that the SSU transport binds on
      locally, via the advanced config "i2np.udp.bindInterface=1.2.3.4"

* 2006-07-18  0.6.1.22 released

2006-07-18  jrandom
    * Add a failsafe to the NTCP transport to make sure we keep
      pumping writes when we should.
    * Properly reallow 16-32KBps routers in the default config
      (thanks Complication!)

2006-07-16  Complication
    * Collect tunnel build agree/reject/expire statistics
      for each bandwidth tier of peers (and peers of unknown tiers,
      even if those shouldn't exist)

2006-07-14  jrandom
    * Improve the multitransport shitlisting (thanks Complication!)
    * Allow routers with a capacity of 16-32KBps to be used in tunnels under
      the default configuration (thanks for the stats Complication!)
    * Properly allow older router references to load on startup
      (thanks bar, Complication, et al!)
    * Add a new "i2p.alwaysAllowReseed" advanced config property, though
      hopefully today's changes should make this unnecessary (thanks void!)
    * Improved NTCP buffering
    * Close NTCP connections if we are too backlogged when writing to them

2006-07-04  jrandom
    * New NIO-based tcp transport (NTCP), enabled by default for outbound
      connections only.  Those who configure their NAT/firewall to allow
      inbound connections and specify the external host and port
      (dyndns/etc is ok) on /config.jsp can receive inbound connections.
      SSU is still enabled for use by default for all users as a fallback.
    * Substantial bugfix to the tunnel gateway processing to transfer
      messages sequentially instead of interleaved
    * Renamed GNU/crypto classes to avoid name clashes with kaffe and other
      GNU/Classpath based JVMs
    * Adjust the Fortuna PRNG's pooling system to reduce contention on
      refill with a background thread to refill the output buffer
    * Add per-transport support for the shitlist
    * Add a new async pumped tunnel gateway to reduce tunnel dispatcher
      contention

2006-07-01  Complication
    * Ensure that the I2PTunnel web interface won't update tunnel settings
      for shared clients when a non-shared client is modified
      (thanks for spotting, BarkerJr!)

2006-06-14  cervantes
    * Small tweak to I2PTunnel CSS, so it looks better with desktops
      that use Bitstream Vera fonts @ 96 dpi

* 2006-06-14  0.6.1.21 released

2006-06-13  jrandom
    * Use a minimum uptime of 2 hours, not 4 (oops)

2006-06-13  jrandom
    * Cut down the proactive rejections due to queue size - if we are
      at the point of having decrypted the request off the queue, might
      as well let it through, rather than waste that decryption

2006-06-11  Kloug
    * Bugfix to the I2PTunnel IRC filter to support multiple concurrent
      outstanding pings/pongs

2006-06-10  jrandom
    * Further reduction in proactive rejections

2006-06-09  jrandom
    * Don't let the pending tunnel request queue grow beyond reason
      (letting things sit for up to 30s when they fail after 10s
      seems a bit... off)

2006-06-08  jrandom
    * Be more conservative in the proactive rejections

2006-06-04  Complication
    * Trim out sending a blank line before USER in susimail.
      Seemed to break in rare cases, thanks for reporting, Brachtus!

* 2006-06-04  0.6.1.20 released

2006-06-04  jrandom
    * Reduce the SSU ack frequency
    * Tweaked the tunnel rejection settings to reject less aggressively

2006-05-31  jrandom
    * Only send netDb searches to the floodfill peers for the time being
    * Add some proof of concept filters for tunnel participation.  By default,
      it will skip peers with an advertised bandwith of less than 32KBps or
      an advertised uptime of less than 2 hours.  If this is sufficient, a
      safer implementation of these filters will be implemented.

* 2006-05-18  0.6.1.19 released

2006-05-18  jrandom
    * Made the SSU ACKs less frequent when possible

2006-05-17  Complication
    * Fix some oversights in my previous changes:
      adjust some loglevels, make a few statements less wasteful,
      make one comparison less confusing and more likely to log unexpected values

2006-05-17  jrandom
    * Make the peer page sortable
    * SSU modifications to cut down on unnecessary connection failures

2006-05-16  jrandom
    * Further shitlist randomizations
    * Adjust the stats monitored for detecting cpu overload when dropping new
      tunnel requests

2006-05-15  jrandom
    * Add a load dependent throttle on the pending inbound tunnel request
      backlog
    * Increased the tunnel test failure slack before killing a tunnel

2006-05-13  Complication
    * Separate growth factors for tunnel count and tunnel test time
    * Reduce growth factors, so probabalistic throttle would activate
    * Square probAccept values to decelerate stronger when far from average
    * Create a bandwidth stat with approximately 15-second half life
    * Make allowTunnel() check the 1-second bandwidth for overload
      before doing allowance calculations using 15-second bandwidth
    * Tweak the overload detector in BuildExecutor to be more sensitive
      for rising edges, add ability to initiate tunnel drops
    * Add a function to seek and drop the highest-rate participating tunnel,
      keeping a fixed+random grace period between such drops.
      It doesn't seem very effective, so disabled by default
      ("router.dropTunnelsOnOverload=true" to enable)

2006-05-11  jrandom
    * PRNG bugfix (thanks cervantes and Complication!)

* 2006-05-09  0.6.1.18 released

2006-05-09  jrandom
    * Further tunnel creation timeout revamp

2006-05-07  Complication
    * Fix problem whereby repeated calls to allowed() would make
      the 1-tunnel exception permit more than one concurrent build

2006-05-06  jrandom
    * Readjust the tunnel creation timeouts to reject less but fail earlier,
      while tracking the extended timeout events.

2006-05-04  jrandom
    * Short circuit a highly congested part of the stat logging unless its
      required (may or may not help with a synchronization issue reported by
      andreas)

2006-05-03  Complication
    * Allow a single build attempt to proceed despite 1-minute overload
      only if the 1-second rate shows enough spare bandwidth
      (e.g. overload has already eased)

2006-05-02  Complication
    * Correct a misnamed property in SummaryHelper.java
      to avoid confusion
    * Make the maximum allowance of our own concurrent
      tunnel builds slightly adaptive: one concurrent build per 6 KB/s
      within the fixed range 2..10
    * While overloaded, try to avoid completely choking our own build attempts,
      instead prefer limiting them to 1

2006-05-01  jrandom
    * Adjust the tunnel build timeouts to cut down on expirations, and
      increased the SSU connection establishment retransmission rate to
      something less glacial.
    * For the first 5 minutes of uptime, be less aggressive with tunnel
      exploration, opting for more reliable peers to start with.

2006-05-01  jrandom
    * Fix for a netDb lookup race (thanks cervantes!)

2006-04-27  jrandom
    * Avoid a race in the message reply registry (thanks cervantes!)

2006-04-27  jrandom
    * Fixed the tunnel expiration desync code (thanks Complication!)

* 2006-04-23  0.6.1.17 released

2006-04-19  jrandom
    * Adjust how we pick high capacity peers to allow the inclusion of fast 
      peers (the previous filter assumed an old usage pattern)
    * New set of stats to help track per-packet-type bandwidth usage better
    * Cut out the proactive tail drop from the SSU transport, for now
    * Reduce the frequency of tunnel build attempts while we're saturated
    * Don't drop tunnel requests as easily - prefer to explicitly reject them

* 2006-04-15  0.6.1.16 released

2006-04-15  jrandom
    * Adjust the proactive tunnel request dropping so we will reject what we
      can instead of dropping so much (but still dropping if we get too far
      overloaded)

2006-04-14  jrandom
    * 0 isn't very random
    * Adjust the tunnel drop to be more reasonable

2006-04-14  jrandom
    * -28.00230115311259 is not between 0 and 1 in any universe I know.
    * Made the bw-related tunnel join throttle much simpler

2006-04-14  jrandom
    * Make some more stats graphable, and allow some internal tweaking on the
      tunnel pairing for creation and testing.

* 2006-04-13  0.6.1.15 released

2006-04-12  jrandom
    * Added a further failsafe against trying to queue up too many messages to
      a peer.

2006-04-12  jrandom
    * Watch out for failed syndie index fetches (thanks bar!)

2006-04-11  jrandom
    * Throttling improvements on SSU - throttle all transmissions to a peer
      when we are retransmitting, not just retransmissions.  Also, if
      we're already retransmitting to a peer, probabalistically tail drop new
      messages targetting that peer, based on the estimated wait time before
      transmission.
    * Fixed the rounding error in the inbound tunnel drop probability.

2006-04-10  jrandom
    * Include a combined send/receive graph (good idea cervantes!)
    * Proactively drop inbound tunnel requests probabalistically as the
      estimated queue time approaches our limit, rather than letting them all
      through up to that limit.

2006-04-08  jrandom
    * Stat summarization fix (removing the occational holes in the jrobin
      graphs)

2006-04-08  jrandom
    * Process inbound tunnel requests more efficiently
    * Proactively drop inbound tunnel requests if the queue before we'd
      process it in is too long (dynamically adjusted by cpu load)
    * Adjust the tunnel rejection throttle to reject requeusts when we have to
      proactively drop too many requests.
    * Display the number of pending inbound tunnel join requests on the router
      console (as the "handle backlog")
    * Include a few more stats in the default set of graphs

2006-04-06  jrandom
    * Fix for a bug in the new irc ping/pong filter (thanks Complication!)

2006-04-06  jrandom
    * Fixed a typo in the reply cleanup code

* 2006-04-05  0.6.1.14 released

2006-04-05  jrandom
    * Cut down on the time that we allow a tunnel creation request to sit by
      without response, and reject tunnel creation requests that are lagged
      locally.  Also switch to a bounded FIFO instead of a LIFO
    * Threading tweaks for the message handling (thanks bar!)
    * Don't add addresses to syndie with blank names (thanks Complication!)
    * Further ban clearance

2006-04-05  jrandom
    * Fix during the ssu handshake to avoid an unnecessary failure on
      packet retransmission (thanks ripple!)
    * Fix during the SSU handshake to use the negotiated session key asap,
      rather than using the intro key for more than we should (thanks ripple!)
    * Fixes to the message reply registry (thanks Complication!)
    * More comprehensive syndie banning (for repeated pushes)
    * Publish the router's ballpark bandwidth limit (w/in a power of 2), for 
      testing purposes
    * Put a floor back on the capacity threshold, so too many failing peers
      won't cause us to pick very bad peers (unless we have very few good
      ones)
    * Bugfix to cut down on peers using introducers unneessarily (thanks
      Complication!)
    * Reduced the default streaming lib message size to fit into a single
      tunnel message, rather than require 5 tunnel messages to be transferred
      without loss before recomposition.  This reduces throughput, but should
      increase reliability, at least for the time being.
    * Misc small bugfixes in the router (thanks all!)
    * More tweaking for Syndie's CSS (thanks Doubtful Salmon!)

2006-04-01  jrandom
    * Take out the router watchdog's teeth (don't restart on leaseset failure)
    * Filter the IRC ping/pong messages, as some clients send unsafe
      information in them (thanks aardvax and dust!)

2006-03-30  jrandom
    * Substantially reduced the lock contention in the message registry (a
      major hotspot that can choke most threads).  Also reworked the locking
      so we don't need per-message timer events
    * No need to have additional per-peer message clearing, as they are
      either unregistered individually or expired.
    * Include some of the more transient tunnel throttling

* 2006-03-26  0.6.1.13 released

2006-03-25  jrandom
    * Added a simple purge and ban of syndie authors, shown as the
      "Purge and ban" button on the addressbook for authors that are already
      on the ignore list.  All of their entries and metadata are deleted from
      the archive, and the are transparently filtered from any remote
      syndication (so no user on the syndie instance will pull any new posts
      from them)
    * More strict tunnel join throtting when congested

2006-03-24  jrandom
    * Try to desync tunnel building near startup (thanks Complication!)
    * If we are highly congested, fall back on only querying the floodfill
      netDb peers, and only storing to those peers too
    * Cleaned up the floodfill-only queries

2006-03-21  jrandom
    * Avoid a very strange (unconfirmed) bug that people using the systray's
      browser picker dialog could cause by disabling the GUI-based browser
      picker.
    * Cut down on subsequent streaming lib reset packets transmitted
    * Use a larger MTU more often
    * Allow netDb searches to query shitlisted peers, as the queries are
      indirect.
    * Add an option to disable non-floodfill netDb searches (non-floodfill
      searches are used by default, but can be disabled by adding
      netDb.floodfillOnly=true to the advanced config)

2006-03-20  jrandom
    * Fix to allow for some slack when coalescing stats
    * Workaround some oddball errors

2006-03-18  jrandom
    * Added a new graphs.jsp page to show all of the stats being harvested

2006-03-18  jrandom
    * Made the netDb search load limitations a little less stringent
    * Add support for specifying the number of periods to be plotted on the
      graphs - e.g. to plot only the last hour of a stat that is averaged at
      the 60 second period, add &periodCount=60

2006-03-17  jrandom
    * Add support for graphing the event count as well as the average stat
      value (done by adding &showEvents=true to the URL).  Also supports
      hiding the legend (&hideLegend=true), the grid (&hideGrid=true), and
      the title (&hideTitle=true).
    * Removed an unnecessary arbitrary filter on the profile organizer so we
      can pick high capacity and fast peers more appropriately

2006-03-16  jrandom
    * Integrate basic hooks for jrobin (http://jrobin.org) into the router
      console.  Selected stats can be harvested automatically and fed into
      in-memory RRD databases, and those databases can be served up either as
      PNG images or as RRDtool compatible XML dumps (see oldstats.jsp for
      details).  A base set of stats are harvested by default, but an
      alternate list can be specified by setting the 'stat.summaries' list on
      the advanced config.  For instance:
      stat.summaries=bw.recvRate.60000,bw.sendRate.60000
    * HTML tweaking for the general config page (thanks void!)
    * Odd NPE fix (thanks Complication!)

2006-03-15  Complication
    * Trim out an old, inactive IP second-guessing method
      (thanks for spotting, Anonymous!)

2006-03-15  jrandom
    * Further stat cleanup
    * Keep track of how many peers we are actively trying to communicate with,
      beyond those who are just trying to communicate with us.
    * Further router tunnel participation throttle revisions to avoid spurious
      rejections
    * Rate stat display cleanup (thanks ripple!)
    * Don't even try to send messages that have been queued too long

2006-03-05  zzz
    * Remove the +++--- from the logs on i2psnark startup

2006-03-05  jrandom
    * HTML fixes in Syndie to work better with opera (thanks shaklen!)
    * Give netDb lookups to floodfill peers more time, as they are much more
      likely to succeed (thereby cutting down on the unnecessary netDb
      searches outside the floodfill set)
    * Fix to the SSU IP detection code so we won't use introducers when we
      don't need them (thanks Complication!)
    * Add a brief shitlist to i2psnark so it doesn't keep on trying to reach
      peers given to it
    * Don't let netDb searches wander across too many peers
    * Don't use the 1s bandwidth usage in the tunnel participation throttle,
      as its too volatile to have much meaning.
    * Don't bork if a Syndie post is missing an entry.sml

2006-03-05  Complication
    * Reduce exposed statistical information,
      to make build and uptime tracking more expensive

2006-03-04  Complication
    * Fix the announce URL of orion's tracker in Snark sources

2006-03-03  Complication
    * Explicit check for an index out of bounds exception while parsing
      an inbound IRC command (implicit check was there already)

2006-03-01  jrandom
    * More aggressive tunnel throttling as we approach our bandwidth limit,
      and throttle based off periods wider than 1 second.
    * Included Doubtful Salmon's syndie stylings (thanks!)

2006-02-27  zzz
    * Update error page templates to add \r, Connection: close, and
      Proxy-connection: close to headers.

* 2006-02-27  0.6.1.12 released

2006-02-27  jrandom
    * Adjust the jbigi.jar to use the athlon-optimized jbigi on windows/amd64
      machines, rather than the generic jbigi (until we have an athlon64
      optimized version)

2006-02-26  jrandom
    * Switch from the bouncycastle to the gnu-crypto implementation for
      SHA256, as benchmarks show a 10-30% speedup.
    * Removed some unnecessary object caches
    * Don't close i2psnark streams prematurely

2006-02-25  jrandom
    * Made the Syndie permalinks in the thread view point to the blog view
    * Disabled TCP again (since the live net seems to be doing well w/out it)
    * Fix the message time on inbound SSU establishment (thanks zzz!)
    * Don't be so aggressive with parallel tunnel creation when a tunnel pool
      just starts up

2006-02-24  jrandom
    * Rounding calculation cleanup in the stats, and avoid an uncontested
      mutex (thanks ripple!)
    * SSU handshake cleanup to help force incompatible peers to stop nagging
      us by both not giving them an updated reference to us and by dropping
      future handshake packets from them.

2006-02-23  jrandom
    * Increase the SSU retransmit ceiling (for slow links)
    * Estimate the sender's SSU MTU (to help see if we agree)

2006-02-22  jrandom
    * Fix to properly profile tunnel joins (thanks Ragnarok, frosk, et al!)
    * More aggressive poor-man's PMTU, allowing larger MTUs on less reliable
      links
    * Further class validator refactorings

2006-02-22  jrandom
    * Handle a rare race under high bandwidth situations in the SSU transport
    * Minor refactoring so we don't confuse sun's 1.6.0-b2 validator

2006-02-21  Complication
    * Reactivate TCP tranport by default, in addition to re-allowing

* 2006-02-21  0.6.1.11 released

2006-02-21  jrandom
    * Throttle the outbound SSU establishment queue, so it doesn't fill up the
      heap when backlogged (and so that the messages queued up on it don't sit
      there forever)
    * Further SSU memory cleanup
    * Clean up the address regeneration code so it knows when to rebuild the
      local info more precisely.

2006-02-20  jrandom
    * Properly enable TCP this time (oops)
    * Deal with multiple form handlers on the same page in the console without
      being too annoying (thanks blubb and bd_!)

2006-02-20  jrandom
    * Reenable the TCP transport as a fallback (we'll continue to muck with
      debugging SSU-only elsewhere)

2006-02-20  jrandom
    * Major SSU and router tuning to reduce contention, memory usage, and GC
      churn.  There are still issues to be worked out, but this should be a
      substantial improvement.
    * Modified the optional netDb harvester task to support choosing whether
      to use (non-anonymous) direct connections or (anonymous) exploratory
      tunnels to do the harvesting.  Harvesting itself is enabled via the
      advanced config "netDb.shouldHarvest=true" (default is false) and the
      connection type can be chosen via "netDb.harvestDirectly=false" (default
      is false).

2006-02-19  dust
    * Added pruning of suckers history (it used to grow indefinitely).

2006-02-19  jrandom
    * Moved the current net's reseed URL to a different location than where
      the old net looks (dev.i2p.net/i2pdb2/ vs .../i2pdb/)
    * More aggressively expire inbound messages (on receive, not just on send)
    * Add in a hook for breaking backwards compatibility in the SSU wire
      protocol directly by including a version as part of the handshake.  The
      version is currently set to 0, however, so the wire protocol from this
      build is compatible with all earlier SSU implementations.
    * Increased the number of complete message readers, cutting down
      substantially on the delay processing inbound messages.
    * Delete the message history file on startup
    * Reworked the restart/shutdown display on the console (thanks bd_!)

2006-02-18  jrandom
    * Migrate the outbound packets from a central component to the individual
      per-peer components, substantially cutting down on lock contention when
      dealing with higher degrees.
    * Load balance the outbound SSU transfers evenly across peers, rather than
      across messages (so peers with few messages won't be starved by peers
      with many).
    * Reduce the frequency of router info rebuilds (thanks bar!)

2006-02-18  jrandom
    * Add a new AIMD throttle in SSU to control the number of concurrent
      messages being sent to a given peer, in addition to the throttle on the
      number of concurrent bytes to that peer.
    * Adjust the existing SSU outbound queue to throttle based on the queue's
      lag, not an arbitrary number of packets.

2006-02-17  jrandom
    * Properly fix the build request queue throttling, using queue age to
      detect congestion, rather than queue size.

2006-02-17  jrandom
    * Disable the message history log file by default (duh - feel free to
      delete messageHistory.txt after upgrading.  thanks deathfatty!)
    * Limit the size of the inbound tunnel build request queue so we don't
      get an insane backlog of requests that we're bound to reject, and adjust
      the queue processing so we keep on churning through them when we've got
      a backlog.
    * Small fixes for the multiuser syndie operation (thanks Complication!)
    * Renamed modified PRNG classes that were imported from gnu-crypto so we
      don't conflict with JVMs using that as a JCE provider (thanks blx!)

* 2006-02-16  0.6.1.10 released

2006-02-16  jrandom
    * Add a new toggle to the web config to enable/disable the load testing

2006-02-16  jrandom
    * Dropped much of the abandonware from the apps/ directory

2006-02-16  jrandom
    * Bugfix to the I2PTunnel web config to properly accept i2cp port settings
    * Initial sucker refactoring to simplify reuse of the html parsing
    * Beginnings of hooks to push imported rss/atom out to remote syndie
      archives automatically (though not enabled currently)
    * Further SSU peer test cleanup

2006-02-15  jrandom
    * Add in per-blog RSS feeds to Syndie
    * Upgraded sucker's ROME dependency to 0.8, bundling sucked enclosures
      with the posts, marking additional attachments as Media RSS enclosures
      (http://search.yahoo.com/mrss/), since RSS only supports one enclosure
      per item.
    * Don't allow the default syndie user to be set to something invalid if
      its in single user mode.

2006-02-15  jrandom
    * Merged in the i2p_0_6_1_10_PRE branch to the trunk, so CVS HEAD is no
      longer backwards compatible (and should not be used until 0.6.1.1 is
      out)

2006-02-14  jrandom
    * Syndie ui bugfixes (thanks all!)

2006-02-13  jrandom
    * Use the current directory for some temporary I2PSnark files, rather than
      the OS default temp dir (thanks anon!)
    * Increase the base streaming lib window size (still shrinks to 1 on
      retransmission though, of course)
    * Fixed the I2PTunnel newlines to work with lighthttpd (thanks all!)
    * Implement fast retransmit in the streaming lib (fires at most once per
      packet), and increased the default ack delay to 2 seconds (from .5s)
    * Don't ask for garlic level message acks for end to end messages unless
      they're useful (e.g. to ack session tags)

2006-02-12  cervantes
    * Use a different santisation method for some SML attributes
    * Make router console update config save button actually save.
    * Fix console bandwidth limiter burst rate dropdowns, so the display
      relates to what is saved in the config.
    
2006-02-12  cervantes
    * SML is now stricter in it's formatting (attributes should only use 
      double quotes instead of being allowed to mix with singles).
    * Using apostrophes in SML attributes will no longer invalidate the tag.
    * Some instances of [blog] tag description were not being displayed
      correctly.

2006-02-12  jrandom
    * Further SSU peer test throttling
    * Put the most common router console features on the main index page too

2006-02-11  jrandom
    * Be more careful about SSU peer test floods

2006-02-09  jrandom
    * Adjusted one of the SSU timeouts so we don't drop peers as easily (duh)

2006-02-08  jrandom
    * Added transparent support for VIA C3 CPUs to jbigi (thanks Nekow42), and
      bundled a precompiled libjbigi.so in the jbigi.jar
    * Cleaned up the synchronization for some SSU packet handling code
    * Allow explicit rejection of more lagged tunnel build requests, rather
      than dropping them outright
    * Use lighter load testing

2006-02-07  jrandom
    * Handle HTTP headers without any values (thanks Sugadude!)
    * Don't show the option to make Syndie multiuser, since very few people
      need it, and multiuser mode is a lot more complex to use.  Geeks can
      enable it by adding "syndie.singleUser=false" to syndie/syndie.config
      (or in the router's advanced config, for the embedded Syndie)
    * When a peer rejects participation in a tunnel, they mean it (duh)
    * Decrease tunnel test timeout period to 20s (a 40s lag is insane)
    * Remove a throttle on the size of the SSU active outbound pool, since
      it was essentially arbitrary
    * Use a more appropriate SSU bloom filter size
    * Don't "proactively" drop SSU connections if we have partially received
      inbound messages (duh)
    * Migrate most of the message state across SSU connection reestablishment

2006-02-06  jrandom
    * Reduce the SSU retransmit timeout range, and increase the number of ACKs
      piggybacked

2006-02-05  jrandom
    * Experiment with short exponents for DH/ElGamal, using a 226bit x instead
      of a 2048bit x, as reports suggest that size is sufficient for 2048bit
      DH/ElGamal when using safe primes (see KeyGenerator.java for references)
    * Enable the messageHistory.txt by default, for debugging

2006-02-05  jrandom
    * Substantial bugfix for the duplicate message detection in the transport
      layer
    * Handle tunnel build responses ASAP, rather than queueing them up to wait
      in line (processing them is really fast - just a few AES loops)
    * Don't bother handling build requests that we have queued up for a while
      locally, as the requestor will have timed it out anyway (perhaps we
      should reply regardless, but with a backoff instead?)

2006-02-04  jrandom
    * Further tunnel test cleanup and disabling of the old tunnel creation
      code

2006-02-04  jrandom
    * Clean up and reenable the tunnel testing for the new tunnel system.

2006-02-04  jrandom
    * Don't cache the archive.txt in syndie when fetching it through the web
      interface.
    * Logging updates

2006-02-03  jrandom
    * Added further replay prevention on the tunnel build requests
    * More aggressive streaming lib closing on reset

2006-02-03  jrandom
    * More aggressive refusal of peers from the wrong network (oops)

2006-02-01  jrandom
    * Instruct the router to reseed against a new URL, for migration purposes:
      http://dev.i2p.net/i2pdb2/
    * Aggressive error handling during UDP packet creation (thanks cervantes)

2006-02-01  jrandom
    * Fix the new tunnel creation crypto, including the addition of a 4 byte
      "next message ID" to the encrypted request structure in the spec.
    * Backwards incompatible change, using the new tunnel creation crypto, the
      fixed MD5 HMAC size, and a new network ID (to prevent cross pollination
      with the old incompatible network).
    * Reworked the leaseSet request process to handle a race condition
    * Disable the TCP transport
    * Run four separate threads on the job queue to cut down on job lag

2006-01-28  jrandom
    * Removed a race that could show up in leaseSet requesting with the new
      tunnel building process

2006-01-25  jrandom
    * Run the peer profile coalescing/reorganization outside the job queue
      (on one of the timers), to cut down on some job queue congestion.  Also,
      trim old profiles while running, not just when starting up.
    * Slightly more sane intra-floodfill-node netDb activity (only flood new
      entries)
    * Workaround in the I2PTunnelHTTPServer for some bad requests (though the
      source of the bug is not yet addressed)
    * Better I2PSnark reconnection handling
    * Further cleanup in the new tunnel build process
    * Make sure we expire old participants properly
    * Remove much of the transient overload throttling (it wasn't using a good
      metric)

2006-01-25  dust
    * Fix IRC client proxy to use ISO-8859-1.

2006-01-22  jrandom
    * New tunnel build process - does not use the new crypto or new peer
      selection strategies.  However, it does drop the fallback tunnel
      procedure, except for tunnels who are configured to allow them, or for
      the exploratory pool during bootstrapping or after a catastrophic
      failure.  This new process prefers to fail rather than use too-short
      tunnels, so while it can do some pretty aggressive tunnel rebuilding,
      it may expose more tunnel failures to the user.
    * Always prefer normal tunnels to fallback tunnels.
    * Potential fix for a bug while changing i2cp settings on I2PSnark (thanks
      bar!)
    * Do all of the netDb entry writing in a separate thread, avoiding
      duplicates and batching them up.

2006-01-19  Complication
    * Explain better where eepsite's destkey can be found

2006-01-18  cervantes
    * Add title attributes to all external links in Syndie, so we can rollover
      and quickly see if it's worth clicking on.
    * Fixed a minor compiler warning.

2006-01-17  jrandom
    * First pass of the new tunnel creation crypto, specified in the new 
      router/doc/tunnel-alt-creation.html (referenced in the current
      router/doc/tunnel-alt.html).  It isn't actually used anywhere yet, other
      than in the test code, but the code verifies the technical viability, so
      further scrutiny would be warranted.

2006-01-16  cervantes
    * Dragged I2P kicking and screaming into 2006 (Oops)

2006-01-14  cervantes
    * Removed entirely misleading memory status from the console summary.
	
2006-01-13  cervantes
    * Further Syndie layout hardening and typeface balancing.

* 2006-01-12  0.6.1.9 released

2006-01-12  jrandom
    * Only create the loadtest.log if requested to do so (thanks zzz!)
    * Make sure we cleanly take into consideration the appropriate data
      points when filtering out duplicate messages in the message validator,
      and report the right bloom filter false positives rate (not used for
      anything except debugging)

2006-01-12  cervantes
    * Syndie CSS tweaks to removed some redundant declarations, improve font
      scaling and layout robustness. Improved cross browser compatibility
      (in other words "kicked IE"). Tightened the look of the blog template
      a little.

2006-01-11  Complication
    * CSS comment fixes

2006-01-11  jrandom
    * Include the attachments/blogs/etc for comments on the blog view
    * Syndie HTML fixes (thanks cervantes!)
    * Make sure we fully reset the objects going into our cache before we
      reuse them (thanks zzz!)

2006-01-10  jrandom
    * Added the per-post list of attachments/blogs/etc to the blog view in
      Syndie (though this does not yet include comments or some further
      refinements)
    * Have the I2P shortcut launch i2p.exe instead of i2psvc.exe on windows,
      removing the dox box (though also removes the restart functionality...)
    * Give the i2p.exe the correct java.library.path to support the systray
      dll (thanks Bobcat, Sugadude, anon!)

2006-01-09  jrandom
    * Removed a longstanding bug that had caused unnecessary router identity
      churn due to clock skew
    * Temporarily sanity check within the streaming lib for long pending
      writes
    * Added support for a blog-wide logo to Syndie, and automated the pushing
      of updated extended blog info data along side the metadata.

2006-01-09  jrandom
    * Bugfix for a rare SSU error (thanks cervantes!)
    * More progress on the blog interface, allowing customizable blog-wide
      links.

2006-01-08  jrandom
    * First pass of the new blog interface, though without much of the useful
      customization features (coming soon)

2006-01-04  jrandom
    * Rather than profile individual tunnels for throughput over their
      lifetime, do so at 1 minute intervals (allowing less frequently active
      tunnels to be more fairly measured).
    * Run the live tunnel load test across two tunnels at a time, by default.
      The load test runs for a random period from 90s to the tunnel lifetime,
      self paced.  This should help gathering data for profiling peers that
      are in exploratory tunnels.

2006-01-03  jrandom
    * Calculate the overall peer throughput across the 3 fastest one minute
      tunnel throughput values, rather than the single fastest throughput.
    * Degrade the profiled throughput data over time (cutting the profiled
      peaks in half once a day, on average)
    * Enable yet another new speed calculation for profiling peers, using the
      peak throughput from individual tunnels that a peer is participating in,
      rather than across all tunnels they are participating in.  This helps
      gather a fairer peer throughput measurement, since it won't allow a slow
      high capacity peer seem to have a higher throughput (pushing a little
      data across many tunnels at once, as opposed to lots of data across a
      single tunnel).  This degrades over time like the other.
    * Add basic OS/2 support to the jbigi code (though we do not bundle a
      precompiled OS/2 library)

2006-01-01  jrandom
    * Disable multifile torrent creation in I2PSnark's web UI for the moment
      (though it can still seed and participate in multifile swarms)
    * Enable a new speed calculation for profiling peers, using their peak 
      1 minute average tunnel throughput as their speed.

2005-12-31  jrandom
    * Include a simple torrent creator in the I2PSnark web UI
    * Further streaming lib closing improvements
    * Refactored the load test components to run off live tunnels (though,
      still not safe for normal/anonymous load testing)

2005-12-30  jrandom
    * Close streams more gracefully

2005-12-30  jrandom
    * Small streaming lib bugfixes for the modified timeouts
    * Minor Syndie/Sucker RSS html fix
    * Small synchronization fix in I2PSnark (thanks fsm!)

2005-12-30  jrandom
    * Replaced the bundled linux jcpuid (written in C++) with scintilla's
      jcpuid (written in C), removing the libg++.so.5 dependency that has bit
      some distros (e.g. mandriva)

2005-12-29  jrandom
    * Minor fix to the new ERR-ClockSkew to deal with people whose clocks are
      actually correct

2005-12-27  jrandom
    * Add a new Status: line on the router console - "ERR-ClockSkew", in case
      the clock is too skewed to do anything useful (check the year and month,
      not just the hour and minute).
    * Fixed the read/write timeouts in the streaming lib (so that it actually
      honors them now)
    * Minor I2PSnark cleanups (no read timeout, more careful shutdown and
      torrent closing)
    * Handle an oddball tunnel creation failure (thanks Xunk)

2005-12-26  Complication
    * Fix some integer typecasting in I2PSnark (caused >2GB torrents to fail)
    * HTML readability cosmetics on "Peers" page

* 2005-12-22  0.6.1.8 released

2005-12-22  jrandom
    * Bundle the standalone I2PSnark launcher in the installer and update
      process (launch as "java -jar launch-i2psnark.jar", viewing the 
      interface on http://localhost:8002/)
    * Don't autostart swarming torrents by default so that you can run a
      standalone I2PSnark from the I2P install dir and not have the embedded
      I2PSnark autolaunch the torrents that the standalone instance is running
    * Fixed a rare streaming lib bug that could let a blocking call wait
      forever.

2005-12-22  jrandom
    * Cleaned up some buffer synchronization issues in I2PSnark that could
      cause blockage.

2005-12-21  jrandom
    * Adjusted I2PSnark's usage of the streaming lib (tweaking it for BT's
      behavior)
    * Fixed the I2PSnark bug that would lose track of live peers

2005-12-20  jrandom
    * Enabled the control in I2PSnark to toggle whether torrents should be
      started automatically or not
    * Hopefully finished the last hook to close down torrents completely when
      they're stopped.

2005-12-19  jrandom
    * Fix for old Syndie blog bookmarks (thanks Complication!)
    * Fix for I2PSnark to accept incoming connections again (oops)
    * Randomize the order that peers from the tracker are contacted

2005-12-19  jrandom
    * I2PSnark logging, disconnect old inactive peers rather than new ones,
      memory usage reduction, better OOM handling, and a shared connection
      acceptor.
    * Cleaned up the Syndie blog page and the resulting filters (viewing a
      blog from the blog page shows threads started by the selected author,
      not those that they merely participate in)

2005-12-18  jrandom
    * Added a standalone runner for the I2PSnark web ui (build with the
      command "ant i2psnark", unzip i2psnark-standalone.zip somewhere, run
      with "java -jar launch-i2psnark.jar", and go to http://localhost:8002/).
    * Further I2PSnark error handling

2005-12-17  jrandom
    * Let multiuser accounts authorize themselves to access the remote
      functionality again (thanks Ch0Hag!)
    * Adjust the JVM heap size to 128MB for new installs (existing users can
      accomplish this by editing wrapper.config, adding the line
      "wrapper.java.maxmemory=128", and then doing a full shutdown and startup
      of the router).  This is relevent for heavy usage of I2PSnark in the
      router console.

2005-12-17  jrandom
    * Use our faster SHA1, rather than the JVM's within I2PSnark, and let
      'piece' sizes grow larger than before.

2005-12-16  jrandom
    * Added some I2PSnark sanity checks, an OOMListener when running
      standalone, and a guard against keeping memory tied up indefinitely.
    * Sanity check on the watchdog (thanks zzz!)
    * Handle invalid HTTP requests in I2PTunnel a little better

2005-12-16  jrandom
    * Moved I2PSnark from using Threads to I2PThreads, so we handle OOMs
      properly (thanks Complication!)
    * More guards in I2PSnark for zany behavior (I2PSession recon w/ skew,
      b0rking in the DirMonitor, etc)

2005-12-16  jrandom
    * Try to run a torrent in readonly mode if we can't write to the file, and
      handle failures a little more gracefully (thanks polecat!)

2005-12-16  jrandom
    * Refuse torrents with too many files (128), avoiding ulimit errors.
    * Remove an fd leak in I2PSnark
    * Further I2PSnark web UI cleanup

2005-12-15  jrandom
    * Added a first pass to the I2PSnark web UI (see /i2psnark/)

2005-12-15  jrandom
    * Added multitorrent support to I2PSnark, accessible currently by running
      "i2psnark.jar --config i2psnark.config" (which may or may not exist).
      It then joins the swarm for any torrents in ./i2psnark/*.torrent, saving
      their data in that directory as well.  Removing the .torrent file stops
      participation, and it is currently set to seed indefinitely.  Completion
      is logged to the logger and standard output, with further UI interaction
      left to the (work in progress) web UI.

2005-12-14  jrandom
    * Fix to drop peer references when we shitlist people again (thanks zzz!)
    * Further I2PSnark fixes to deal with arbitrary torrent info attributes
      (thanks Complication!)

2005-12-13  zzz
    * Don't test tunnels expiring within 90 seconds
    * Defer Test Tunnel jobs if job lag too large
    * Use JobQueue.getMaxLag() rather than the jobQueue.jobLag stat to measure
      job lag for tunnel build backoff, allowing for more agile handling
      (since the stat is only updated once a minute)
    * Use tunnel length override if all tunnels are expiring within one
      minute.

2005-12-13  jrandom
    * Fixed I2PSnark's handling of some torrent files to deal with those
      created by Azureus and I2PRufus (it didn't know how to deal with
      additional meta info, such as path.utf-8 or name.utf-8).

2005-12-09  zzz
    * Create different strategies for exploratory tunnels (which are difficult
      to create) and client tunnels (which are much easier)
    * Gradually increase number of parallel build attempts as tunnel expiry
      nears.
    * Temporarily shorten attempted build tunnel length if builds using
      configured tunnel length are unsuccessful
    * React more aggressively to tunnel failure than routine tunnel
      replacement
    * Make tunnel creation times randomized - there is existing code to
      randomize the tunnels but it isn't effective due to the tunnel creation 
      strategy. Currently, most tunnels get built all at once, at about 2 1/2
      to 3 minutes before expiration. The patch fixes this by fixing the 
      randomization, and by changing the overlap time (with old tunnels) to a
      range of 2 to 4 minutes.
    * Reduce number of excess tunnels. Lots of excess tunnels get created due
      to overlapping calls. Just about anything generated a call which could
      build many tunnels all at once, even if tunnel building was already in
      process.
    * Miscellaneous router console enhancements

2005-12-08  jrandom
    * Minor bugfix in SSU for dealing with corrupt packets
    * Added some hooks for load testing

2005-12-07  jrandom
    * Added a first pass at a blog view in Syndie

2005-12-07  jrandom
    * Expand the thread we're viewing to its leaf
    * Bugfix on intraday ordering (children are always newer than parents)

2005-12-05  jrandom
    * Added an RDF and XML thread export to Syndie, reachable at 
      .../threadnav/rdf or .../threadnav/xml, accepting the parameters
      count=$numThreads and offset=$threadIndex.  If the $numThreads is -1, it
      displays all threads.

2005-12-04  TLorD
    * Patch for the C SAM library to null terminate strings on copy (thanks!)

2005-12-04  jrandom
    * Bugfix in Syndie for a problem in the threaded indexer (thanks CofE!)
    * Always include ourselves in the favorite authors (since we don't
      bookmark ourselves)

2005-12-03  jrandom
    * Use newgroup-like tags by default in Syndie's interface

2005-12-03  jrandom
    * Added support for a 'most recent posts' view that CofE requested, which
      includes the ability to filter by age (e.g. posts by your favorite
      authors in the last 5 days).

2005-12-03  jrandom
    * Adjusted Syndie to use the threaded view that cervantes suggested, which
      displays a a single thread path at a time - from root to leaf - rather
      than a depth first traversal.

2005-12-03  jrandom
    * Package up a standalone Syndie install into a "syndie-standalone.zip",
      buildable with "ant syndie".  It extracts into ./syndie/, launches with
      "java -jar launchsyndie.jar" (or javaw, on windows, to avoid a dos box),
      running a single user Syndie instance (by default).  It also creates a
      default subscription to syndiemedia without any anonymity (using no
      proxy).  Upgrades can be done by just replacing the syndie.war with the
      one from I2P.

* 2005-12-01  0.6.1.7 released

2005-12-01  jrandom
    * Add a new criteria to the tunnel join throttle, backing off people if we
      are failing to talk to our peers more than usual.

2005-11-30  jrandom
    * Cleaned up the build process to deal with Jetty 5.1.6 and rename the
      new commons-logging-api.jar to commons-logging.jar, which it replaces.
      Jetty 5.1.6 is pushed with all updates.  Also, no need to push a
      separate jdom or rome, as they're inside syndie.war.

2005-11-30  jrandom
    * Don't let the TCP transport alone shitlist a peer, since other
      transports may be working.  Also display whether TCP connections are
      inbound or outbound on the peers page.
    * Fixed some substantial bugs in the SSU introducers where we wouldn't
      talk to anyone who didn't expose an IP (even if they had introducers),
      among other goofy things.
    * When dealing with SSU introducers, send them all a packet at 3s/6s/9s,
      rather than sending one a packet at 3s, then another a packet at 6s,
      and a third a packet at 9s.
    * Fixed Syndie attachments (oops)

2005-11-29  zzz
    * Added a link to orion's jump page on the 'key not found' error page.

2005-11-29  jrandom
    * Further Syndie UI cleanup
    * Bundled our patched MultiPartRequest code from jetty (APL2 licensed),
      since it hasn't been applied to the jetty CVS yet [1].  Its packaged
      into syndie.jar and renamed to net.i2p.syndie.web.MultiPartRequest, but
      will be removed as soon as its integrated into Jetty.  This patch allows
      posting content in various character sets.
      [1] http://article.gmane.org/gmane.comp.java.jetty.general/6031
    * Upgraded new installs to the latest stable jetty (5.1.6), though this
      isn't pushed as part of the update yet, as there aren't any critical
      bugs.

2005-11-29  jrandom
    * Added back in the OSX jbigi, which was accidentally removed a few revs
      back (thanks for the bug report stoerte!)  New installs will get the
      full jbigi, or you can pull the jbigi.jar from CVS by going to
      http://dev.i2p.net/cgi-bin/cvsweb.cgi/i2p/installer/lib/jbigi/jbigi.jar
      and clicking on the first "download" link, saving that jbigi.jar to
      lib/jbigi.jar in your I2P installation directory.  After restarting your
      router, it should load up fine.

2005-11-27  jrandom
    * Inlined the Syndie CSS to reduce the number of HTTP requests (and
      because firefox [and others?] delay rendering until they fetch the css).
    * Make sure we fire the shutdown tasks when regenerating a new identity
      (thanks picsou!)
    * Cleaned up some of the things I b0rked in the 'dynamic keys' mode
    * Don't drop SSU sessions if they're still transmitting data successfully,
      even if there are transmission failures
    * Adjusted the time summarization to display hours after 119m, not 90m
    * Further EepGet cleanup (grr)

* 2005-11-26 0.6.1.6 released

2005-11-26  jrandom
    * Update the sorting in Syndie to consider children 'newer' than parents,
      even if they have the same message ID (duh)
    * Cleaned up some nav links in Syndie (good idea gloin, spaetz!)
    * Added a bunch of tooltips to Syndie's fields (thanks polecat!)
    * Force support for nonvalidating XML in Jetty (so we can handle GCJ/etc
      better)

2005-11-26  jrandom 
    * Be more explicit about what messages we will handle through a client
      tunnel, and how we will handle them.  This cuts off a set of attacks
      that an active adversary could mount, though they're probably nonobvious
      and would require at least some sophistication.

2005-11-26  Raccoon23
    * Added support for 'dynamic keys' mode, where the router creates a new
      router identity whenever it detects a substantial change in its public
      address (read: SSU IP or port).  This only offers minimal additional
      protection against trivial attackers, but should provide functional
      improvement for people who have periodic IP changes, since their new
      router address would not be shitlisted while their old one would be.
    * Added further infrastructure for restricted route operation, but its use
      is not recommended.

2005-11-25  jrandom
    * Further Syndie UI cleanups
    * Logging cleanup
    * Fixed link to fproxy.tino.i2p (thanks zzz!)

2005-11-25  jrandom
    * Don't publish stats for periods we haven't reached yet (thanks zzz!)
    * Cleaned up the syndie threaded display to show the last updated date for
      a subthread, and to highlight threads updated in the last two days.

2005-11-24  jrandom
    * Fix to save syndication settings in Syndie (thanks spaetz!)

2005-11-23  jrandom
    * Removed spurious streaming lib RTO increase (it wasn't helpful)
    * Streamlined the tunnel batching to schedule batch transmissions more
      appropriately.
    * Default tunnel pool variance to 2 +0-1 hops

2005-11-21  jrandom
    * IE doesn't strip SPAN from <button> form fields, so add in a workaround
      within I2PTunnel.
    * Increase the maximum SSU retransmission timeout to accomodate slower or
      more congested links (though SSU's RTO calculation will usually use a
      much lower timeout)
    * Moved the streaming lib timed events off the main timer queues and onto
      a streaming lib specific set of timer queues.  Streaming lib timed
      events are more likely to have lock contention on the I2CP socket while
      other timed events in the router are (largely) independent.
    * Fixed a case sensitive lookup bug (thanks tino!)
    * Syndie cleanup - new edit form on the preview page, and fixed some blog
      links (thanks tino!)

2005-11-19  jrandom
    * Implemented a trivial pure java PMTU backoff strategy, switching between
      a 608 byte MTU and a 1350 byte MTU, depending upon retransmission rates.
    * Fixed new user registration in Syndie (thanks Complication!)

2005-11-17  jrandom
    * More cautious file handling in Syndie

2005-11-16  jrandom
    * More aggressive I2PTunnel content encoding munging to work around some
      rare HTTP behavior (ignoring q values on Accept-encoding, using gzip
      even when only identity is specified, etc).  I2PTunnelHTTPServer now
      sends "Accept-encoding: \r\n" plus "X-Accept-encoding: x-i2p-gzip\r\n",
      and I2PTunnelHTTPServer handles x-i2p-gzip in either the Accept-encoding
      or X-Accept-encoding headers.  Eepsite operators who do not know to
      check for X-Accept-encoding will simply use the identity encoding.

* 2005-11-15  0.6.1.5 released

2005-11-14  jrandom
    * Migrate to the new Syndie interface

2005-11-11  jrandom
    * Add filtering threads by author to Syndie, populated with authors in the
      user's addressbook
    * When creating the default user, add
      "http://syndiemedia.i2p/archive/archive.txt" to their addressbook,
      configured to automatically pull updates.  (what other archives should
      be included?)
    * Tiny servlet to help dole out the new routerconsole themes, and bundle
      the installer/resources/themes/** into ./docs/themes/** on both install
      and update.

2005-11-11  cervantes
    * Initial pass of the routerconsole revamp, starting with I2PTunnel and
      being progressively rolled out to other sections at later dates.
      Featuring abstracted W3C strict XHTML1.0 markup, with CSS providing
      layout and styling.
    * Implemented console themes. Users can create their own themes by
      creating css files in: {i2pdir}/docs/themes/console/{themename}/
      and activating it using the routerconsole.theme={themename} advanced
      config property. Look at the example incomplete "defCon1" theme.
      Note: This is very much a work in progress. Folks might want to hold-off
      creating their own skins until the markup has solidified.
    * Added "routerconsole.javascript.disabled=true" to disable console
      client-side scripting and "routerconsole.css.disabled=true" to remove 
      css styling (only rolled out in the i2ptunnel interface currently)
    * Fixed long standing bug with i2ptunnel client and server edit screens
      where tunnel count and depth properties would fail to save. Added
      backup quantity and variance configuration options.
    * Added basic accessibility support (key shortcuts, linear markup, alt and 
      title information and form labels).
    * So far only tested on IE6, Firefox 1.0.6, Opera 8 and lynx.

2005-11-11  jrandom
    * Default Syndie to single user mode, and automatically log into a default
      user account (additional accounts can be logged into with the 'switch'
      or login pages, and new accounts can be created with the register page).
    * Disable the 'automated' column on the Syndie addressbook unless the user
      is appropriately authorized (good idea Polecat!)

2005-11-10  jrandom
    * First pass to a new threaded Syndie interface, which isn't enabled by
      default, as its not done yet.

2005-11-06  jrandom
    * Include SSU establishment failure in the peer profile as a commError,
      as we do for TCP establishment failures.
    * Don't throttle the initial transmission of a message because of ongoing
      retransmissions to a peer, since the initial transmission of a message
      is more valuable than a retransmission (since it has less latency).
    * Cleaned up links to SusiDNS and I2PTunnel (thanks zzz!)

2005-11-05  jrandom
    * Include the most recent ACKs with packets, rather than only sending an
      ack exactly once.  SSU differs from TCP in this regard, as TCP has ever
      increasing sequence numbers, while each message ID in SSU is random, so
      we don't get the benefit of later ACKs implicitly ACKing earlier
      messages.
    * Reduced the max retransmission timeout for SSU
    * Don't try to send messages queued up for a long time waiting for
      establishment.

2005-11-05  dust
    * Fix sucker to delete its temporary files.
    * Improve sucker's sml output some.
    * Fix Exception in SMLParser for weird sml.

2005-11-03  zzz
    * Added a new error page to the eepproxy to differentiate the full 60
      second timeout from the immediate "I don't know this base64" failure.

2005-11-01  jrandom
    * Added a few more css elements (thanks identiguy!)

2005-10-31  jrandom
    * Fix for some syndie reply scenarios (thanks identiguy and CofE!)
    * Removed a potentially infinitely recursive call (oops)

2005-10-30  dust
    * Merge sucker into syndie with a rssimport.jsp page.
    * Add getContentType() to EepGet.
    * Make chunked transfer work (better) with EepGet.
    * Do replaceAll("<","&lt;") for logs.

* 2005-10-29  0.6.1.4 released

2005-10-29  jrandom
    * Improved the bandwidth throtting on tunnel participation, especially for
      low bandwidth peers.
    * Improved failure handling in SSU with proactive reestablishment of
      failing idle peers, and rather than shitlisting a peer who failed too
      much, drop the SSU session and allow a new attempt (which, if it fails,
      will cause a shitlisting)
    * Clarify the cause of the shitlist on the profiles page, and include
      bandwidth limiter info at the bottom of the peers page.

2005-10-26  jrandom
    * In Syndie, propogate the subject and tags in a reply, and show the parent
      post on the edit page for easy quoting.  (thanks identiguy and CofE!)
    * Streamline some netDb query handling to run outside the jobqueue -
      which means they'll run on the particular SSU thread that handles the
      message.  This should help out heavily loaded netDb peers.

2005-10-25  jrandom
    * Defer netDb searches for newly referenced peers until we actually want
      them
    * Ignore netDb references to peers on our shitlist
    * Set the timeout for end to end client messages to the max delay after
      finding the leaseSet, so we don't have as many expired messages floating
      around.
    * Add a floor to the streaming lib window size
    * When we need to send a streaming lib ACK, try to retransmit one of the
      unacked packets instead (with updated ACK/NACK fields, of course).  The
      bandwidth cost of an unnecessary retransmission should be minor as
      compared to both an ACK packet (rounded up to 1KB in the tunnels) and
      the probability of a necessary retransmission.
    * Adjust the streaming lib cwin algorithm to allow growth after a full
      cwin messages if the rtt is trending downwards.  If it is not, use the
      existing algorithm.
    * Increased the maximum rto size in the streaming lib.
    * Load balancing bugfix on end to end messages to distribute across
      tunnels more evenly.

2005-10-22  jrandom
    * Integrated GNU-Crypto's Fortuna PRNG, seeding it off /dev/urandom and
      ./prngseed.rnd (if they exist), and reseeding it with data out of
      various crypto operations (unused bits in a DH exchange, intermediary
      bits in a DSA signature generation, extra bits in an ElGamal decrypt).
      The Fortuna implementation under gnu.crypto.prng has been modified to
      use BouncyCastle's SHA256 and Cryptix's AES (since those are the ones
      I2P uses), and the resulting gnu.crypto.prng.* are therefor available
      under GPL+Classpath's linking exception (~= LGPL).  I2P's SecureRandom
      wrapper around it is, of course, public domain.

2005-10-20  dust
    * Fix bug in ircclient that prevented it to use its own dest (i.e. was
      always shared. (thx for info Ragnarok)
    * Fix crash in Sucker with some bad html.

2005-10-20  jrandom
    * Workaround a bug in GCJ's Calendar implementation
    * Propery throw an exception in the streaming lib if we try to write to a
      closed stream.  This will hopefully help clear some I2Phex bugs (thanks
      GregorK!)

2005-10-19  jrandom
    * Ported the snark bittorrent client to I2P such that it is compatible
      with i2p-bt and azneti2p.  For usage information, grab an update and run
      "java -jar lib/i2psnark.jar".  It isn't currently multitorrent capable,
      but adding in support would be fairly easy (see PeerAcceptor.java:49)
    * Don't allow leaseSets expiring too far in the future (thanks postman)

2005-10-19  jrandom
    * Bugfix for the auto-update code to handle different usage patterns
    * Decreased the addressbook recheck frequency to once every 12 hours
      instead of hourly.
    * Handle dynamically changing the HMAC size (again, unless your nym is
      toad or jrandom, ignore this ;)
    * Cleaned up some synchronization/locking code

2005-10-17  dust
    * Exchange the remaining URL with EepGet in Sucker.
    * Allow /TOPIC irc command.

2005-10-17  jrandom
    * Allow an env prop to configure whether we want to use the backwards
      compatible (but not standards compliant) HMAC-MD5, or whether we want
      to use the not-backwards compatible (but standards compliant) one.  No
      one should touch this setting, unless your name is toad or jrandom ;)
    * Added some new dummy facades
    * Be more aggressive on loading up the router.config before building the
      router context
    * Added new hooks for apps to deal with previously undefined I2NP message
      types without having to modify any code.
    * Demo code for using a castrated router for SSU comm (SSUDemo.java)

2005-10-14  jrandom
    * More explicit filter for linux/PPC building (thanks anon!)
    * Fixed Syndie's Sucker to not explicitly reference something only found
      in sun's JVM (thanks cervantes!)
    * Don't filter IRC "MAP" messages (not critical, but it doesn't hurt)

* 2005-10-14  0.6.1.3 released

2005-10-14  jrandom
    * Added a key explaining peers.jsp a bit (thanks tethra!)

2005-10-13  dust
    * Bundled dust's Sucker for pulling RSS/Atom content into SML, which can
      then be injected into Syndie with the Syndie CLI.
    * Bundled ROME and JDOM (BSD and Apache licensed, respectively) for
      RSS/Atom parsing.

2005-10-13  jrandom
    * SSU retransmission choke bugfix (== != !=)
    * Include initial transmissions in the retransmission choke, so that
      if we are already retransmitting a message, we won't send anything
      to that peer other than that message (or ACKs, if necessary)

2005-10-12  jrandom
    * Choke SSU retransmissions to a peer while there is already a
      retransmission in flight to them.  This currently lets other initial
      transmissions through, since packet loss is often sporadic, but maybe
      this should block initial transmissions as well?
    * Display the retransmission bytes stat on peers.jsp (thanks bar!)
    * Filter QUIT messages in the I2PTunnelIRCClient proxy

2005-10-11  jrandom
    * Piggyback the SSU partial ACKs with data packets.  This is backwards
      compatible.
    * Syndie RSS renderer bugfix, plus now include the full entry instead of
      just the blurb before the cut.

2005-10-11  jrandom
    * Piggyback the SSU explicit ACKs with data packets (partial ACKs aren't
      yet piggybacked).  This is backwards compatible.
    * SML parser cleanup in Syndie

2005-10-10  dust
    * Implemented a new I2PTunnelIRCClient which locally filters inbound and
      outbound IRC commands for anonymity and security purposes, removing all
      CTCP messages except ACTION, as well as stripping the hostname from the
      USER message (while leaving the nick and 'full name').  The IRC proxy
      doesn't use this by default, but you can enable it by creating a new 
      "IRC proxy" tunnel on the web interface, or by changing the tunnel type
      to "ircclient" in i2ptunnel.config.

2005-10-10  jrandom
    * I2PTunnel http client config cleanup and stats
    * Minor SSU congestion tweaks and stats
    * Reduced netDb exploration period

2005-10-09  jrandom
    * Syndie CLI cleanup for simpler CLI posting.  Usage shown with
      java -jar lib/syndie.jar
    * Beginnings of the Syndie logging cleanup
    * Delete corrupt Syndie posts

2005-10-09  jrandom
    * Now that the streaming lib works reasonably, set the default inactivity 
      event to send a 0 byte keepalive payload, rather than disconnecting the
      stream.  This should cut the irc netsplits and help out with other long
      lived streams.  The default timeout is now less than the old timeout as
      well, so the keepalive will be sent before earlier builds fire their
      fatal timeouts.

2005-10-08  jrandom
    * Use the OS clock for stat timing, since it doesn't jump around (though
      still use the NTP'ed clock for display)
    * Added new DH stats

* 2005-10-07  0.6.1.2 released

2005-10-07  jrandom
    * Include the 1 second bandwidth usage on the console rather than the 
      1 minute rate, as the 1 second value doesn't have the 1m/5m quantization
      issues.

2005-10-07  jrandom
    * Allow the I2PTunnelHTTPServer to send back the first few packets of an
      HTTP response quicker, and initialize the streaming lib's cwin more 
      carefully.
    * Added a small web UI to the new Syndie scheduled updater.  If you log in
      as a user authorized to use the remote archive funtionality, you can
      request remote archives in your address book to be automatically pulled
      down by checking the "scheduled?" checkbox.

2005-10-05  jrandom
    * Allow the first few packets in the stream to fill in their IDs during
      handshake (thanks cervantes, Complication, et al!)  This should fix at 
      least some of the intermittent HTTP POST issues.

2005-10-04  jrandom
    * Syndie patch for single user remote archives (thanks nickless_head!)
    * Handle an invalid netDb store (thanks Complication!)

2005-10-04  jrandom
    * Further reduction in unnecessary streaming packets.

2005-10-03  jrandom
    * Properly reject unroutable IP addresses *cough*

2005-10-03  rangarok
    * Changed default update delay to twelve hours, and enforced a minimum 
      delay of one hour.

2005-10-03  ragnarok
    * Implemented a Syndie auto-updater.  It will automatically pull new posts
      from selected syndie archives.  To try it out, add 
      syndie.updateArchives=<comma seperated list of syndie archives> to your 
      syndie.config.  Archives must be specified as the full url to archive.txt
      (e.g. http://syndiemedia.i2p/archive/archive.txt).  By default, it checks
      for new posts every hour.  This can be modified by setting 
      syndie.updateDelay=<delay in hours> also in syndie.config. 

* 2005-10-01  0.6.1.1 released

2005-09-30  ragnarok
    * Implemented conditional get for syndie remote archive imports. 

2005-09-30  jrandom
    * Killed three more streaming lib bugs, one of which caused excess packets
      to be transmitted (dupacking dupacks), one that was the root of many of
      the old hung streams (shrinking highest received), and another that was
      releasing data too soon.

2005-09-30  jrandom
    * Only allow autodetection of our IP address if we haven't received an
      inbound connection in the last two minutes.
    * Increase the default max streaming resends to 8 from 5 (and down from
      the earlier 10)

2005-09-29  ragnarok
    * Export petnames from syndie to the router's petname db instead of 
      userhosts.txt.

2005-09-29  jrandom
    * Support noreseed.i2p in addition to .i2pnoreseed for disabling automatic
      reseeding - useful on OSes that make it hard to create dot files.  
      Thanks Complication (and anon)!
    * Fixed the installer version string (thanks Frontier!)
    * Added cleaner rejection of invalid IP addresses, shitlist those who send
      us invalid IP addresses, verify again that we are not sending invalid IP
      addresses, and log an error if it happens. (Thanks Complication, ptm,
      and adab!)

* 2005-09-29  0.6.1 released

2005-09-29  jrandom
    * Let syndie users modify their metadata.
    * Reseed the router on startup if there aren't enough peer references 
      known locally.  This can be disabled by creating the file .i2pnoreseed
      in your home directory, and the existing detection and reseed handling
      on the web interface is unchanged.

2005-09-28  jrandom
    * Fix for at least some (all?) of the wrong stream errors in the streaming
      lib

2005-09-27  jrandom
    * Properly suggest filenames for attachments in Syndie (thanks all!)
    * Fixed the Syndie authorization scheme for single user vs. multiuser

2005-09-27  jrandom
    * I2PTunnel bugfix (thanks Complication!)
    * Increase the SSU cwin slower during congestion avoidance (at k/cwin^2 
      instead of k/cwin)
    * Limit the number of inbound SSU sessions being built at once (using
      half of the i2np.udp.maxConcurrentEstablish config prop)
    * Don't shitlist on a message send failure alone (unless there aren't any
      common transports).
    * More careful bandwidth bursting

2005-09-26  jrandom
    * Reworded the SSU introductions config section (thanks duck!)
    * Force identity content encoding for I2PTunnel httpserver requests 
      (thanks redzara!)
    * Further x-i2p-gzip bugfixes for the end of streams
    * Reduce the minimum bandwidth limits to 3KBps steady and burst (though
      I2P's performance at 3KBps is another issue)
    * Cleaned up some streaming lib structures

2005-09-25  jrandom
    * Allow reseeding on the console if the netDb knows less than 30 peers,
      rather than less than 10 (without internet connectivity, we keep the 
      last 15 router references)
    * Reenable the x-i2p-gzip HTTP processing by default, flushing the stream
      more aggressively.
    * Show the status that used to be called "ERR-Reject" as "OK (NAT)"
    * Reduced the default maximum number of streaming lib resends of a packet
      (10 retransmits is a bit much with a reasonable RTO)

2005-09-25  Complication
    * Better i2paddresshelper handling in the I2PTunnel httpclient, plus a new
      conflict resolution page if the i2paddresshelper parameter differs from
      an existing name to destination mapping.

2005-09-25  jrandom
    * Fix a long standing streaming lib bug (in the inactivity detection code)
    * Improved handling of initial streaming lib packet retransmissions to 
      kill the "lost first packet" bug (where a page shows up with the first
      few KB missing)
    * Add support for initial window sizes greater than 1 - useful for 
      eepsites to transmit e.g. 4 packets full of data along with the initial
      ACK, thereby cutting down on the rtt latency.  The congestion window 
      size can and does still shrink down to 1 packet though.
    * Adjusted the streaming lib retransmission calculation algorithm to be
      more TCP-like.

2005-09-21  redzara
    * Use ISO-8859-1 for the susidns xml

2005-09-21  susi
    * Bugfix in susidns for deleting entries

2005-09-21  jrandom
    * Add support for HTTP POST to EepGet
    * Use HTTP POST for syndie bulk fetches, since there's a lot of data to 
      put in that URL.

2005-09-18  jrandom
    * Added support for pure 64bit linux with jbigi and the java service 
      wrapper (no need for jcpuid if we're on os.arch=amd64).  Thanks mule 
      et al for help testing!
    * UI cleanup in Syndie (thanks gloin and bar!)

2005-09-18  Ragnarok
    * Made MetaNamingService the default naming service.

2005-09-17  Ragnarok
    * Implemented a naming service using Syndie's petname db.  It's not enabled
      by default, but you can try it out by setting
      i2p.naming.impl=net.i2p.client.naming.PetNameNamingService in 
      router.config.
    * Implemented a meta naming service that will first lookup names in the 
      PetNameNamingService then fallback on the HostTxtNamingService.  Which
      naming services are checked and in which order is specified by 
      i2p.nameservicelist.  This will probably become the default naming service
      so please help test it out by setting
      i2p.naming.impl=net.i2p.client.naming.MetaNamingService in router.config.
      
* 2005-09-17  0.6.0.6 released

2005-09-17  jrandom
    * Clean up syndie a bit more and bundle a default introductory post with 
      both new installs and updates.
    * Typo fixes on the console (thanks bar!)

2005-09-17  jrandom
    * Updated the bandwidth limiter to use two tiers of bandwidth - our normal
      steady state rate, plus a new limit on how fast we transfer when 
      bursting.  This is different from the old "burst as fast as possible 
      until we're out of tokens" policy, and should help those with congested
      networks.  See /config.jsp to manage this rate.
    * Bugfixes in Syndie to handle missing cache files (no data was lost, the
      old posts just didn't show up).
    * Log properly in EepPost

2005-09-17  jrandom
    * Added the natively compiled jbigi and patched java service wrapper for
      OS X.  Thanks Bill Dorsey for letting me use your machine!
    * Don't build i2p.exe or i2pinstall.exe when run on OS X machines, as we
      don't bundle the binutils necessary (and there'd be a naming conflict
      if we did).
    * Added 'single user' functionality to syndie - if the single user 
      checkbox on the admin page is checked, all users are allowed to control
      the instance and sync up with remote syndie nodes.
    * Temporarily disable the x-i2p-gzip in i2ptunnel until it is more closely
      debugged.

2005-09-16  jrandom
    * Reject unroutable IPs in SSU like we do for the TCP transport (unless
      you have i2np.udp.allowLocal=true defined - useful for private nets)

2005-09-16  jrandom
    * Adjust I2PTunnelHTTPServer so it can be used for outproxy operators 
      (just specify the spoofed host as an empty string), allowing them to
      honor x-i2p-gzip encoding.
    * Let windows users build the exes too (thanks bar and redzara!)
    * Allow I2PTunnel httpserver operators to disable gzip compression on 
      individual tunnels with the i2ptunnel.gzip=false client option 
      (good idea susi!)

2005-09-16  jrandom
    * Added the i2p.exe and i2pinstall.exe for windows users, using launch4j.
    * Added runplain.sh for *nix/osx users having problems using the java
      service wrapper (called from the install dir as: sh runplain.sh)
    * Bundle susidns and syndie, with links on the top nav
    * Have I2PTunnelHTTPClient and I2PTunnelHTTPServer use the x-i2p-gzip 
      content-encoding (if offered), reducing the payload size before it
      reaches the streaming lib.  The existing compression is at the i2cp
      level, so we've been packetizing 4KB of uncompressed data and then
      compressing those messages, rather than compressing and then packetizing
      4KB of compressed data.  This should reduce the number of round trips
      to fetch web pages substantially.
    * Adjust the startup and timing of the addressbook so that susidns always
      has config to work off, and expose a method for susidns to tell it to
      reload its config and rerun.

2005-09-15  jrandom
    * Error handling for failed intro packets (thanks red.hand!)
    * More carefully verify intro addresses

2005-09-13  jrandom
    * More careful error handling with introductions (thanks dust!)
    * Fix the forceIntroducers checkbox on config.jsp (thanks Complication!)
    * Hide the shitlist on the summary so it doesn't confuse new users.

2005-09-12  comwiz
    * Migrated the router tests to junit

2005-09-12  jrandom
    * Removed guaranteed delivery mode entirely (so existing i2phex clients
      using it can get the benefits of mode=best_effort).  Guaranteed delivery
      is offered at the streaming lib level.
    * Improve the peer selection code for peer testing, as everyone now 
      supports tests.
    * Give the watchdog its fangs - if it detects obscene job lag or if 
      clients have been unable to get a leaseSet for more than 5 minutes,
      restart the router.  This was disabled a year ago due to spurious 
      restarts, and can be disabled by "watchdog.haltOnHang=false", but the
      cause of the spurious restarts should be gone.

2005-09-12  jrandom
    * Bugfix for skewed store which could kill a UDP thread (causing complete
      comm failure and eventual OOM)

2005-09-12  jrandom
    * More aggressively publish updated routerInfo.
    * Expose the flag to force SSU introductions on the router console
    * Don't give people the option to disable SNTP time sync, at least not
      through the router console, because there is no reason to disable it.
      No, not even if your OS is "ntp synced", because chances are, its not.

2005-09-10  jrandom
    * Test the router's reachability earlier and more aggressively
    * Use the low level bandwidth limiter's rates for the router console, and
      if the router has net.i2p.router.transport.FIFOBandwidthLimiter=INFO in
      the logger config, keep track of the 1 second transfer rates as the stat
      'bw.sendBps1s' and 'bw.recvBps1s', allowing closer monitoring of burst 
      behavior.

2005-09-09  jrandom
    * Added preliminary support for NAT hole punching through SSU introducers
    * Honor peer test results from peers that we have an SSU session with if
      those sessions are idle for 3 minutes or more.

2005-09-09  cervantes
    * New build due to change in build number :P (thanks ugha!)

2005-09-07  BarkerJr
    * HTML cleanup for the router console (thanks!)

2005-09-07  jrandom
    * Lay the foundation for 'client routers' - the ability for peers to opt 
      out of participating in tunnels entirely due to firewall/NAT issues.  
      Individual routers have control over where those peers are used in 
      tunnels - in outbound or inbound, exploratory or client tunnels, or 
      none at all.  The defaults with this build are to simply act as before -
      placing everyone as potential participants in any tunnel.
    * Another part of the foundation includes the option for netDb 
      participants to refuse to answer queries regarding peers who are marked
      as unreachable, though this too is disabled by default (meaning the 
      routerInfo is retrievable from the netDb).

2005-09-05  jrandom
    * Expose the HTTP headers to EepGet status listeners
    * Handle DSA key failures properly (if the signature is not invertable, it
      is obviously invalid)

2005-09-04  jrandom
    * Don't persist peer profiles until we are shutting down, as the 
      persistence process gobbles RAM and wall time.
    * Bugfix to allow you to check/uncheck the sharedClient setting on the
      I2PTunnel web interface (thanks BarkerJr!)
    * Be more careful when expiring a failed tunnel message fragment so we 
      don't drop the data while attempting to read it.

* 2005-09-02  0.6.0.5 released

2005-09-02  jrandom
    * Don't refuse to send a netDb store if the targetted peer has failed a 
      bit (the value was an arbitrary amount).
    * Logging changes

* 2005-09-01  0.6.0.4 released

2005-09-01  jrandom
    * Don't send out a netDb store of a router if it is more than a few hours
      old, even if someone asked us for it.

2005-08-31  jrandom
    * Don't publish leaseSets to the netDb if they will never be looked for -
      namely, if they are for destinations that only establish outbound
      streams.  I2PTunnel's 'client' and 'httpclient' proxies have been 
      modified to tell the router that it doesn't need to publish their 
      leaseSet (by setting the I2CP config option 'i2cp.dontPublishLeaseSet'
      to 'true').
    * Don't publish the top 10 peer rankings of each router in the netdb, as
      it isn't being watched right now.

2005-08-29  jrandom
    * Added the new test Floodfill netDb

2005-08-27  jrandom
    * Minor logging and optimization tweaks in the router and SDK
    * Use ISO-8859-1 in the XML files (thanks redzara!)
    * The consolePassword config property can now be used to bypass the router
      console's nonce checking, allowing CLI restarts

2005-08-24  jrandom
    * Catch errors with corrupt tunnel messages more gracefully (no need to 
      kill the thread and cause an OOM...)
    * Don't skip shitlisted peers for netDb store messages, as they aren't 
      necessarily shitlisted by other people (though they probably are). 
    * Adjust the netDb store per-peer timeout based on each particular peer's
      profile (timeout = 4x their average netDb store response time)   
    * Don't republish leaseSets to *failed* peers - send them to peers who
      replied but just didn't know the value.
    * Set a 5 second timeout on the I2PTunnelHTTPServer reading the client's
      HTTP headers, rather than blocking indefinitely.  HTTP headers should be
      sent entirely within the first streaming packet anyway, so this won't be
      a problem.
    * Don't use the I2PTunnel*Server handler thread pool by default, as it may
      prevent any clients from accessing the server if the handlers get
      blocked by the streaming lib or other issues.
    * Don't overwrite a known status (OK/ERR-Reject/ERR-SymmetricNAT) with
      Unknown.

2005-08-23  jrandom
    * Removed the concept of "no bandwidth limit" - if none is specified, its
      16KBps in/out.
    * Include ack packets in the per-peer cwin throttle (they were part of the
      bandwidth limit though).
    * Tweak the SSU cwin operation to get more accurrate estimates under 
      congestions.
    * SSU improvements to resend more efficiently.
    * Added a basic scheduler to eepget to fetch multiple files sequentially.

* 2005-08-21  0.6.0.3 released

2005-08-21  jrandom
    * If we already have an established SSU session with the Charlie helping 
      test us, cancel the test with the status of "unknown".

2005-08-17  jrandom
    * Revise the SSU peer testing protocol so that Bob verifies Charlie's 
      viability before agreeing to Alice's request.  This doesn't work with
      older SSU peer test builds, but is backwards compatible (older nodes
      won't ask newer nodes to participate in tests, and newer nodes won't 
      ask older nodes to either).

2005-08-12  jrandom
    * Keep detailed stats on the peer testing, publishing the results in the 
      netDb.
    * Don't overwrite the status with 'unknown' unless we haven't had a valid
      status in a while.
    * Make sure to avoid shitlisted peers for peer testing.
    * When we get an unknown result to a peer test, try again soon afterwards.
    * When a peer tells us that our address is different from what we expect,
      if we've done a recent peer test with a result of OK, fire off a peer
      test to make sure our IP/port is still valid.  If our test is old or the
      result was not OK, accept their suggestion, but queue up a peer test for
      later.
    * Don't try to do a netDb store to a shitlisted peer, and adjust the way 
      we monitor netDb store progress (to clear up the high netDb.storePeers
      stat)

2005-08-10  jrandom
    * Deployed the peer testing implementation to be run every few minutes on
      each router, as well as any time the user requests a test manually.  The
      tests do not reconfigure the ports at the moment, merely determine under
      what conditions the local router is reachable.  The status shown in the 
      top left will be "ERR-SymmetricNAT" if the user's IP and port show up 
      differently for different peers, "ERR-Reject" if the router cannot 
      receive unsolicited packets or the peer helping test could not find a  
      collaborator, "Unknown" if the test has not been run or the test 
      participants were unreachable, or "OK" if the router can receive 
      unsolicited connections and those connections use the same IP and port.

* 2005-08-08  0.6.0.2 released

2005-08-08  jrandom
    * Add a configurable throttle to the number of concurrent outbound SSU
      connection negotiations (via i2np.udp.maxConcurrentEstablish=4).  This
      may help those with slow connections to get integrated at the start.
    * Further fixlets to the streaming lib

2005-08-07  Complication
    * Display the average clock skew for both SSU and TCP connections

2005-08-07  jrandom
    * Fixed the long standing streaming lib bug where we could lose the first
      packet on retransmission.
    * Avoid an NPE when a message expires on the SSU queue.
    * Adjust the streaming lib's window growth factor with an additional
      Vegas-esque congestion detection algorithm.
    * Removed an unnecessary SSU session drop
    * Reduced the MTU (until we get a working PMTU lib)
    * Deferr tunnel acceptance until we know how to reach the next hop, 
      rejecting it if we can't find them in time.
    * If our netDb store of our leaseSet fails, give it a few seconds before
      republishing.

* 2005-08-03  0.6.0.1 released

2005-08-03  jrandom
    * Backed out an inadvertant change to the netDb store redundancy factor.
    * Verify tunnel participant caching.
    * Logging cleanup

2005-08-01  duck
    * Update IzPack to 3.7.2 (build 2005.04.22). This fixes bug #82.

2005-08-01  duck
    * Fix an addressbook NPE when a new hostname from the master addressbook
      didn't exist in the router addressbook.
    * Fix an addressbook bug which caused subscriptions not to be parsed at
      all. (Oops!)

2005-07-31  jrandom
    * Adjust the netDb search and store per peer timeouts to match the average
      measured per peer success times, rather than huge fixed values.
    * Optimized and reverified the netDb peer selection / retrieval process 
      within the kbuckets.
    * Drop TCP connections that don't have any useful activity in 10 minutes.
    * If i2np.udp.fixedPort=true, never change the externally published port,
      even if we are autodetecting the IP address.

* 2005-07-27  0.6 released

2005-07-27  jrandom
    * Enabled SSU as the default top priority transport, adjusting the 
      config.jsp page accordingly.
    * Add verification fields to the SSU and TCP connection negotiation (not
      compatible with previous builds)
    * Enable the backwards incompatible tunnel crypto change as documented in
      tunnel-alt.html (have each hop encrypt the received IV before using it,
      then encrypt it again before sending it on)
    * Disable the I2CP encryption, leaving in place the end to end garlic 
      encryption (another backwards incompatible change)
    * Adjust the protocol versions on the TCP and SSU transports so that they
      won't talk to older routers.
    * Fix up the config stats handling again
    * Fix a rare off-by-one in the SSU fragmentation
    * Reduce some unnecessary netDb resending by inluding the peers queried
      successfully in the store redundancy count.

2005-07-22  jrandom
    * Use the small thread pool for I2PTunnelHTTPServer (already used for 
      I2PTunnelServer)
    * Minor memory churn reduction in I2CP
    * Small stats update

2005-07-21  jrandom
    * Fix in the SDK for a bug which would manifest itself as misrouted
      streaming packets when a destination has many concurrent streaming
      connections (thanks duck!)
    * No more "Graceful shutdown in -18140121441141s"

2005-07-20  jrandom
    * Allow the user to specify an external port # for SSU even if the external
      host isn't specified (thanks duck!)

2005-07-19  jrandom
    * Further preparation for removing I2CP crypto
    * Added some validation to the DH key agreement (thanks $anon)
    * Validate tunnel data message expirations (though not really a problem, 
      since tunnels expire)
    * Minor PRNG threading cleanup

2005-07-15  cervantes
    * Added workaround for an odd win32 bug in the stats configuration console
      page which meant only the first checkbox selection was saved.

2005-07-15  Romster
    * Added per group selection toggles in the stats configuration console 
      page.

2005-07-13  jrandom
    * Fixed a recently injected bug in the multitransport bidding which had 
      allowed an essentially arbitrary choice of transports, rather than the
      properly ordered choice.

2005-07-13  jrandom
    * Fixed a long standing bug where we weren't properly comparing session 
      tags but instead largely depending upon comparing their hashCode, 
      causing intermittent decryption errors.

2005-07-12  jrandom
    * Add some data duplication to avoid a recently injected concurrency 
      problem in the session tag manager (thanks redzara and romster).

2005-07-11  jrandom
    * Reduced the growth factor on the slow start and congestion avoidance for
      the streaming lib.
    * Adjusted some of the I2PTunnelServer threading to use a small pool of
      handlers, rather than launching off new threads which then immediately
      launch off an I2PTunnelRunner instance (which launches 3 more threads..)
    * Don't persist session keys / session tags (not worth it, for now)
    * Added some detection and handling code for duplicate session tags being
      delivered (root cause still not addressed)
    * Make the PRNG's buffer size configurable (via the config property
      "i2p.prng.totalBufferSizeKB=4096")
    * Disable SSU flooding by default (duh)
    * Updates to the StreamSink apps for better throttling tests.

2005-07-05  jrandom
    * Use a buffered PRNG, pulling the PRNG data off a larger precalculated 
      buffer, rather than the underlying PRNG's (likely small) one, which in
      turn reduces the frequency of recalcing.
    * More tuning to reduce temporary allocation churn

2005-07-04  jrandom
    * Within the tunnel, use xor(IV, msg[0:16]) as the flag to detect dups, 
      rather than the IV by itself, preventing an attack that would let 
      colluding internal adversaries tag a message to determine that they are
      in the same tunnel.  Thanks dvorak for the catch!
    * Drop long inactive profiles on startup and shutdown
    * /configstats.jsp: web interface to pick what stats to log
    * Deliver more session tags to account for wider window sizes
    * Cache some intermediate values in our HMACSHA256 and BC's HMAC
    * Track the client send rate (stream.sendBps and client.sendBpsRaw)
    * UrlLauncher: adjust the browser selection order
    * I2PAppContext: hooks for dummy HMACSHA256 and a weak PRNG
    * StreamSinkClient: add support for sending an unlimited amount of data
    * Migrate the tests out of the default build jars

2005-06-22  Comwiz
    * Migrate the core tests to junit

2005-05-25  duck
    * Fixed PRNG bug (bugzilla #107)

2005-05-01  jrandom
    * Added a substantial optimization to the AES engine by caching the
      prepared session keys (duh).

2005-05-01  jrandom
    * Cleaned up the peers page a bit more.

2005-04-30  jrandom
    * Added a small new page to the web console (/peers.jsp) which contains 
      the peer connection information.  This will be cleaned up a lot more 
      before 0.6 is out, but its a start.

2005-04-30  jrandom
    * Reduced some SimpleTimer churn

2005-04-29  jrandom
    * Reduce the peer profile stat coallesce overhead by inlining it with the 
      reorganize.
    * Limit each transport to at most one address (any transport that requires
      multiple entry points can include those alternatives in the address).

2005-04-28  jrandom
    * More fixes for the I2PTunnel "other" interface handling (thanks nelgin!)
    * Add back the code to handle bids from multiple transports (though there
      is still only one transport enabled by default)
    * Adjust the router's queueing of outbound client messages when under 
      heavy load by running the preparatory job in the client's I2CP handler
      thread, thereby blocking additional outbound messages when the router is
      hosed.
    * No need to validate or persist a netDb entry if we already have it

2005-04-25  smeghead
    * Added button to router console for manual update checks.
    * Fixed bug in configupdate.jsp that caused the proxy port to be updated
      every time the form was submitted even if it hadn't changed.

2005-04-24  jrandom
    * Added a pool of PRNGs using a different synchronization technique, 
      hopefully sufficient to work around IBM's PRNG bugs until we get our
      own Fortuna.
    * In the streaming lib, don't jack up the RTT on NACK, and have the window
      size bound the not-yet-ready messages to the peer, not the unacked 
      message count (not sure yet whether this is worthwile).
    * Many additions to the messageHistory log.
    * Handle out of order tunnel fragment delivery (not an issue on the live 
      net with TCP, but critical with UDP).

* 2005-04-20  0.5.0.7 released

2005-04-20  jrandom
    * In the SDK, we don't actually need to block when we're sending a message
      as BestEffort (and these days, we're always sending BestEffort).
    * Pass out client messages in fewer (larger) steps.
    * Have the InNetMessagePool short circuit dispatch requests.
    * Have the message validator take into account expiration to cut down on
      false positives at high transfer rates.
    * Allow configuration of the probabalistic window size growth rate in the 
      streaming lib's slow start and congestion avoidance phases, and default 
      them to a more conservative value (2), rather than the previous value 
      (1).
    * Reduce the ack delay in the streaming lib to 500ms
    * Honor choke requests in the streaming lib (only affects those getting
      insanely high transfer rates)
    * Let the user specify an interface besides 127.0.0.1 or 0.0.0.0 on the
      I2PTunnel client page (thanks maestro^!)

2005-04-17  sirup
    * Added the possibility for i2ptunnel client and httpclient instances to 
      have their own i2p session (and hence, destination and tunnels).  By 
      default, tunnels are shared, but that can be changed on the web 
      interface or with the sharedClient config option in i2ptunnel.config.

2005-04-17  jrandom
    * Marked the net.i2p.i2ptunnel.TunnelManager as deprecated.  Anyone use
      this?  If not, I want to drop it (lots of tiny details with lots of 
      duplicated semantics).

2005-04-17  zzz
    * Added new user-editable eepproxy error page templates.

2005-04-17  jrandom
    * Revamp the tunnel building throttles, fixing a situation where the 
      rebuild may not recover, and defaulting it to unthrottled (users with
      slow CPUs may want to set "router.tunnel.shouldThrottle=true" in their
      advanced router config)

2005-04-16  jrandom
    * Migrated to Bouncycastle's SHA256 and HMAC implementations for efficiency

2005-04-12  jrandom
    * Make sure we don't get cached updates (thanks smeghead!)
    * Clear out the callback for the TestJob after it passes (only affects the
      job timing accounting)

2005-04-08  smeghead
    * Added NativeBigInteger benchmark to scripts/i2pbench.sh.

2005-04-08  smeghead
    * Security improvements to TrustedUpdate: signing and verification of the
      version string along with the data payload for signed update files
      (consequently the positions of the DSA signature and version string fields
      have been swapped in the spec for the update file's header); router will
      no longer perform a trusted update if the signed update's version is lower
      than or equal to the currently running router's version.
    * Added two new CLI commands to TrustedUpdate: showversion, verifyupdate.
    * Extended TrustedUpdate public API for use by third party applications.

* 2005-04-06  0.5.0.6 released

2005-04-05  jrandom
    * Retry I2PTunnel startup if we are unable to build a socketManager for a
      client or httpclient tunnel.
    * Add some basic sanity checking on the I2CP settings (thanks duck!)

2005-04-05  jrandom
    * After a successfull netDb search for a leaseSet, republish it to all of 
      the peers we have tried so far who did not give us the key (up to 10),
      rather than the old K closest (which may include peers who had given us
      the key)
    * Don't wait 5 minutes to publish a leaseSet (duh!), and rather than 
      republish it every 5 minutes, republish it every 3.  In addition, always
      republish as soon as the leaseSet changes (duh^2).
    * Minor fix for oddball startup race (thanks travis_bickle!)
    * Minor AES update to allow in-place decryption.

2005-04-03  jrandom
    * EepGet fix for open-ended HTTP fetches (such as the news.xml 
      feeding the NewsFetcher)

2005-04-01  jrandom
    * Allow editing I2PTunnel server instances with five digit ports 
      (thanks nickless_head!)
    * More NewsFetcher debugging for reported weirdness

2005-04-01  jrandom
    * Fix to check for missing news file (thanks smeghead!)
    * Added destination display CLI:
      java -cp lib/i2p.jar net.i2p.data.Destination privKeyFilename
    * Added destination display to the web interface (thanks pnspns)
    * Installed CIA backdoor

* 2005-03-29  0.5.0.5 released

2005-03-29  jrandom
    * Decreased the initial RTT estimate to 10s to allow more retries.
    * Increased the default netDb store replication factor from 2 to 6 to take
      into consideration tunnel failures.
    * Address some statistical anonymity attacks against the netDb that could 
      be mounted by an active internal adversary by only answering lookups for 
      leaseSets we received through an unsolicited store.
    * Don't throttle lookup responses (we throttle enough elsewhere)
    * Fix the NewsFetcher so that it doesn't incorrectly resume midway through
      the file (thanks nickster!)
    * Updated the I2PTunnel HTML (thanks postman!)
    * Added support to the I2PTunnel pages for the URL parameter "passphrase",
      which, if matched against the router.config "i2ptunnel.passphrase" value,
      skips the nonce check.  If the config prop doesn't exist or is blank, no
      passphrase is accepted.
    * Implemented HMAC-SHA256.
    * Enable the tunnel batching with a 500ms delay by default
    * Dropped compatability with 0.5.0.3 and earlier releases

2005-03-26  jrandom
    * Added some error handling and fairly safe to cache data to the streaming
      lib (good call Tom!)

2005-03-25  jrandom
    * Fixed up building dependencies for the routerconsole on some more 
      aggressive compilers (thanks polecat!)

* 2005-03-24  0.5.0.4 released

2005-03-23  jrandom
    * Added more intelligent version checking in news.xml, in case we have a 
      version newer than the one specified.

2005-03-23  jrandom
    * Added support for Transfer-Encoding: chunked to the EepGet, so that the
      cvsweb.cgi doesn't puke on us.

2005-03-23  Connelly
    * Fixed Bugzilla Bug #99 in the SAM Bridge, which caused pending
      stream send data to not be sent if STREAM CLOSE is issued too fast.

2005-03-23  jrandom
    * Implemented the news fetch / update policy code, as configurated on
      /configupdate.jsp.  Defaults are to grab the news every 24h (or if it
      doesn't exist yet, on startup).  No action is taken however, though if
      the news.xml specifies that a new release is available, an option to
      update will be shown on the router console.
    * New initialNews.xml delivered with new installs, and moved news.xml out
      of the i2pwww module and into the i2p module so that we can bundle it 
      within each update.

2005-03-23  jrandom
    * New /configupdate.jsp page for controlling the update / notification 
      process, as well as various minor related updates.  Note that not all
      options are exposed yet, and the update detection code isn't in place
      in this commit - it currently says there is always an update available.
    * New EepGet component for reliable downloading, with a CLI exposed in
      java -cp lib/i2p.jar net.i2p.util.EepGet url
    * Added a default signing key to the TrustedUpdate component to be used
      for verifying updates.  This signing key can be authenticated via
      gpg --verify i2p/core/java/src/net/i2p/crypto/TrustedUpdate.java
    * New public domain SHA1 implementation for the DSA code so that we can
      handle signing streams of arbitrary size without excess memory usage
      (thanks P.Verdy!)
    * Added some helpers to the TrustedUpdate to work off streams and to offer
      a minimal CLI: 
          TrustedUpdate keygen pubKeyFile privKeyFile
          TrustedUpdate sign origFile signedFile privKeyFile
          TrustedUpdate verify signedFile

2005-03-22  smeghead
    * New TrustedUpdate component for signing/verifying files with a DSA 
      signature.

2005-03-21  jrandom
    * Fixed the tunnel fragmentation handler to deal with multiple fragments 
      in a single message properly (rather than release the buffer into the 
      cache after processing the first one) (duh!)
    * Added the batching preprocessor which will bundle together multiple 
      small messages inside a single tunnel message by delaying their delivery 
      up to .5s, or whenever the pending data will fill a full message, 
      whichever comes first.  This is disabled at the moment, since without the
      above bugfix widely deployed, lots and lots of messages would fail.
    * Within each tunnel pool, stick with a randomly selected peer for up to
      .5s before randomizing and selecting again, instead of randomizing the
      pool each time a tunnel is needed.  

* 2005-03-18  0.5.0.3 released

2005-03-18  jrandom
    * Minor tweak to the timestamper to help reduce small skews
    * Adjust the stats published to include only the relevent ones
    * Only show the currently used speed calculation on the profile page
    * Allow the full max # resends to be sent, rather than piggybacking the
      RESET packet along side the final resend (duh)
    * Add irc.postman.i2p to the default list of IRC servers for new installs
    * Drop support for routers running 0.5 or 0.5.0.1 while maintaining 
      backwards compatability for users running 0.5.0.2.

2005-03-18  jrandom
    * Eepproxy Fix for corrupted HTTP headers (thanks nickster!)
    * Fixed case sensitivity issues on the HTTP headers (thanks duck!)

2005-03-17  jrandom
    * Update the old speed calculator and associated profile data points to 
      use a non-tiered moving average of the tunnel test time, avoiding the 
      freshness issues of the old tiered speed stats. 
    * Explicitly synchronize all of the methods on the PRNG, rather than just
      the feeder methods (sun and kaffe only need the feeder, but it seems ibm
      needs all of them synchronized).
    * Properly use the tunnel tests as part of the profile stats.
    * Don't flood the jobqueue with sequential persist profile tasks, but 
      instead, inject a brief scheduling delay between them.
    * Reduce the TCP connection establishment timeout to 20s (which is still
      absurdly excessive)
    * Reduced the max resend delay to 30s so we can get some resends in when
      dealing with client apps that hang up early (e.g. wget)
    * Added more alternative socketManager factories (good call aum!)

2005-03-16  jrandom
    * Adjust the old speed calculator to include end to end RTT data in its 
      estimates, and use that as the primary speed calculator again.
    * Use the mean of the high capacity speeds to determine the fast 
      threshold, rather than the median.  Perhaps we should use the mean of
      all active non-failing peers?
    * Updated the profile page to sort by tier, then alphabetically.
    * Added some alternative socketManager factories (good call aum!)

2005-03-14  jrandom
    * New strict speed calculator that goes off the actual number of messages
      verifiably sent through the peer by way of tunnels.  Initially, this only
      contains the successful message count on inbound tunnels, but may be 
      augmented later to include verified outbound messages, peers queried in 
      the netDb, etc.  The speed calculation decays quickly, but should give
      a better differential than the previous stat (both values are shown on 
      the /profiles.jsp page)

2005-03-11  jrandom
    * Rather than the fixed resend timeout floor (10s), use 10s+RTT as the 
      minimum (increased on resends as before, of course).
    * Always prod the clock update listeners, even if just to tell them that 
      the time hasn't changed much.
    * Added support for explicit peer selection for individual tunnel pools,
      which will be useful in debugging but not recommended for use by normal
      end users.
    * More aggressively search for the next hop's routerInfo on tunnel join.
    * Give messages received via inbound tunnels that are bound to remote
      locations sufficient time (taking into account clock skew).
    * Give alternate direct send messages sufficient time (10s min, not 5s)
    * Always give the end to end data message the explicit timeout (though the
      old default was sufficient before)
    * No need to give end to end messages an insane expiration (+2m), as we 
      are already handling skew on the receiving side.
    * Don't complain too loudly about expired TunnelCreateMessages (at least,
      not until after all those 0.5 and 0.5.0.1 users upgrade ;)
    * Properly keep the sendBps stat
    * When running the router with router.keepHistory=true, log more data to
      messageHistory.txt
    * Logging updates
    * Minor formatting updates

2005-03-08  jrandom
    * More aggressively adjust the clock

2005-03-07  jrandom
    * Fix the HTTP response header filter to allow multiple headers with the
      same name (thanks duck and spotteri!)

* 2005-03-06  0.5.0.2 released

2005-03-06  jrandom
    * Allow the I2PTunnel web interface to select streaming lib options for
      individual client tunnels, rather than sharing them across all of them,
      as we do with the session options.  This way people can (and should) set
      the irc proxy to interactive and the eepproxy to bulk.
    * Added a startRouter.sh script to new installs which simply calls 
      "sh i2prouter start".  This should make it clear how people should start
      I2P.
    * Properly expand the HTTP response header buffer (thanks shendaras!)

2005-03-04  jrandom
    * Filter HTTP response headers in the eepproxy, forcing Connection: close
      so that broken (/malicious) webservers can't allow persistent 
      connections.  All HTTP compliant browsers should now always close the 
      socket.
    * Enabled the GZIPInputStream's cache (they weren't cached before)
    * Make sure our first send is always a SYN (duh)
    * Workaround for some buggy compilers

2005-03-03  jrandom
    * Loop while starting up the I2PTunnel instances, in case the I2CP 
      listener isn't up yet (thanks detonate!)
    * Implement custom reusable GZIP streams to both reduce memory churn
      and prevent the exposure of data in the standard GZIP header (creation
      time, OS, etc).  This is RFC1952 compliant, and backwards compatible, 
      though has only been tested within the confines of I2P's compression use
      (DataHelper.[de]compress).
    * Preemptively support the next protocol version, so that after the 0.5.0.2
      release, we'll be able to drop protocol=2 to get rid of 0.5 users.

2005-03-02  jrandom
    * Fix one substantial OOM cause (session tag manager was only dropping 
      tags once the critical limit was met, rather than honoring their 
      expiration) (duh)
    * Lots of small memory fixes
    * Double the allowable concurrent outstanding tunnel build tasks (20)

2005-03-01  jrandom
    * Really disable the streaming lib packet caching
    * Synchronized a message handling point in the SDK (even though its use is
      already essentially single threaded, its better to play it safe)
    * Don't add new RepublishLeaseSetJobs on failure, just requeue up the 
      existing one (duh)
    * Throttle the number of concurrent pending tunnel builds across all 
      pools, in addition to simply throttling the number of new requests per 
      minute for each pool individually.  This should avoid the cascading 
      failure when tunnel builds take too long, as no new builds will be 
      created until the previous ones are handled.
    * Factored out and extended the DataHelper's unit tests for dealing with 
      long and date formatting.
    * Explicitly specify the HTTP auth realm as "i2prouter", though this 
      alone doesn't address the bug where jetty asks for authentication too
      much.  (thanks orion!)
    * Updated the StreamSinkServer to ignore all read bytes, rather than write
      them to the filesystem.

2005-02-27  jrandom
    * Don't rerequest leaseSets if there are already pending requests
    * Reverted the insufficiently tested caching in the DSA/SHA1 impl, and
      temporary disabled the streaming lib packet caching.
    * Reduced the resend RTT penalty to 10s

2005-02-26  jrandom
    * Force 1.3-isms on the precompiled jsps too (thanks laberhost)

2005-02-26  jrandom
    * Further streaming lib caching improvements
    * Reduce the minimum RTT (used to calculate retry timeouts), but also 
      increase the RTT on resends.
    * Lower the default message size to 4KB from 16KB to further reduce the
      chance of failed fragmentation.
    * Extend tunnel rebuild throttling to include fallback rebuilds
    * If there are less than 20 routers known, don't drop the last 20 (to help
      avoid dropping all peers under catastrophic failures)
    * New stats for end to end messages - "client.leaseSetFoundLocally",
      "client.leaseSetFoundRemoteTime", and "client.leaseSetFailedRemoteTime"

2005-02-24  jrandom
    * Throttle the number of tunnel rebuilds per minute, preventing CPU 
      overload under catastrophic failures (thanks Tracker and cervantes!)
    * Block the router startup process until we've initialized the clock

2005-02-24  jrandom
    * Cache temporary memory allocation in the DSA's SHA1 impl, and the packet
      data in the streaming lib.
    * Fixed a streaming lib bug where the connection initiator would fail the
      stream if the ACK to their SYN was lost.

2005-02-23  jrandom 
    * Now that we don't get stale SAM sessions, it'd be nice if we didn't
      get stale tunnel pools, don't you think?

* 2005-02-23  0.5.0.1 released

2005-02-22  jrandom
    * Reworked the tunnel (re)building process to remove the tokens and 
      provide cleaner controls on the tunnels built.
    * Fixed situations where the timestamper wanted to test more servers than
      were provided (thanks Tracker!)
    * Get rid of the dead SAM sessions by using the streaming lib's callbacks
      (thanks Tracker!)

2005-02-22  jrandom
    * Temporary workaround for the I2CP disconnect bug (have the streaminglib
      try to automatically reconnect on accept()/connect(..)).
    * Loop check for expired lease republishing (just in case)

2005-02-22  jrandom
    * Adjusted (and fixed...) the timestamper change detection
    * Deal with a rare reordering bug at the beginning of a stream (so we 
      don't drop it unnecessarily)
    * Cleaned up some dropped message handling in the router
    * Reduced job queue churn when dealing with a large number of tunnels by
      sharing an expiration job
    * Keep a separate list of the most recent CRIT messages (shown on the 
      logs.jsp).  This way they don't get buried among any other messages.
    * For clarity, display the tunnel variance config as "Randomization" on 
      the web console.
    * If lease republishing fails (boo! hiss!) try it again 
    * Actually fix the negative jobLag in the right place (this time)
    * Allow reseeding when there are less than 10 known peer references
    * Lots of logging updates.

2005-02-20  jrandom
    * Allow the streaming lib resend frequency to drop down to 20s as the
      minimum, so that up to 2 retries can get sent on an http request.
    * Add further limits to failsafe tunnels.
    * Keep exploratory and client tunnel testing and building stats separate.
    * Only use the 60s period for throttling tunnel requests due to transient
      network overload.
    * Rebuild tunnels earlier (1-3m before expiration, by default)
    * Cache the next hop's routerInfo for participating tunnels so that the
      tunnel participation doesn't depend on the netDb.
    * Fixed a long standing bug in the streaming lib where we wouldn't always
      unchoke messages when the window size grows.
    * Make sure the window size never reaches 0 (duh)

2005-02-20  jrandom
    * Only build failsafe tunnels if we need them
    * Properly implement the selectNotFailingPeers so that we get a random
      selection of peers, rather than using the strictOrdering (thanks dm!)
    * Don't include too many "don't tell me about" peer references in the 
      lookup message - only send the 10 peer references closest to the target.

2005-02-19  jrandom
    * Only build new extra tunnels on failure if we don't have enough
    * Fix a fencepost in the tunnel building so that e.g. a variance of
      2 means +/- 2, not +/- 1 (thanks dm!)
    * Avoid an NPE on client disconnect
    * Never select a shitlisted peer to participate in a tunnel
    * Have netDb store messages timeout after 10s, not the full 60s (duh)
    * Keep session tags around for a little longer, just in case (grr)
    * Cleaned up some closing event issues on the streaming lib
    * Stop bundling the jetty 5.1.2 and updated wrapper.config in the update
      so that 0.4.* users will need to do a clean install, but we don't need 
      to shove an additional 2MB in each update to those already on 0.5.
    * Imported the susimail css (oops, thanks susi!)

* 2005-02-18  0.5 released

2005-02-17  jrandom
    * If the clock is adjusted during a job run, don't act as if the job took
      negative time.

2005-02-17  jrandom
    * Included the GPL'ed susimail 0.13 by default (thanks susi23!)

2005-02-17  jrandom
    * Fixed the braindead tunnel testing logic
    * If a large number of tunnels are failing (within the last 5-10 minutes)
      and the current tunnel pool's configuration allows it, randomly build a 
      zero hop tunnel to replace failed tunnels.
    * Enable postman's POP3 and SMTP tunnels by default

2005-02-16  jrandom
    * Added some error handling when the number of session tags exceeds the
      realistic capacity, dropping a random chunk of received tag sets and
      conducting some minor analysis of the remaining ones.  This is a part
      of a pretty serious error condition, and logs as CRIT (if/when people 
      see "TOO MANY SESSION TAGS!", please let me know the full log line it
      puts in the wrapper.log or /logs.jsp)
    * Update the addressbook to only write to the published hosts location
      if the addressbook's config contains "should_publish=true" (by default,
      it contains "should_publish=false")

2005-02-16  jrandom
    * (Merged the 0.5-pre branch back into CVS HEAD)
    * Replaced the old tunnel routing crypto with the one specified in
      router/doc/tunnel-alt.html, including updates to the web console to view
      and tweak it.  
    * Provide the means for routers to reject tunnel requests with a wider 
      range of responses:
        probabalistic rejection, due to approaching overload
        transient rejection, due to temporary overload
        bandwidth rejection, due to persistent bandwidth overload
        critical rejection, due to general router fault (or imminent shutdown)
      The different responses are factored into the profiles accordingly.
    * Replaced the old I2CP tunnel related options (tunnels.depthInbound, etc)
      with a series of new properties, relevent to the new tunnel routing code:
        inbound.nickname (used on the console)
        inbound.quantity (# of tunnels to use in any leaseSets)
        inbound.backupQuantity (# of tunnels to keep in the ready)
        inbound.length (# of remote peers in the tunnel)
        inbound.lengthVariance (if > 0, permute the length by adding a random # 
                                up to the variance.  if < 0, permute the length
                                by adding or subtracting a random # up to the 
                                variance)
        outbound.* (same as the inbound, except for the, uh, outbound tunnels
                    in that client's pool)
      There are other options, and more will be added later, but the above are
      the most relevent ones.
    * Replaced Jetty 4.2.21 with Jetty 5.1.2
    * Compress all profile data on disk.
    * Adjust the reseeding functionality to work even when the JVM's http proxy
      is set.
    * Enable a poor-man's interactive-flow in the streaming lib by choking the
      max window size.
    * Reduced the default streaming lib max message size to 16KB (though still
      configurable by the user), also doubling the default maximum window 
      size.
    * Replaced the RouterIdentity in a Lease with its SHA256 hash.
    * Reduced the overall I2NP message checksum from a full 32 byte SHA256 to
      the first byte of the SHA256.
    * Added a new "netId" flag to let routers drop references to other routers
      who we won't be able to talk to.
    * Extended the timestamper to get a second (or third) opinion whenever it 
      wants to actually adjust the clock offset.
    * Replaced that kludge of a timestamp I2NP message with a full blown 
      DateMessage.
    * Substantial memory optimizations within the router and the SDK to reduce
      GC churn.  Client apps and the streaming libs have not been tuned, 
      however.
    * More bugfixes than you can shake a stick at.

2005-02-13  jrandom
    * Updated jbigi source to handle 64bit CPUs.  The bundled jbigi.jar still 
      only contains 32bit versions, so build your own, placing libjbigi.so in 
      your install dir if necessary.  (thanks mule!)
    * Added support for libjbigi-$os-athlon64 to NativeBigInteger and CPUID
      (thanks spaetz!)

2005-02-10  smeghead
    * Initial check-in of Pants, a new utility to help us manage our 3rd-party
      dependencies (Fortuna, Jetty, Java Service Wrapper, etc.). Some parts of
      Pants are still non-functional at this time so don't mess with it yet
      unless you want to potentially mangle your working copy of CVS.

2005-02-09  duck
    * Allow an unneeded newline in the SAM client connection without
      disconnecting.

2005-02-07  jrandom
    * Fixed a race in the streaming lib's delayed flush algorithm (thanks anon!)

2005-02-06  Sugadude
    * Added a filter to the addressbook to remove entries that dont end in ".i2p"

2005-02-03  smeghead
    * Added Ant buildfile in apps/fortuna for creating a custom Fortuna PRNG jar
      library from GNU Crypto's CVS HEAD sources.

2005-01-26  smeghead
    * i2pProxy.pac, i2pbench.sh, and i2ptest.sh are now shipped with the dist
      packages and installed to $i2pinstalldir/scripts.
    * Added command line params to i2ptest.sh and i2pbench.sh: --gij to run them
      using gij + libgcj, and --sourcedir to run them from the source tree
      instead of the installation directory.
    * Fixed unreachable for() statement clause in the KBucketImpl class that was
      causing gcj to toss a compilation warning (jrandom++).

2005-01-26  smeghead
    * Added a couple of scripts, i2ptest.sh and i2pbench.sh, to manage the core
      tests and benchmarks.
    * Routerconsole now builds under gcj 3.4.3.
    * Corrected divide by zero error in TunnelId class under gcj (jrandom++).

2005-01-25  smeghead
    * Tweaked some classes to enable gcj 3.4.3 to compile the router and
      supporting apps (except for the routerconsole which is still being
      investigated).

2005-01-24  smeghead
    * C#-ification of sam-sharp: interface greatly simplified using delegates
      and events; SamBaseEventHandler provides basic implementation and helper
      methods but is now optional.
    * NAnt buildfile and README added for sam-sharp.

2005-01-23  smeghead
    * Port the java SAM client library to mono/C# and released into the 
      public domain.  The 0.1 version of this port is available in CVS as
      i2p/apps/sam/csharp/src/I2P.SAM.Client.  The other nonfunctional C#
      library has been removed.

2005-01-21  Jhor
    * Updated jbigi build scripts for OSX.

2005-01-21  jrandom
    * Added support for OSX to the NativeBigInteger code so that it will look
      in the classpath for libjbigi-osx-none.jnilib.  At the moment, that file
      is not bundled with the shipped jbigi.jar yet though.

2005-01-18  jrandom
    * Increased the max # session tags maintained and decreased slightly the
      period over which they are gathered.

2005-01-17  jrandom
    * Added meaningful support for adjusting the preferred message size in the
      streaming lib by setting the i2p.streaming.maxMessageSize=32768 (or 
      whatever).  The other side will mimic a reduction (but never an increase).
    * Always make sure to use distinct ConnectionOption objects for each 
      connection (duh)
    * Reduced the default ACK delay to 500ms on in the streaming lib
    * Only shrink the streaming window once per window
    * Don't bundle a new jetty.xml with updates
    * Catch another local routerInfo corruption issue on startup.

2005-01-15  cervantes
    * Added support to the eepproxy for URLs such as 
      http://localhost:4444/eepproxy/foo.i2p/bar/baz or even
      http://localhost:4444/eepproxy/foo.i2p/?i2paddresshelper=base64

2005-01-15  jrandom
    * Caught a series of (previously unhandled) errors caused by requeueing 
      messages that had timed out on the TCP transport (thanks mae^!)
    * Reduce the barrier to dropping session tags on streaming lib resends -
      every fourth send should drop the tags, forcing ElGamal encryption.  This
      will help speed up the recovery after a disconnect, rather than the drop
      every fifth send.

* 2005-01-06  0.4.2.6 released

2005-01-06  jrandom
    * Added a startup message to the addressbook, printing its version number
      to stdout (which is sent to wrapper.config) when it loads.
    * Updated the addressbook to reread the config file periodically
    * Added orion.i2p to the list of eepsites on the default homepage

2005-01-05  jrandom
    * Handle unexpected network read errors more carefully (thanks parg!)
    * Added more methods to partially compare (DataHelper) and display 
      arrays (Base64.encode).
    * Exposed the AES encryptBlock/decryptBlock on the context.aes()
    * Be more generous on the throttle when just starting up the router
    * Fix a missing scheduled event in the streaming lib (caused after reset)
    * Add a new DisconnectListener on the I2PSocketManager to allow 
      notification of session destruction.
    * Make sure our own router identity is valid, and if it isn't, build a new
      one and restart the router.  Alternately, you can run the Router with 
      the single command line argument "rebuild" and it will do the same.

2004-12-31  ragnarok
    * Integrated latest addressbook changes (2.0.3) which include support for 
      deploying as a .war file with no existing addressbook configuration.
    * Updated main build process to bundle the addressbook.war in the 
      i2pinstall.jar and i2pupdate.zip.

2004-12-31  jrandom
    * Speling fxi (thanks digum!)
    * Bugfix for the I2PTunnel web interface so that it now properly launches
      newly added tunnels that are defined to be run on startup (thanks ugha!)

2004-12-30  jrandom
    * Revised the I2PTunnel client and httpclient connection establishment 
      throttles.  There is now a pool of threads that build the I2PSocket
      connections with a default size of 5, configurable via the I2PTunnel 
      client option 'i2ptunnel.numConnectionBuilders' (if set to 0, it will
      not throttle the number of concurrent builders, but will launch a thread
      per socket during establishment).  In addition, sockets accepted but
      not yet allocated to one of the connection builders will be destroyed
      after 30 seconds, configurable via 'i2ptunnel.maxWaitTime' (if set to
      0, it will wait indefinitely).

2004-12-29  jrandom
    * Imported Ragnarok's addressbook source (2.0.2) which is built but not
      deployed in the i2pinstall.jar/i2pupdate.zip (yet).
    * Don't treat connection inactivity closure as a connection error.

2004-12-29  jrandom
    * Add in a new keepalive event on each TCP connection, proactively sending
      a (tiny) time message every minute or two, as well as killing the 
      connection if no message has been fully sent within 5 minutes or so.  
      This should help deal with hung connections from IP address changes.

2004-12-28  jrandom
    * Cleaned up the resending and choking algorithm in the streaming lib.
    * Removed the read timeout override for I2PTunnel's httpclient, allowing
      it to use the default for the streaming lib.
    * Revised ack triggers in the streaming lib.
    * Logging.

* 2004-12-21  0.4.2.5 released

2004-12-21  jrandom
    * Track a new stat for expired client leases (client.leaseSetExpired).

2004-12-21  jrandom
    * Cleaned up the postinstall/startup scripts a bit more to handle winME,
      and added windows info to the headless docs. (thanks ardvark!)
    * Fixed a harmless (yet NPE inspiring) race during the final shutdown of 
      a stream (thanks frosk!)
    * Add a pair of new stats for monitoring tunnel participation - 
      tunnel.participatingBytesProcessed (total # bytes transferred) and
      tunnel.participatingBytesProcessedActive (total # bytes transferred for
      tunnels whose byte count exceed the 10m average).  This should help 
      further monitor congestion issues.
    * Made the NamingService factory property public (thanks susi!)

2004-12-20  jrandom
    * No longer do a blocking DNS lookup within the jobqueue (thanks mule!)
    * Set a 60s dns cache TTL, instead of 0s.  Most users who used to use
      dyndns/etc now just use IP autodetection, so the old "we need ttl=0"
      reasoning is gone.

2004-12-19  jrandom
    * Fix for a race on startup wrt the new stats (thanks susi!)

2004-12-19  jrandom
    * Added three new stats - router.activePeers, router.fastPeers, and 
      router.highCapacityPeers, updated every minute

2004-12-19  jrandom
    * Added a new i2ptunnel type: 'httpserver', allowing you to specify what
      hostname should be sent to the webserver.  By default, new installs will
      have an httpserver pointing at their jetty instance with the spoofed 
      name 'mysite.i2p' (editable on the /i2ptunnel/edit.jsp page).

2004-12-19  scintilla
    * Convert native jcpuid code from C++ to C. This should alleviate build
      problems experienced by some users.

* 2004-12-18  0.4.2.4 released

2004-12-16  jrandom
    * Catch another oddball case for a reset connection in the streaming lib.
    * Add a dumpprofile.jsp page, called with ?peer=base64OfPeerHash, which
      dumps the current state of that peer's profile.  Instead of the full 
      base64, you can pass in however many characters you have and it will
      return the first match found.

2004-12-16  jrandom
    * Remove the randomized factor in the tunnel rejection by bandwidth -
      we now accept the request if we've allocated less than our limit
      and reject it if we've allocated more.
    * Stick to the standard capacity scale on tunnel rejection, even for 
      the 10m period.
    * Build the time message at the very last possible moment

2004-12-15  jrandom
    * Handle hard disconnects more gracefully within the streaming lib, and
      log unmonitored events more aggressively.
    * If we drop a peer after connection due to clock skew, log it to the
      /logs.jsp#connectionlogs with relevent info.  In addition, toss it in
      the stat 'tcp.disconnectAfterSkew'.
    * Fixed the formatting in the skew display
    * Added an ERROR message that is fired once after we run out of 
      routerInfo files (thanks susi!)
    * Set the connect timeout equal to the streaming lib's disconnect timeout
      if not already specified (the I2PTunnel httpclient already enforces a
      60s connect timeout)
    * Fix for another connection startup problem in the streaming lib.
    * Fix for a stupid error in the probabalistic drop (rand <= P, not > P)
    * Adjust the capacity calculations so that tunnel failures alone in the 
      last 10m will not trigger a 0 capacity rank.

2004-12-14  jrandom
    * Periodically send a message along all I2NP connections with the router's
      current time, allowing the receiving peer to determine that the clock 
      has skewed too much, and hence, disconnect.  For backwards compatability
      reasons, this is being kludged into a DeliveryStatusMessage (ewww).  The
      next time we have a backwards compatability break, we can put in a proper
      message setup for it.

2004-12-14  jrandom
    * Reenable the probabalistic drop on the TCP queues to deal with good old
      fashioned bandwidth limiting.  However, by default the probability is
      rigged to reserve 0% of the queue free - meaning we just aggressively
      fail messages in the queue if we're transferring too slowly.  That
      reservation factor can be increased with 'tcp.queueFreeFactor=0.25'
      (or whatever) and the drop code can be disabled with the parameter
      'tcp.dropProbabalistically=false'.
    * Still penalize a peer on tunnel failure, but don't immediately drop 
      their capacity to 0.
    * More aggressively ACK duplicates
    * Randomize the timestamper period
    * Display the clock skew on the connection logs when a peer sends it.
    * Allow the timestamper to fix skews of up to 10 minutes
    * Logging

2004-12-13  jrandom
    * Added some error checking on the new client send job (thanks duck!)
    * Implemented tunnel rejection based on bandwidth usage (rejecting tunnels
      proportional to the bytes allocated in existing tunnels vs the bytes 
      allowed through the bandwidth limiter).
    * Enable a new configuration parameter for triggering a tunnel rebuild 
      (tunnel.maxTunnelFailures), where that is the max allowed test failures
      before killing the tunnel (default 0).
    * Gather more data that we rank capacity by (now we monitor and balance the
      data from 10m/30m/60m/1d instead of just 10m/60m/1d).
    * Fix a truncation/type conversion problem on the long term capacity 
      values (we were ignoring the daily stats outright)

2004-12-11  jrandom
    * Fix the missing HTTP timeout, which was caused by the deferred syn used
      by default.  This, in turn, meant the I2PSocket creation doesn't fail
      on .connect, but is unable to transfer any data in any direction.  We now
      detect that condition for the I2PTunnelHTTPClient and throw up the right
      error page.
    * Logging

2004-12-11  jrandom
    * Use a simpler and less memory intensive job for processing outbound 
      client messages when the session is in mode=bestEffort.  We can 
      immediately discard the data as soon as its sent the first time, 
      rather than wait for an ack, since we will never internally resend.
    * Reduce some synchronization to avoid a rare deadlock
    * Replaced 'localhost' with 127.0.0.1 in the i2ptunnel config, and special
      case it within the tunnel controller.
    * Script cleanup for building jbigi/jcpuid
    * Logging

* 2004-12-08  0.4.2.3 released

2004-12-08  jrandom
    * Revised the buffering when reading from the SAM client and writing 
      to the stream.  Also added a thread (sigh) so we don't block the
      SAM client from giving us more messages for abnormally long periods
      of time.
    * Display the router version in the logs on startup (oft requested)
    * Fix a race during the closing of a messageOutputStream

2004-12-06  jrandom
    * Don't do a 'passive flush' while there are already outbound messages 
      unacked.
    * Show the reseed link if up to 10 peers profiles are active (thanks 
      dburton!)

2004-12-06  jrandom
    * Don't propogate streaming connection failures out to the SAM bridge as
      fatal errors.
    * Dont barf on repeated I2CP closure.

2004-12-05  jrandom
    * Explicitly use "127.0.0.1" to bind the I2CP listener, not the JVM's
      getLocalhost call

2004-12-05  jrandom
    * Default the I2CP listener to localhost only, unless overridden by 
      i2cp.tcp.bindAllInterfaces=true (thanks dm!)
    * More SAM fixes for things recently broken (whee)

2004-12-05  jrandom
    * Fix the recently broken SAM bridge (duh)
    * Add a new pair of SAM apps - net.i2p.sam.client.SAMStreamSink and
      net.i2p.sam.client.SAMStreamSend, mirroring the streaming lib's
      StreamSink and StreamSend apps for transferring files.
    * Make the passive flush timer fire more frequently.

2004-12-05  jrandom
    * Fixed some links in the console (thanks ugha!) and the javadoc 
      (thanks dinoman!)
    * Fix the stream's passive flush timer (oh, its supposed to work?)

2004-12-03  jrandom
    * Toss in a small pool of threads (3) to execute the events queued up with
      the SimpleTimer, as we do currently see the occational event 
      notification spiking up to a second or so.
    * Implement a SAM client API in java, useful for event based streaming (or
      for testing the SAM bridge)
    * Added support to shut down the SAM bridge on OOM (useful if the SAM 
      bridge is being run outside of the router).
    * Include the SAM test code in the sam.jar
    * Remove an irrelevent warning message from SAM, which was caused by 
      perfectly normal operation due to a session being closed.
    * Removed some unnecessary synchronization in the streaming lib's 
      PacketQueue
    * More quickly clean up the memory used by the streaming lib by 
      immediately killing each packet's resend job as soon as it is ACKed (or
      cancelled), so that there are no longer any valid pointers to the 
      (potentially 32KB) packet.
    * Fixed the timestamps dumped to stdout when debugging the PacketHandler.
    * Drop packets that would expand our inbound window beyond our maximum 
      buffer size (default 32 messages)
    * Always read the ACK/NACK data from the verified packets received, even
      if we are going to drop them
    * Always adjust the window when there are messages ACKed, though do not
      change its size except as before.
    * Streamlined some synchronization in the router's I2CP handling
    * Streamlined some memory allocation in the SAM bridge
    * Default the streaming lib to disconnect on inactivity, rather than send
      an empty message.

2004-12-01  jrandom
    * Fix for a race in the streaming lib as caused by some odd SAM activity

* 2004-12-01  0.4.2.2 released

2004-12-01  jrandom
    * Fixed a stupid typo that inadvertantly allowed persistent HTTP 
      connections to work (thanks duck!)
    * Make sure we override the inactivity timeout too

* 2004-12-01  0.4.2.1 released

2004-12-01  jrandom
    * Strip out any of the Accept-* HTTP header lines, and always make sure to
      include the forged User-agent header.
    * Adjust the default read timeout on the eepproxy to 60s, unless 
      overridden.
    * Minor tweak on stream shutdown.

2004-11-30  jrandom
    * Render the burst rate fields on /config.jsp properly (thanks ugha!)
    * Build in a simple timeout to flush data queued into the I2PSocket but
      not yet flushed.
    * Don't explicitly flush after each SAM stream write, but leave it up to 
      the [nonblocking] passive flush.
    * Don't whine about 10-99 connection events occurring in a second
    * Don't wait for completion of packets that will not be ACKed (duh)
    * Adjust the congestion window, even if the packet was resent (duh)
    * Make sure to wake up any blocking read()'s when the MessageInputStream
      is close()ed (duh)
    * Never wait more than the disconnect timeout for a write to complete

2004-11-29  jrandom
    * Minor fixes to avoid unnecessary errors on shutdown (thanks susi!)

2004-11-29  jrandom
    * Reduced contention for local client delivery
    * Drop the new code that munges the wrapper.config.  Instead, updates that
      need to change it will include their own wrapper.config in the 
      i2pupdate.zip, overwriting the existing file.  If the file 
      "wrapper.config.updated" is included, it is deleted at first opportunity
      and the router shut down, displaying a notice that the router must be 
      started again cleanly to allow the changes to the wrapper.config to take
      effect.
    * Properly stop accept()ing I2PSocket connections if we close down the 
      session (duh).
    * Make sure we cancel any outstanding Packets in flight when a connection
      is terminated (thanks susi!)
    * Split up the I2PTunnel closing a little further.

2004-11-28  jrandom
    * Accept IP address detection changes with a 2-out-of-3 minimum.
    * As long as the router is up, keep retrying to bind the I2CP listener.
    * Decrease the java service wrapper ping frequency to once every 10 
      minutes, rather than once every 5 seconds.

2004-11-27  jrandom
    * Some cleanup and bugfixes for the IP address detection code where we 
      only consider connections that have actually sent and received messages
      recently as active, rather than the mere presence of a TCP socket as 
      activity.

2004-11-27  jrandom
    * Removed the I2PTunnel inactivity timeout thread, since the new streaming
      lib can do that (without an additional per-connection thread).
    * Close the I2PTunnel forwarder threads more aggressively

2004-11-27  jrandom
    * Fix for a fast loop caused by a race in the new streaming library (thanks
      DrWoo, frontier, pwk_, and thetower!)
    * Minor updates to the SimpleTimer and Connection to help track down a
      high CPU usage problem (dumping debug info to stdout/wrapper.log if too
      many events/tasks fire in a second)
    * Minor fixes for races on client disconnects (causing NPEs)

* 2004-11-26  0.4.2 released

2004-11-26  jrandom
    * Enable the new streaming lib as the default.  That means, for any 
      substantial definition, it is NOT BACKWARDS COMPATIBLE.  

2004-11-25  jrandom
    * Revised the installer to include start menu and desktop shortcuts for
      windows platforms, including pretty icons (thanks DrWoo!)
    * Allow clients specified in clients.config to have an explicit startup
      delay.
    * Update the default install to launch a browser pointing at the console
      whenever I2P starts up, rather than only the first time it starts up
      (configurable on /configservice.jsp, or in clients.config)
    * Bugfix to the clock skew checking code to monitor the delta between
      offsets, not the offset itself (duh)
    * Router console html update
    * New (and uuuuugly) code to verify that the wrapper.config contains 
      the necessary classpath entries on update.  If it has to update the
      wrapper.config, it will stop the JVM and service completely, since the
      java service wrapper doesn't reread the wrapper.config on JVM restart -
      requiring the user to manually restart the service after an update.
    * Increase the TCP connection timeout to 30s (which is obscenely long)

2004-11-22  jrandom
    * Update to the SAM bridge to reduce some unnecessary memory allocation.
    * New stat to keep track of slow jobs (ones that take more than a second
      to excute).  This is published in the netDb as jobQueue.jobRunSlow

2004-11-21  jrandom
    * Update the I2PTunnel web interface to include an option for the new 
      streaming lib (which is ignored until the 0.4.2 release).
    * Revised the I2PTunnel web interface to keep the I2CP options of client 
      and httpclient tunnels in sync, as they all share the same I2CP session.

2004-11-21  jrandom
    * Only allow small clock skews after the first 10 minutes of operation
      (to prevent later network lag bouncing us way off course - yes, we
      really need an NTP impl to balance out the network burps...)
    * Revamp the I2PTunnel web interface startup process so that everything
      is shown immediately, so that different pieces hanging don't hang
      the rest, and other minor bugfixes.
    * Take note of SAM startup error (in case you're already running a SAM
      bridge...)
    * Increase the bandwidth limiter burst values available to 10-60s (or
      whatever is placed in /configadvanced.jsp, of course)

2004-11-21  jrandom
    * Allow end of line comments in the hosts.txt and other config files,
      using '#' to begin the comments (thanks susi!)
    * Add support to I2PTunnel's 'client' feature for picking between multiple
      target destinations (e.g. 'client 6668 irc.duck.i2p,irc.baffled.i2p')
    * Add a quick link on the left hand nav to reseed if there aren't enough
      known peers, as well as link to the config page if there are no active 
      peers.  Revised config page accordingly.

2004-11-21  jrandom
    * Destroy ElGamal/AES+SessionTag keys after 15 minutes of inactivity 
      rather that every 15 minutes, and increase the warning period in which
      we refresh tags from 30s to 2 minutes.
    * Bugfix for a rare problem closing an I2PTunnel stream where we'd fail
      to close the I2PSocket (leaving it to timeout).

2004-11-19  jrandom
    * Off-by-one fix to the tunnel pool management code, along side some 
      explicit initialization.  This can affect clients whose lengths are
      shorter than the router's default (thanks duck!)

2004-11-17  jrandom
    * Fix to propogate i2psocket options into the SAM bridge correctly (thanks
      Ragnarok!)

2004-11-17  jrandom
    * Minor logging update.

2004-11-16  jrandom
    * Clean up the propogation of i2psocket options so that various streaming
      libs can honor them more precisely

2004-11-16  jrandom
    * Minor logging update

2004-11-14  jrandom
    * Fix a long standing leak in I2PTunnel (hanging on to i2psocket objects)
    * Fix a leak injected into the SimpleTimer
    * Fix a race condition in the tunnel message handling

2004-11-13  jrandom
    * Added throttles on how many I2PTunnel client connections we open at once
    * Replaced some buffered streams in I2PTunnel with unbuffered streams, as 
      the streaming library used should take care of any buffering.
    * Added a cache for some objects used in I2PTunnel, especially useful when
      there are many short lived connections.
    * Trimmed the SimpleTimer's processing a bit

2004-11-10  jrandom
    * Allow loading the (mini)streaming connection options from the 
      environment.
    * More defensive programming in the DSA implementation.

2004-11-08  jrandom
    * Remove spurious flush calls from I2PTunnel, and work with the 
      I2PSocket's output stream directly (as the various implementations
      do their own buffering).
    * Another pass at a long standing JobQueue bug - dramatically simplify
      the job management synchronization since we dont need to deal with
      high contention (unlike last year when we had dozens of queue runners
      going at once).
    * Logging

2004-11-08  jrandom
    * Make the SAM bridge more resiliant to bad handshakes (thanks duck!)

* 2004-11-06  0.4.1.4 released

2004-11-06  jrandom
    * Expose a drop down on the /configclients.jsp to enter the outbound 
      tunnel depth.
    * Improved *hosts.txt loading
    * Explicitly override the JVM's timezone settings to use GMT so that 
      any client applications which use timezones won't leak sensitive
      data (thanks gott!)
    * Bundle sam.jar in the update (thanks duck!)

2004-11-06  jrandom
    * Fix for a long standing synchronization bug in the SDK that in rare 
      instances can add a few seconds of lag.

2004-11-05  jrandom
    * Bugfixes and unit tests for the SAM bridge to handle quoted message
      parameters, verify proper operation after multiple session lifetimes,
      as well as some synchronization problems.
    * New properties method on the DataHelper class.
    * Address a race on fast disconnecting clients

2004-11-02  jrandom
    * Fix for a long standing synchronization bug in the JobQueue (and added
      some kooky flags to make sure it stays dead)
    * Update the ministreaming lib to force mode=guaranteed if the default
      lib is used, and mode=best_effort for all other libs.

2004-11-02  jrandom
    * Fixed up the configuration overrides for the streaming socket lib 
      integration so that it properly honors env settings.
    * More memory usage streamlining (last major revamp for now, i promise)

2004-11-01  jrandom
    * Increase the tunnel test timeout rapidly if our tunnels are failing.
    * Honor message expirations for some tunnel jobs that were prematurely
      expired.
    * Streamline memory usage with temporary object caches and more efficient
      serialization for SHA256 calculation, logging, and both I2CP and I2NP
      message handling.
    * Fix some situations where we forward messages too eagerly.  For a 
      request at the tunnel endpoint, if the tunnel is inbound and the target 
      is remote, honor the message by tunnel routing the data rather than
      sending it directly to the requested location.

2004-10-30  jrandom
    * Cache the temporary objects used in the AES encryption/decryption
      process so that AES doesn't require any memory allocation to process
      data.
    * Dramatically reduce memory usage within various crypto implementations
      by avoiding unnecessary (though simplifying) buffers.
    * If we specify some tags to be sent in an I2CP message explicitly, use
      only those, not those plus a new set (otherwise we aren't sure on ACK
      which set was delivered)
    * Allow configuration for the partial send timeout (how long before 
      resending a message down a different tunnel in a lease).  This can be
      updated with the "router.clientPartialSendTimeout" router config prop.
    * Logging

2004-10-29  jrandom
    * Strip the Referer, Via, and From headers completely, rather than 
      inserting a bogus value ("i2p").  This should help with the use of
      SnipSnap and Geeklog (thanks nickster and DrWoo!)

2004-10-27  jrandom
    * Fix a strange race condition on i2cp client disconnect.
    * win98 startup fixes (thanks tester-1 and ardvark!)
    * include build scripts for the new streaming lib (which is NOT ready
      for use yet, but you can hack around with it)

2004-10-24  jrandom
    * Allow explicit inclusion of session tags in the SDK, enabling the
      resending of tags bundled with messages that would not otherwise
      be ACKed.
    * Don't force mode=guaranteed for end to end delivery - if mode=bestEffort
      no DeliveryStatusMessage will be bundled (and as such, client apps using
      it will need to do their own session tag ack/nack).
    * Handle client errors when notifying them of message availability.
    * New StreamSinkSend which sends a file to a destination and disconnects.
    * Update the I2PSocketManagerFactory to build the specific 
      I2PSocketManager instance based on the "i2p.streaming.manager" property,
      containing the class name of the I2PSocketManager to instantiate.

2004-10-23  jrandom
    * Minor ministreaming lib refactoring to simplify integration of the full
      streaming lib.
    * Minor bugfixes to data structure serialization.

* 2004-10-18  0.4.1.3 released

2004-10-18  jrandom
    * Allow sending messages with a section of a byte array.
    * Reduced stats published.

2004-10-17  jrandom
    * Don't b0rk on whitespace in the router address.

2004-10-16  jrandom
    * More aggressively reduce the capacity of peers if their tunnels are
      failing so that we move off them quicker.
    * Simplify some data structure serialization for reuse in the streaming
      lib, as well as add support for signing and verifying partial byte 
      arrays.
    * Logging updates

2004-10-16  jrandom
    * Increased the default minimum tunnel test time to 5 seconds, since we
      still see the occational message processing time spike to 2 seconds.
    * Update the SimpleTimer to allow rescheduling a task thats already 
      queued (useful for the new streaming lib).

2004-10-15  jrandom
    * Replaced old minimum tunnel test timeout of 1s with a configurable
      value (router.config property "router.tunnelTestMinimum", with the
      default of 2s).

2004-10-14  jrandom
    * Tunnel rejection is no longer a sign of an overwhelmingly loaded
      peer, so don't use it as a key point of the IsFailing calculator.
      We still use it as a key point of the Capacity calculator, however.

2004-10-14  jrandom
    * Allow for a configurable tunnel "growth factor", rather than trying
      to achieve a steady state.  This will let us grow gradually when
      the router is needed more, rather than blindly accepting the request
      or arbitrarily choking it at an averaged value.  Configure this with
      "router.tunnelGrowthFactor" in the router.config (default "1.5").
    * Adjust the tunnel test timeouts dynamically - rather than the old
      flat 30s (!!!) timeout, we set the timeout to 2x the average tunnel
      test time (the deviation factor can be adjusted by setting 
      "router.tunnelTestDeviation" to "3.0" or whatever).  This should help
      find the 'good' tunnels.
    * Added some crazy debugging to try and track down an intermittent hang.

2004-10-13  jrandom
    * Fix the probabalistic tunnel reject (we always accepted everything, 
      since the docs on java.util.Random.nextDouble() are wrong..)
    * Fixed a race on startup (thanks Quadn!)

2004-10-12  jrandom
    * Disable the probabalistic drop by default (enable via the router config
      property "tcp.dropProbabalistically=true")
    * Disable the actual watchdog shutdown by default, but keep track of more 
      variables and log a lot more when it occurs (enable via the router 
      config property "watchdog.haltOnHang=true")
    * Implement some tunnel participation smoothing by refusing requests 
      probabalistically as our participating tunnel count exceeds the previous
      hour's, or when the 10 minute average tunnel test time exceeds the 60 
      minute average tunnel test time.  The probabilities in both cases are 
      oldAverage / #current, so if you're suddenly flooded with 200 tunnels
      and you had previously only participated in 50, you'll have a 25% chance
      of accepting a subsequent request.

* 2004-10-10  0.4.1.2 released

2004-10-10  cervantes
    * Update the I2PTunnel HTTP proxy to strip out the i2paddresshelper from
      the request.

2004-10-09  jrandom
    * Added a watchdog timer to do some baseline liveliness checking to help 
      debug some odd errors.
    * Added a pair of summary stats for bandwidth usage, allowing easy export
      with the other stats ("bw.sendBps" and "bw.receiveBps")
    * Trimmed another memory allocation on message reception.

2004-10-08  jrandom
    * Revamp the AESInputStream so it doesn't allocate any temporary objects 
      during its operation.

2004-10-08  jrandom
    * Don't kill the establisher threads during a soft restart.
    * Attempt to validate the peer's routerInfo earlier during handshaking.
    * Revamp the AESOutputStream so it doesn't allocate any temporary objects 
      during its operation.

2004-10-07  jrandom
    * Reimplement the I2NP reading with less temporary memory allocation.
      There is still significant GC churn, especially under load, but this
      should help.
    * Catch some oddball errors in the transport (message timeout while 
      establishing).

2004-10-07  jrandom
    * Expire queued messages even when the writer is blocked.
    * Reimplement most of the I2NP writing with less temporary memory 
      allocations (I2NP reading still gobbles memory).

2004-10-06  jrandom
    * Implement an active queue management scheme on the TCP transports,
      dropping messages probabalistically as the queue fills up.  The 
      estimated queue capacity is determined by the rate at which messages 
      have been sent to the peer (averaged at 1, 5, and 60m periods).  As 
      we exceed 1/2 of the estimated capacity, we drop messages throughout
      the queue probabalistically with regards to their size.  This is based
      on RFC 2309's RED, with the minimum threshold set to 1/2 the 
      estimated connection capacity.  We may want to consider using a send
      rate and queue size measured across all connections, to deal with our
      own local bandwidth saturation, but we'll try the per-con metrics first.

2004-10-06  jrandom
    * Enable explicit disabling of the systray entirely for windows machines
      with strange configurations: add -Dsystray.disable=true to the java 
      command line.  (thanks mihi!)

2004-10-05  jrandom
    * Allow peers on the same LAN to communicate with each other safely even
      when they cannot talk to each other through the external address.

2004-10-05  jrandom
    * Display how much time is left before the graceful shutdown is complete.
    * Debug some improperly failed messages on timeout or disconnection.

2004-10-05  jrandom
    * Don't go into a fast busy if an I2PTunnel 'server' is explicitly killed
      (thanks mule!)
    * Handle some more error conditions regarding abruptly closing sockets 
      (thanks Jonva!)

2004-10-04  jrandom
    * Update the shitlist to reject a peer for an exponentially increasing 
      period of time (with an upper bounds of an hour).  
    * Various minor stat and debugging fixes

2004-10-03  jrandom
    * Add a new stat logging component to optionally dump the raw stats to 
      disk as they are generated, rather than rely upon the summarized data.
      By default, this is off, but the router property "stat.logFilters" can
      be set to a comma delimited list of stats (e.g. "client.sendAckTime")
      which will be written to the file "stats.log" (or whatever the property
      "stat.logFile" is set to).  This can also log profile related stats,
      such as "dbResponseTime" or "tunnelTestResponseTime".

2004-10-02  jrandom
    * Assure that we quickly fail messages bound for shitlisted peers.
    * Address a race on startup where the first peer contacted could hang the
      router (thanks Romster!)
    * Only whine about an intermittent inability to query the time server once

2004-10-02  jrandom
    * Command line utility to verify a peer's reachability - simply run
      net.i2p.router.transport.tcp.ConnectionHandler hostname port# and it
      will print out whether that peer is reachable or not (using a simple
      verification handshake).

* 2004-10-01  0.4.1.1 released

2004-10-01  jrandom
    * Handle partial reseeds, caused by seeds going away before the download
      completes (thanks Sugadude!)

2004-10-01  jrandom
    * Explicitly refuse IPv6 addresses, since only some peers support 
      them and we want fully reachable peers.

2004-10-01  jrandom
    * Additional error handling for a variety of transport layer errors.

* 2004-09-30  0.4.1 released (not backwards compatible)

2004-09-30  jrandom
    * Bundle the configuration necessary to run an eepsite out of the box
      with Jetty - simply edit ./eepsite/docroot/index.html and give people
      the key listed on the I2PTunnel configuration page, and its up.
    * Router console cleanup, and some (off by default) tunnels - 
      smtp.postman.i2p (port 7659), pop.postman.i2p (port 7660), and
      irc.baffled.i2p (port 7661)

2004-09-29  jrandom
    * Always wipe the Jetty work directory on startup, so that web updates
      are reflected immediately (Jetty does not honor the cache across
      multiple executions)

2004-09-27  jrandom
    * Limit the number of connection tags saved to 10,000.  This is a huge 
      limit, but consumes no more than 1MB of RAM.  For now, we drop them 
      randomly after reaching that size, forcing those dropped peers to use
      a full DH negotiation.
    * HTML cleanup in the console.

2004-09-26  jrandom
    * Complete rewrite of the TCP transport with IP autodetection and 
      low CPU overhead reconnections.  More concise connectivity errors
      are listed on the /oldconsole.jsp as well.  The IP autodetection works
      by listening to the first person who tells you what your IP address is
      when you have not defined one yourself and you have no other TCP 
      connections.
    * Update to the I2NP message format to add transparent verification at
      the I2NP level (beyond standard TCP verification).
    * Remove a potential weakness in our AESEngine's safeEncrypt and safeDecrypt
      implementation (rather than verifying with E(H(key)), we now verify with
      E(H(iv))).
    * The above changes are NOT BACKWARDS COMPATIBLE.
    * Removed all of the old unused PHTTP code.
    * Refactor various methods and clean up some javadoc.

2004-09-21  jrandom
    * Have two tiers of hosts.txt files - the standard "hosts.txt" and
      the new "userhosts.txt".  Updates to I2P will only overwrite the former,
      but values stored in the later take precedence.  Both are queried on
      lookup.

2004-09-16  jrandom
    * Refactor the TCP transport to deal with changing identities gracefully,
      and to prevent some wasted effort by keeping track of what host+port
      combinations we are connected to (rather than just the identities).  Also
      catch a few configuration errors earlier.
    * Removed no longer relevent methods from the Transport API that were 
      exposing ideas that probably shouldn't be exposed.
    * Removed the 0.4.0.1 specific files from i2pupdate.zip (relating to script
      updates)

2004-09-13  jrandom
    * Update for the SDK reconnection to deal with overflow.
    * Web improvements (@ not # on the /logs.jsp [thanks ugha!] and fixed the 
      rounding on lifetime bandwidth used [thanks gott!]).

* 2004-09-08  0.4.0.1 released

2004-09-08  jrandom
    * Updated the "Active:" peer count to display the # of connections as well
      as the number of recently active router identities.
    * Implement some basic updating code - on startup, if there is a file named 
      "i2pupdate.zip" in the I2P installation directory, extract it, delete it,
      then restart.
    * Added an ugly little script to allow launching the router on win9x 
      machines without a dos box (using javaw to run a .bat file).
    * Logging updates.
    * Updated VERSION constants to 0.4.0.1

2004-09-08  hypercubus
    * Bugfix: Running the installer as a non-privileged user on Red Hat (and
      hopefully any other affected *nix systems) now properly discards non-
      essential directories after installation.
    * Support for Win9x in the installer and postinstall.bat.
    * Changed the name of the default installation directory on all platforms
      from "I2P" to "i2p" in the installer.
    * Changed "wrapper.conf" to "wrapper.config" for naming consistency with the
      other configuration files.

2004-09-07  cervantes:
    * Proxy recursion disabled by default (strict)
    * Password Authentication for session commands
    * Support for http://path?i2paddresshelper=BASE64
    * Support for http://i2p/BASE64/path syntax

2004-09-07  jrandom
    * Make sure that peers placed in the 'fast' group are ones we both know
      how to reach and have been able to reach recently.  These peers may 
      still be placed in the 'high capacity' group however (though that group
      is only queried if the 'fast' group is too small)
    * Include some updates to the ProgileOrganizer's CLI.

2004-09-07  jrandom
    * Disable the timestamper by default for all applications except the router
      (enable via -Dtime.disabled=false)
    * Simplify the retrieval of the full destination with text based browsers.
    * Bundle the updated wrapper.config and hosts.txt in the i2pupdate.tar.bz2

2004-09-07  jrandom
    * Write the native libraries to the current directory when they are loaded 
      from a resource, and load them from that file on subsequent runs (in 
      turn, we no longer *cough* delete the running libraries...)
    * Added support for a graceful restart.
    * Added new pseudo-shutdown hook specific to the router, allowing 
      applications to request tasks to be run when the router shuts down.  We
      use this for integration with the service manager, since otherwise a 
      graceful shutdown would cause a timeout, followed by a forced hard 
      shutdown.
    * Made the capacity calculator a bit more dynamic by not outright ignoring
      the otherwise valid capacity data for a period with a single rejected
      tunnel (except for the 10 minute period).  In addition, peers with an
      equal capacity are ordered by speed rather than by their hashes.
    * Cleaned up the SimpleTimer, addressing some threading and synchronization
      issues.
    * When an I2PTunnel client or httpclient is explicitly closed, destroy the
      associated session (unless there are other clients using it), and deal
      with a closed session when starting a new I2PTunnel instance.
    * Refactoring and logging.

2004-09-06  jrandom
    * Address a race condition in the key management code that would manifest
      itself as a corrupt router identity.
    * Properly clear old transport addresses from being displayed on the old
      console after soft restarts.
    * Properly refuse to load the client applications more than once in the 
      same JVM.
    * Added support for a graceful restart (a graceful shutdown followed by a
      full JVM restart - useful for restarting client apps).
    * More defensive programming, HTML cleanup, logging
    * wrapper.config cleanup of duplicate lines

2004-09-04  jrandom
    * Added some basic guards to prevent multiple instances from running.
      Specifically, a file "router.ping" in the install directory which is
      written to once a minute - if that file exists and has been modified
      within the last minute, refuse to start up.  In turn, adjust the 
      service wrapper to wait a minute before restarting a crashed JVM.
    * Create a "work" directory in the I2P install dir which Jetty will
      use for all of its temporary files.
    * Tell the browser not to cache most of the router console's pages.

2004-09-04  jrandom
    * Update the SDK to automatically reconnect indefinitely with an 
      exponential delay on retries (capped at 5 minutes).

* 2004-09-03  0.4 released

2004-09-03  jrandom
    * Updated default wrapper.config to deal with the hard restart option
    * Include the history.txt in the /help.jsp page
    * HTML updates (wrapper.log, and no more unix scripts)
    * Updated VERSION constants to 0.4

2004-09-03  hypercubus
    * Bugfix: Installer launches postinstall.bat on WinNT/2K properly.
    * Temporarily removed install_i2p_service_unix and
      uninstall_i2p_service_unix from distribution packages.
    * postinstall.bat/postinstall.sh cleans installation directory of all files
      not applicable to the host OS.

2004-09-03  oOo
    * Added some filters to the HTTP request, replacing the User-Agent,
      Referrer, Via, and From headers, which helps until we have a more 
      comprehensive filtering system.

2004-09-03  jrandom
    * Disabled the old listener on port 7655.

2004-09-02  jrandom
    * Cleaned up the base build.xml, adding a new target ("updater") which 
      builds the file i2pupdate.tar.bz2 which can be safely extracted over 
      existing installs.

2004-xx-xx  jrandom
    * Implemented the new web architecture and router console
    * Implemented I2PTunnel web interface, and revamped startup process.
    * Revamped peer selection code to address skew.
    * Removed all temporary threads from the router and the SDK.
    * Bugfix dealing with timeouts and resends.
    * Integrated Iakin's jcpuid library and jbigi update, with modifications.

2004-xx-xx  hypercubus
    * Implemented the new installation process.
    * Integrated systray 
    * Integrated service manager

2004-xx-xx  oOo
    * Implemented ?i2paddresshelper= hook 
    * Many small bugfixes to the web interface, router, i2ptunnel, and core.

2004-xx-xx  Nightblade
    * libSAM updates.

2004-xx-xx  cervantes
    * Imported i2pProxy.pac proxy script in with the build.

* 2004-08-20  0.3.4.3 released
* 2004-08-12  0.3.4.2 released
* 2004-08-08  0.3.4.1 released
* 2004-07-29  0.3.4 released
* 2004-07-23  0.3.3 released
* 2004-07-16  0.3.2.3 released
* 2004-07-14  0.3.2.2 released
* 2004-07-11  0.3.2.1 released
* 2004-07-07  0.3.2 released
* 2004-06-25  0.3.1.5 released
* 2004-05-23  0.3.1.4 released
* 2004-05-20  0.3.1.3 released
* 2004-05-13  0.3.1.2 released
* 2004-05-07  0.3.1.1 released
* 2004-04-30  0.3.1 released
* 2004-04-20  0.3.0.4 released
* 2004-04-04  0.3.0.3 released
* 2004-03-30  0.3.0.2 released
* 2004-03-25  0.3.0.1 released
* 2004-03-21  0.3.0 released
* 2004-03-10  0.2.5.4 released
* 2004-03-04  0.2.5.3 released
* 2004-02-28  0.2.5.2 released
* 2004-02-27  0.2.5.1 released
* 2004-02-25  0.2.5 released
* 2004-02-19  0.2.4.2 released
* 2004-02-15  0.2.4.1 released
* 2004-02-14  0.2.4 released
* 2004-01-27  0.2.3.6 released
* 2004-01-21  0.2.3.5 released
* 2004-01-14  0.2.3.4 released
* 2003-12-29  0.2.3.3 released
* 2003-12-27  0.2.3.2 released
* 2003-12-25  0.2.3.1 released
* 2003-12-13  0.2.3 released
* 2003-12-01  0.2.2 released
* 2003-11-18  0.2.1.1 released
* 2003-11-12  0.2.1 released
* 2003-11-09  0.2.0.3 released
* 2003-11-08  0.2.0.2 released
* 2003-11-03  0.2.0.1 released
* 2003-11-01  0.2 released<|MERGE_RESOLUTION|>--- conflicted
+++ resolved
@@ -1,4 +1,3 @@
-<<<<<<< HEAD
 2009-06-29 zzz
     * Big directory rework:
       Eliminate all uses of the current working directory, and
@@ -130,13 +129,12 @@
       proxy error pages must be updated next
     * NetDb stats: Normalize tunnel build stats for increased anonymity,
       effective in 0.7.6
-=======
+
 2009-06-30 sponge
     * General cleanup on streaming and ministreaming.
       This fixes some compile warnings, and prepares for a larger fix.
       There is no code-flow changes, just lint. One warning remains as I am
       unsure exactly how to solve the problem yet.
->>>>>>> c7541f81
 
 * 2009-06-29  0.7.5 released
 
