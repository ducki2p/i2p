<<<<<<< HEAD
2011-02-11 sponge
    * I2PTunnel: fix NPE in I2PTunnelConnectClient
=======
2011-02-11 Mathiasdm
    * routerconsole: fixed graphs using jrobin; and headless issue
          in general: no more switches between headless and non-headless.
>>>>>>> 44715673

2011-02-10 sponge
    * I2CP: fix NPE in QueuedClientConnectionRunner

2011-02-10 zzz
    * I2CP: Correctly close internal connections on the router side
            when closed by the client, was causing massive memory leak
            for internal clients using lots of sessions (thanks sponge)
    * i2psnark:
      - Improved magnet link parsing, use tr parameter if present
    * i2ptunnel: Change shared clients default for new clients to false
    * Streaming: Don't use iter.remove() on a COWAS

2011-02-09 sponge
    * BOB: fixup delivery in config, adds config file versioning.
    * I2CP: Fix most of the I2CP leaks. Two leaks remain, but they are small.
            net.i2p.internal.QueuedI2CPMessageReader and
            net.i2p.router.client.I2CPMessageQueueImpl
            are the two remaining leaks.

2011-02-07 zzz
    * i2psnark:
      - Check for dup magnet torrent when adding torrent file
      - Add exotrack.i2p (ticket #403)
      - Disable spellcheck in textarea
    * i2ptunnel: Generate error message when i2ptunnel.config save fails
                 (ticket #404)

2011-02-06 zzz
    * i2psnark: Fix maggot links, and magnet links with trailing parameters (thx user)

2011-02-05 zzz
    * .mtn-ignore: New, to make it harder to check in stuff you shouldn't
    * BOB: Drop checked-in build dir
    * i2psnark:
      - Big refactor to support torrents where only the infohash is known
        (i.e., added by magnet links)
      - Big refactor to use accessors instead of public fields
      - Add support for metadata transfer (BEP 9) via the
        extension protocol (BEP 10)
      - Add support for adding torrents via standard magnet links (BEP 9)
        and "maggot" links (http://sponge.i2p/files/maggotspec.txt)
      - Add support for peer exchange (i2p_pex)
      - Add stubs for future DHT support (BEP 5)
      - Add more information on torrent details page;
        add details page for single-file torrents
      - Make filename filtering consistent (ticket #368)
      - Fix add-torrent locking (ticket #371)
      - Fix opentracker configuration
      - Add several connect-to-self checks
      - Add support for using new I2CP bandwidth limiter
      - Add support for using new in-session I2CP naming lookups
      - Don't expire outbound Piece messages, since we now defer loading the
        data from disk
    * i2ptunnel:
      - Change connect proxy default to outproxy2.h2ik.i2p
      - IRCClient: Use tunnel log instance
      - Server: Full queue log tweak

2011-02-03 zzz
    * Build:
      - Remove dup flag files (ticket #316)
      - Remove BOB dependency on i2ptunnel
    * Console: Add DTG to classpath for old installs
    * I2PTunnel: Fix NPE
    * RandomSource: Fix seeding from /dev/urandom
    * Reseed: Limit time spent downloading from a single source

2011-02-02 sponge
    * BOB: Revise lookup code, bump BOB version

2011-01-31 zzz
    * Console: Put all socket handlers in same thread pool,
               set min/max threads and idle timeout
    * Context: Fix properties init
    * DataStructures:
      - Cleanups
    * DecayingBloomFilter, DecayingHashSet: Cleanups and speedups
    * Findbugs: Lots of cleanups
    * I2CP:
      - Add experimental bandwidth limiter
      - Add I2PSession API method to update tunnel and bandwidth
        configuration on an existing session
      - Filter more system properties before passing them to the router
      - Start work on passing per-message flags to the router via I2CP
    * I2PAppContext: New getProperties() method
    * i2ptunnel:
      - Use context properties as defaults
    * NetDB, DatabaseStoreMessage:
      - Convert everything from DataStructure to the
        new DatabaseEntry superclass
      - Optimizations made possible by DatabaseEntry
      - Don't rescan netDb directory unless changed
    * OCMOSJ:
      - Don't send expired messages
      - Clean up stat init
    * PeerManager: Make calculators static, take out of router context
    * Router:
      - Add new RandomIterator, use in UDP, peer selector,
        profile organizer
      - Add a stat to monitor peer selector run time
    * RouterContext: Clean up clock overrides
    * Streaming:
      - Add new real sockets for easier porting of apps.
        See http://zzz.i2p/topics/792 for info. Untested.
      - Case cleanups
      - Javadoc

* 2011-01-24  0.8.3 released

2011-01-16 zzz
    * Console: Allow editing of console args
    * UDP: Prevent rare startup NPE
    * UPnP:
      - Change all log errors to warns (tickets #76, #95, #120)
      - Double socket soTimeout to 2 seconds

2011-01-15 zzz
    * Console: Add some HTTP headers in the view servlets

2011-01-12 zzz
    * Log: Fix rare initialization problem
    * PrivateKey: Fix hashCode()

2011-01-09 zzz
    * DataHelper: Speed up and annotate sortStructures()
    * Data Structures: More caching improvements, don't cache where we shouldn't
    * NetDB: Don't rescan netDb directory unless changed,
             to reduce Hash cache thrash (backport from test4)
    * RouterInfo:
      - Don't cache byteified data by default, to save ~1.5 MB
      - Don't create empty peers Set, to save ~100KB

2011-01-07 zzz
    * Data Structures: More caching
    * i2psnark: Improve request tracking to reduce memory usage

2011-01-05 zzz
    * build.xml: Fix findbugs target
    * Fix some miscellaneous findbugs bugs
    * i2psnark: Refactor request tracking to prevent possible deadlocks
    * OCMOSJ: Fix cache bug
    * TrustedUpdate: Fix key store bug

2011-01-02 zzz
    * Console: Disable spellcheck in textareas
    * Data Structures: More tweaks
    * I2CP: Fix BWLimits Message reply in standard session

2010-12-31 zzz
    * Console:
      - Make themes and history.txt return 403 on error,
        not 500, to avoid the new error page
      - Add logging, enable with routerconsole.log=filename
      - Link to full history.txt on help page
    * Data Structures: Caching cleanups
    * Datagram Dissector: Fix RuntimeException caused by reuse,
                          preventing iMule from connecting on UDP
                          (thanks devzero)
    * i2psnark:
      - Send cache directive for in-war icons
    * OCMOSJ: Refactor cache keys for efficiency

2010-12-30 zzz
    * Data Structures:
      - New SDSCache for SimpleDataStructures
      - New SimpleByteCache for byte[]
      - Cache Hash, PublicKey, and SigningPublicKey
      - Remove global lock in ByteCache
    * I2CP: Missing piece of parallel naming lookup
    * i2psnark: Fix buttons on Firefox 4.0b
    * i2ptunnel:
      - Use dropdown box to select interface for clients
      - Warn on index page if required fields not set

2010-12-29 zzz
    * Console: Add 500 error page
    * DSAEngine: Restore variants of methods using a Hash argument,
                 required by Syndie, removed in 0.8.1
    * Reseed:
      - Add new configreseed page
      - Add StartCom CA cert required for www.i2pbote.net

2010-12-27 zzz
    * Crypto: Cleanups and fixups
    * Console:
      - Add SSL support - To enable, change clients.config. Examples:
          ## Change to SSL only: just add a '-s'
          clientApp.0.args=-s 7657 ::1,127.0.0.1 ./webapps/
          ## Use both non-SSL and SSL: add '-s port interface'
          clientApp.0.args=7657 ::1,127.0.0.1 -s 7667 ::1,127.0.0.1 ./webapps/
          ## ...and change URLLauncher args further down for the browser to open https:// at startup if you like.
      - Add a simple history.txt servlet
      - Add form for I2CP options on configclients.jsp
    * Context:
      - Add hook for internal I2CP
      - Change temp file random to Base64 http://zzz.i2p/topics/804
    * Data structure caching:
      - Use a single static null certificate in place of
        tens of thousands of them
    * graphs.jsp: Form tweaks, fix setting delay to 'Never'
    * I2CP:
      - Change from the internal pseudo-socket that was
        implemented in 0.7.9 to an internal Queue that directly
        passes I2CPMessage objects. For in-JVM clients,
        this eliminates two writer threads per client and
        avoids the serialization/deserialization of I2CP messages.
      - New option i2cp.disableInterface to turn off external I2CP port
        (7654) and allow internal clients only
      - I2CP over SSL, enable with i2cp.SSL=true
      - Bypass authorization for internal accesses
      - Move BWLimits and DestLookup message support from
        I2PSimpleSession to I2PSessionImpl
      - Include the Hash in the DestReplyMessage on a failed lookup
        so the client may correlate replies
      - Add support for parallel lookups and BWLimits requests
      - Add support for specifying the timeout for DestLookups
        (can only be smaller than the router timeout for now)
      - Extend dest lookup router timeout from 10s to 15s
    * i2psnark:
      - Backport TrackerClient NPE fix
      - Fix last piece length calculation for torrents > 2GB (ticket #361)
    * i2ptunnel:
      - Get Log from the logManager instead of instantiating,
        so we may adjust the levels on the fly
      - Better logging of server errors
      - Return 503 to client before closing i2p socket if server is not there
      - Extend header timeouts for HTTP and IRC server tunnels
      - Limit server blockingHandle threads
      - Run standard server blockingHandles inline
      - For clients, use a common thread pool that expires idle threads
        rather than keeping 5 accept() threads for each client.
      - Use pool for HTTP decompression also.
      - Disable router host/port options when in router context
      - Add blacklist, connection limit, and jump list options to edit form
    * Pack200: Find and use either Oracle or Apache library at runtime;
               neither required at compile time.
    * Router: Convert 'mark router liveliness' thread to SimpleScheduler
    * Stats: Change stat.full default to false
    * Threads:
      - Reduce thread pool sizes based on memory and/or bandwidth limits
      - Tweak some thread names for clarity
    * Update:
      - Change the UpdateHandler to try all sources in a loop, rather than one,
        so the user need not retry manually
      - For each source, fetch the first 56 bytes and check the version
        before downloading the whole thing, so we need not wait for every
        host to have the latest before updating the news.

2010-12-26 sponge
    * URI resource fixes from pre-review time from upstream prior merge
    * Evolve URI fixs another step.
    * Document how the URI path fix works.
    * Fix 302 redirects so they URL encode properly.
    * bump to -1

* 2010-12-22  0.8.2 released

2010-12-13 dr|z3d
    * Console themes: Midnight & Classic renovations.

2010-12-12 zzz
    * i2psnark:
      - Fix end-game deadlock
      - Fix last-modified check for multifile torrents, causing
        apparent loss of data after abnormal exit
      - Tweaks

2010-12-11 zzz
    * Build: Fix 'ant distclean poupdate' again
    * I2CP: Change a log error to a warning (ticket #353)
    * i2psnark:
      - Restore text (ticket #273)
      - Fix several HTML errors (ticket #273)
      - Fix HTML error causing info links to be unclickable in dillo (tiicket #273)
      - Fix alt text duplicated or looking bad in text browsers (ticket #273)
      - Fix Opera button errors (ticket #332)
      - Fix POST resubmission errors (ticket #334)
      - Catch FetchAndAdd copy error (ticket #352)
      - Set permissions on downloaded torrent files
      - Hide some columns when not running
      - Lots of spacing cleanups
      - Rename images so users don't end up with unused files
      - Remove ~15 unused images
      - Clean up theme selection speed-coding exercise
      - Indent fixes
    * Log: Don't double-timestamp CRITS in wrapper.log
    * News: XML fixes (ticket #350)
    * Plugins: Better handling of signing keys (Ticket #351)
    * TunnelPoolManager: Fix rare startup NPE (http://forum.i2p/viewtopic.php?t=5192)

2010-12-10 Mathiasdm
    * I2PTunnel: Fixed up security fix.

2010-12-07 Mathiasdm
    * I2PTunnel: Security fix: change server reply
      to return 'I2PServer' instead of the actual servername.

2010-12-06 dr|z3d
    * I2PSnark: 
      - Resolve table header wrapping issue.
      - Vanilla/Ubergine theme enhancements.
      
2010-12-05 zzz
    * DataHelper: Have readLong() and readString() throw an
      EOFException instead of a DataFormatException on EOF,
      which should lower the log severity in I2CP and I2NP
      when a client or peer disconnects.

2010-12-02 zzz
    * Console: Format console refresh time
    * I2NP: Allow message to be written more than once,
            instead of throwing an IllegalStateException
    * i2psnark: Fix extension messages
    * Streaming: Restore I2PSocketManagerFull as public
                 (broke jwebcahe ticket #345)
    * Transport: Hamachi address block 5/8 assigned by IANA

2010-12-01 dr|z3d
    * Console: 
      - Extensive reworking of ieshim.css for classic theme/Internet Explorer.
      - Additional console_big.css files for other themes to enhance doublebyte glyph support.
    * I2PSnark: 
      - Make show/hide peers and stop/start all torrent buttons more obvious.
      - Rework Vanilla icons to bring in line with color scheme.

2010-11-30 zzz
    * I2CP: Try to hide Pipe closed messages (several tickets)
    * i2psnark: Move PeerCheckerTask from Timer to SimpleTimer2
                to save some threads
    * Logging:
      - Limit buffer size; block and wakeup writer when full
      - Limit errors written to system log
      - Add method to force a log below the current level
      - Try to fix log flushing error
    * Streaming: Change some logged errors to warnings
                 (tickets 76, 341 and others)

2010-11-29 dr|z3d
    * Updated console theme "light".

2010-11-29 zzz
    * i2psnark:
      - Don't timeout queued piece messages
    * Logging:
      - Use System locale and time zone for default date/time format,
        so it matches the wrapper log time (we can't set the wrapper log time zone).
        (existing installs must remove logger.dateFormat line
         in logger.config to get system default format)
      - Force RuntimeExceptions to CRIT level
      - Don't have log() count buffer size
    * Streaming: Make all classes outside the API package private
    * UDP:
      - Fix bug causing PacketPusher to loop quickly instead of sleeping
      - Fix udp.sendCycleTime stat
      - Fix speed values on peers.jsp
      - Try to fix rare NPE (ticket 298)

2010-11-28 zzz
    * Build: Move all dependencies to top-level build.xml,
             so each sub-build.xml is only executed once
    * i2psnark:
      - Fix NPE and other partials bugs
      - More extension message stubbing
      - Log tweaks
    * I2PTunnel: Deprecate destFromName()

2010-11-27 zzz
    * Build:
      - Add man pages to package
      - New updaterWithJavadoc target
    * configstats.jsp: Fix NPE
    * Console:
      - Linkify "plugin installed and started" message
      - Add link to javadocs if installed
    * i2psnark:
      - Drop queued outbound requests when choked
      - Redo some data structures and locking to hopefully prevent deadlock
      - Memory reduction part 3: Return partial pieces to PeerCoordinator when choked
    * Streaming: Fix race NPE at stream close

2010-11-27 dr|z3d
   * I2PSnark: New alternative theme: "Vanilla". 
   * Big thanks to sponge for implementing the theme changer!    

2010-11-27 sponge
   * Plugin: ticket 336 fix NPE

2010-11-27 sponge
   * Slackware: bump i2p-base version, so that it can be upgraded with the new
	base code fixes.

2010-11-26 sponge
   * i2psnark: Don't save theme parameter if it has not changed.

2010-11-26 sponge
   * i2psnark: Add theme change and theme selection storage abilities.

2010-11-26 zzz
    * Console: Split initialNews.xml into a file for each language
               don't copy to config dir at install.
    * i2psnark: Clean up and enhance the PeerCoordinator's partial piece handling,
                in preparation for more improvements
    * LogManager: When not in router context, delay creating log file until required
    * NetDb: Lower RouterInfo expiration time again
    * Router: Prevent NCDFE after unzipping update file
    * Transports: Round time to prevent clock bias, also adjust for RTT in UDP

2010-11-26 dr|z3d
    * Readme: Overhaul (English) layout and text.

2010-11-25 dr|z3d
    * Console themes: Classic and Dark theme refresh.
    * Fix langbox overflow issue in all themes.

2010-11-24 zzz
    * configui: Add .pt
    * configtunnels: Log cleanup
    * graphs: Synch to conserve memory; cleanup
    * i2psnark:
      - Prevent dup requests during end game
        (ticket 331 - thanks sponge and Oct!)
      - POST parameter tweaks
      - Message cleanup
    * logs: Add trac login hint
    * Router:
      - Save some info to config file when installing or updating
      - Remove global lock on accessing config
      - Add global lock on reading/writing config file
    * SimpleDataStructure: Fix problem in fromBase64() that
      manifested itself as a configtunnels.jsp bug

2010-11-24 sponge
    * Slackware, fix rc.i2p, bad logic.

2010-11-24 sponge
    * Plugin: ticket 104 Fix webapp isRunning to check ALL webapps.
      The only defecency is that if one is running, that it considers the
      entire pliugin to be running. I'm not sure if that is a good thing
      or a bad thing, but the other code checks threads that way.

2010-11-22 zzz
    * Addressbook: Fix rename error on Windows (tkt 323 - thanks RN!)
    * build.xml: Cleanup, fix distclean error in older ants.
    * Console:
      - Convert GraphHelper to a FormHandler
      - Require POST for all forms
      - Change the way we store the Writer to prevent problems
      - Fix bonus setting on configpeer.jsp
      - More ".jsp" removal
    * i2psnark:
      - Defer piece loading until required
      - Stub out Extension message support
      - Convert GET to POST, require POST
    * NTCP: Log tweak
    * SSLEepGet, Reseeder:
      - Implement additional CA loading
      - Provide facility to reuse SSL state for speed
      - Provide facility to store previously untrusted certificates
      - Add www.cacert.org cert to the installer and updater so
        SSL on a.netdb.i2p2.de and c.netdb.i2p2.de will work
      - Add SSL reseed hosts, prefer them by default
      - Reseed message cleanup

2010-11-19 zzz
    * Addressbook
      - Store last-fetched time so we don't always fetch subscriptions after restart
      - Randomize first fetch time
      - Make most classes package private
    * Console: Rewrite URLs so we don't need .jsp
    * i2psnark: Recognize postman b32, recognize ogv and oga.
    * i2ptunnel:
      - More work on error propagation and improving log messages
      - Increase nonce queue size again
    * News:
      - Store news last-fetched time so we don't always fetch news after restart
      - Don't include news in the updater
    * peers.jsp fixups
    * PrivateKeyFile: Speedups and better messages
    * SecureFile: New class, catch places that were missed,
                  add i2p.insecureFiles option to disable (default false)

2010-11-17 zzz
    * Addressbook: Try to save files safely
    * Console: Display durations with new tagged formatDuration2()
    * DataStructures:
      - Shim in 3 new abstract classes
        SimpleDataStructure, KeysAndCert, and DatabaseEntry
    * I2CP:
      - Send DisconnectMessage at router shutdown
      - Add username/password authorization
    * I2PTunnel:
      - Improve messages when starting and stopping tunnels
      - Index page outproxy display cleanup
    * I2PTunnel HTTP and Connect clients:
      - Shim in a new abstract superclass I2PTunnelHTTPClientBase for common code
      - Add local proxy username/password authorization
      - Add outproxy username/password authorization
      - Filter hop-by-hop Proxy headers appropriately
    * I2PTunnel SOCKS and SOCKS IRC clients:
      - Add local proxy username/password authorization
      - Add SOCKS 5 outproxy support, with username/password authorization
    * logs.jsp: Format multiline messages better
    * Stats: Improve Frequency, enable coalescing; cleanup and javadocs
    * stats.jsp: Cleanup, more tagging, hide obscure stuff unless ?f=1
    * Streaming: Fix bug causing read() to incorrectly return EOF

* 2010-11-15  0.8.1 released

2010-11-08 zzz
    * I2CP: Fix NPE caused by null session options (seen in i2pbote)

2010-11-06 HungryHobo
    * New Ant target: debianrepo
    * Rename debian target to debian-binary
    * New debian target generates binary and source packages
    * Debian tweaks

2010-11-03 zzz
    * Merge and snark fixups

2010-11-01 zzz
    * ClientConnectionRunner: Add synch to fix race causing AIOOBE
                              (http://forum.i2p/viewtopic.php?t=5061)
    * configlogging.jsp: Parse log limit with current locale
                (ticket #118)
    * i2psnark:
      - Limit number of parallel requests of a single piece when in the end game
      - Shorten and weight the speed tracker so the display is more
        reflective of current speed
    * logs.jsp: Add message if wrapper log not found
                (ticket #103)

2010-10-30 zzz
    * i2psnark:
      - Priority mapping bugfix
      - Close files as we go when creating/checking
        so we don't run out of file descriptors
      - Update request queues after priority change
      - Only add wanted pieces to wanted list at startup
      - Make sure lastRequest is null when it should be
      - Delay during StopAll so we don't close the tunnel before the
        stopped announces go out and reopen it
      - Logging tweaks

2010-10-27 zzz
    * i2psnark:
      - Don't stay interested if we run out of pieces
        to request (thanks sponge)
      - Enhance debug mode to show requests
      - Priority mapping bugfix
    * Transport: Avoid rare NPE at startup

2010-10-24 zzz
    * FileUtil: Make it easier to compile without Pack200, or with
                Apache Harmony's Pack200, add unzip to main()
    * i2psnark: Catch a race after disconnect()
    * NTCP: Catch a race after stop()
    * Router: Set permissions on wrapper.log when not called by RouterLaunch
    * Systray: New doc and main()

2010-10-22 sponge
    * Sanity and some fixs for slackware package

2010-10-22 sponge
    * Fix rc.i2p for slackware package

2010-10-19 zzz
    * Escape & in logs and i2psnark (much more to do)
    * JobImpl: Deprecate two debugging methods
    * replaceAll() -> replace() when we don't need regex

2010-10-15 zzz
    * i2psnark: Add file priority feature
    * I2PSocketEepGet: Set connect delay to save a RTT, will
      speed announces in i2psnark

2010-10-12 zzz
    *** 1.6 or higher JDK now required to build
    * configlogging.jsp:
      - Add easy way to add an override
      - Make file size specifier more flexible
    * Console:
      - Sort RouterAddress options on netdb.jsp and peers.jsp
      - Remove unused web-*.xml file from war
    * Crypto:
      - Convert all ArrayList caching to LBQs in YKGenerator,
        HMACGenerator, and AESKeyCache.
      - Change DSAEngine params from Hash to new SHA1Hash, since
        these were really 20 byte hashes, not 32 byte Hashes.
      - Add stats to track YKGenerator caching success
      - Fix YKGenerator precalculation to be much more useful by
        increasing the cache size and dramatically shortening the delay
      - Option cleanups
      - YKGenerator cleanups
      - Mark HMAC256Generator unused
    * EepGet: Reset length variable on redirect
    * Files: Change permissions to 600/700 for all written files/directories.
      Now requires Java 1.6 to build, but only 1.5+ to run.
      (requires 1.6 to set permissiomns)
    * GeoIP: Fix locking bug causing lookups to stop
    * Hash: Throw IAE if data length is not 32 bytes,
      now that DSAEngine abuse is gone
    * HTTPResponseOutputStream:
      - More caching
      - Stats cleanup
      - Max header length check
      - Catch OOM
      - Initializer cleanup
      - Javadoc
    * I2CP:
      - Add new option i2cp.messageReliability=none, which prevents the
        router from sending MessageStatusMessages back in reply to an
        outbound SendMessageMessage. Since the streaming lib always ignored
        the MSMs anyway, make it the default for streaming.
        This will reduce the I2CP traffic significantly.
        MSM handling now avoided, but it is still fairly broken, see
        comments in I2PSessionImpl2.
      - Cleanups to replace method calls with fields
      - More cleanups, javadoc, rate reduction
    * i2psnark:
      - Compact response format
      - Add link to finished torrent in message box
      - Don't let one bad torrent prevent others from
        starting or stopping
      - Sort peers by completion %
      - Add some missing mime types to web.xml
      - shouldLog() cleanup
    * i2ptunnel:
      - Now that streaming flush() is fixed, use it in IRCClient, and
        for initial data in I2PTunnel runner, to avoid the 250 ms
        passive flush delay
      - Add hostname DSA signature field, to be used for addkey forms.
        Experimental, may be commented out later.
      - More header blocking (thanks telecomix!)
      - Remove unused web-*.xml file from war
    * Installer: Add startup hint for non-x86
    * Javadoc updates all over the place
    * LogConsoleBuffer: Java 5
    * Naming:
      - Increase cache size and expiration time
      - Add clearCache() method
      - Don't use EepGet or Exec for b32
      - Javadoc updates
    * NetDB:
      - Expire unreachable routers quickly, even if they don't have introducers,
        so we don't have old data on routers that ran out of introducers.
      - Fix rare NPEs at shutdown
    * NTCP:
      - Cleanups
    * Streaming:
      - Make flush() block less, by waiting only for "accept" into the
        streaming queue rather than "completion" (i.e. ACK from the far end).
        This prevents complete stalls when flushing, and should help performance
        of apps that use flush(), like i2psnark (and SAM?).
        close() still does a flush that waits for completion, as i2ptunnel
        doesn't like a fast return from close().
      - cleanups
    * SusiDNS:
      - Remove unused web-*.xml file from war
    * TransportManager: Convert _transports from a List to a CHM
      to prevent a rare concurrent exception
    * Tunnels:
      - Don't use peers < 0.7.9 for tunnels due to the old
        message corruption bugs
      - Javadoc
      - Cleanups
    * UDP:
      - Beginnings of destroy message support
      - Try to avoid running out of introducers by relaxing selection criteria
        and increasing minimum number of potential introducers
      - Avoid rare AIOOBE
      - PacketBuilder refactor
      - Make most classes package private
      - Comments
      - Logging cleanup
      - Comment out a main()

2010-10-10 sponge
    * Fulfill Request for name resolving in BOB

2010-09-15 dr|z3d
    * I2PSnark: Overhaul UI, implement new theme.

* 2010-07-12  0.8 released

2010-07-08 zzz
    * I2PTunnel: More error propagation fixes

2010-07-07 duck
    * RouterConsole: Add Help & FAQ link, minor label improvements.

2010-07-05 zzz
    * i2psnark: Fix transition to end game
    * I2PTunnelIRCClient: Filter PART messages like we do for QUIT

2010-07-04 duck
    * RouterConsole: Dutch translation (thanks to monkeybrains)

2010-07-03 zzz
    * Build: Fix poupdate dependencies
    * I2PTunnel: More error propagation fixes
    * I2PTunnelHTTPClient: Don't use BufferedReader

2010-07-01 zzz
    * EventDispatcher: Minor cleanups and comments
    * I2PTunnel: Don't start a tunnel if no valid destinations;
      cleanups, logging, and error propagation fixes
    * Transport: Fix NTCP address generation when host is specified but port is auto

2010-06-29 sponge
    * 25%-50% cpu savings in BOB. The remainder of the fix is in streaming
      lib, which aparently keeps running and does not sleep according to
      profiling.

2010-06-29 zzz
    * CapacityCalculator: Cleanup
    * I2PTunnel: Add default HTTPS outproxy
    * Jetty: Disable TRACE and OPTIONS in console and eepsite
    * RouterInfo: Add main() to dump RI files
    * Scale prng.buffers based on max memory, reduce default from 16 to 9
    * SOCKS: Better HTTP error message

2010-06-26 zzz
    * I2PTunnel:
     - Move connection profile and delay connect to advanced config section
     - Add persistent client key support to SOCKS IRC
     - Fix display of interactive setting
    * jbigi, jcpuid: Suppress log messages when not in router context
    * jetty.xml: Add info on how to configure for following symlinks
    * logs.jsp: Add more JVM version info so we can distinguish OpenJDK from Sun

2010-06-16 zzz
    * Console: Sort countries with selected locale
    * FileUtil: Try to handle lack of unpack200 support more gracefully
    * Update: Select old update URL if no unpack200 available

2010-06-13 zzz
    * Console: Add some divs for languages to news and readmes
    * HTTP Proxy: Pass different User Agent to outproxy
    * i2psnark:
      - Move config to separate page
      - Icon tweaks
    * Translation: zh fix

2010-06-12 welterde
    * fixed possible race-condition and improved code style in ObjectCounter utility class

* 2010-06-07  0.7.14 released

2010-06-07 zzz
    * Misc tweaks after code review

2010-06-05 zzz
    * Netdb:
      - Use new receivedAsReply flag in LeaseSet to mark
        those received as response to a query
      - Mark which methods in FloodfillPeerSelector may return
        our own hash
      - Redefine selectNearest() so it may return our own hash,
        so it can be used for closeness measurement
      - Redefine findNearestRouters() to return Hashes
        instead of RouterInfos
      - Fix LeaseSet response decisions for floodfills, based
        on partial keyspace and closeness measurements
      - List only count of published leasesets in netdb

2010-06-03 zzz
    * NewsFetcher: Delay a minimum amount at startup
    * Update: Fix multiple updates after manually
      starting update - caused by refreshing summary bar
      (thx 'backup'!)

2010-06-02 zzz
    * graphs.jsp: Tag some more
    * Translation: Set xgettext add-comments option
    * UDP: Fix a bug from a blank i2np.udp.host config
      causing frequent RouterInfo updates and incorrect
      addition of introducers, caused by config.jsp handling
    * Update: Change default update URLs to .su2 for pack200

2010-06-01 zzz
    * i2psnark:
      - More listing fixes
      - Revert choker change
      - Start end game a little sooner
    * Installer: Disable pack200 in updater again, doesn't work
      on Java 1.5
    * Remove jetty from updater - it's been in for a few
      releases, and i2psnark now has its own listHTML method

2010-05-27 zzz
    * Translate: Add GNU ngettext (plurals) support

2010-05-26 zzz
    * i2psnark: Listing fixes and cleanups;
      icons on front page; tweak bw choker again

2010-05-24 zzz
    * i2psnark: Listing icons and cleanups

2010-05-23 welterde
    * core:
      - fixed major security hole in DatagramDissector
    * I2PTunnelServer: Implemented WEBIRC support in IRC server tunnel

2010-05-23 zzz
    * i2psnark:
      - Choke slower when at bandwidth limit
      - Fix completion % for small files
      - Use Random from context
    * NewsFetcher:
      - Add backup URL
      - Change to 0 retries (was 2)

2010-05-21 zzz
    * i2psnark:
      - Spiff up dir listings
      - Urlify some messages
      - Only go into end game at the end

2010-05-19 zzz
    * Data: Remove lots of unnecessary initializers
    * susidns: More validatation when adding entry

2010-05-15 zzz
    * Console:
      - Tag text in graphs
      - Move SummaryRenderer to its own file
    * Eepsite: Set no-cache in redirecting page
    * Hash: Move caching XOR methods only used by KBucket
      into netdb
    * i2psnark: CSS tweaks
    * Log: Translate priority

2010-05-13 zzz
    * netdb.jsp debug tweaks
    * Plugins: Try to prevent ZipErrors after upgrade

2010-05-10 zzz
    * Console:
      - Summary bar tweaks
      - Add monthly bw estimate
    * DataHelper: Deprecate inefficient eq() methods
    * i2psnark:
      - Add tunnel config dropdowns
      - Comment out old proxy stuff
    * NetDB:
      - Handle old and duplicate stores more efficiently
      - Have DataStore put() return success
      - Move getDistance() to its own class
    * Router: Add router.forceBandwidthClass advanced config for testing
    * Streaming: Add support for connection throttling
    * TunnelPoolManager: Concurrent
    * UDP: To help limit connections, don't offer to introduce
      when floodfill

2010-05-10 sponge
     * PluginStarter: If there is some delay, there may be a really good reason for it.
       Loading a class would be one of them!
       So we do a quick check first, If it bombs out, we delay and try again.
       If it bombs after that, then we throw the ClassNotFoundException.

2010-05-05 zzz
    * build.xml: Create packed sud in release
    * Console:
      - Print stack trace if exception on startup
      - IllegalStateException rather than NPE if no context
    * EepGet: Limit max times to fail completely even if numRetries is higher
    * i2psnark: Skip 'the' when sorting snarks
    * I2PTunnelHTTPClient: Reject 192.168.*
    * Plugins:
      - Set classpath for specific client only, not for the whole JVM
      - Use ConfigDir() not AppDir()
    * Replace size() <= 0 with isEmpty() everywhere, ditto > 0 -> !isEmpty()
    * RouterInfo: Clean up use of sortStructures()

2010-05-02 zzz
    * ByteCache:
      - Add a per-cache stat
      - Limit each cache based on max memory
      - Disable in UDP MessageReceiver
      - Add clearAll() method to be called when under
        severe memory pressure; call from Router
    * Plugins: Fix version checker bug

2010-04-27 zzz
    * i2psnark: Serve downloaded files from the servlet rather
      than with a file: link
    * Jetty: Backport directory listing bugfix from jetty 6
    * peers.jsp: Cleanup and tag

* 2010-04-27  0.7.13 released

2010-04-23 zzz
    * Plugins: Cleanups

2010-04-21 zzz
    * EepGet: Don't convert a MalformedURLException into
      an IOE so we recognize it when it's thrown
    * ReusableGZIPStreams:
      - Concurrent
      - Workaround for Apache Harmony 5.0M13 Deflater bug
    * TrustedUpdate: Increase buf size for extraction

2010-04-18 zzz
    * configclients.jsp: Start button logic for clients was inverted
    * Console: IRC links in readmes and initialNews
    * I2PTunnelServer: Debug log incoming conns
    * Transport: Reduce floodfill max NTCP conns to 425 (was 500)

2010-04-16 sponge
    * BOB early session destroy to speed up tunnel tare-down.

2010-04-15 zzz
    * DataHelper: Limit max length in readline()
    * Floodfills: Increase max to 100 (was 60) and min to 60 (was 45)
    * i2ptunnel: Log tweaks
    * I2PTunnelHTTPServer: Limit max header lines

2010-04-15 sponge
    * I2PTunnelHTTPClient: Test for "http://:/" and output error page.
      This avoids an ArrayIndexOutOfBoundsException, which can eventually
      cause the eepproxy to stop functioning.

2010-04-12 zzz
    * configstats.jsp: Fix full stats checkbox default
    * i2psnark:
      - Concurrent, limit, display, log tweaks
    * i2ptunnel: Implement access lists for TCP servers.
      Enter b32 or b64 hash or dest into list box, and
      check enable for whitelist. Uncheck enable and enter
      i2cp.enableBlackList=true in advanced i2cp options for
      blacklist. Todo: make black/whitelists radio buttons.
    * LogManager: Concurrent

2010-04-10 zzz
    * i2psnark:
      - Disconnect seeds that connect to a seed
      - Lower per-torrent conn limits for large pieces
    * Startup:
      - Don't die horribly if there is a router.info file
        but no router.keys file
        http://forum.i2p/viewtopic.php?t=4424
      - Log tweaks
    * Streaming:
      - Fix the window size increment logic so it
        does it much more often

2010-04-08 zzz
    * Key Manager: Hopefully avoid some races at startup
      http://forum.i2p/viewtopic.php?t=4424
    * OCMOSJ:
      - Increase min timeout
      - Logging tweaks
    * Streaming:
      - Detect and drop dup SYNs rather than create
        a duplicate connection - will hopefully fix
        "Received a syn with the wrong IDs"
      - Send reset for a SYN ACK with the wrong IDs
      - Don't send a reset to a null dest
      - Logging tweaks
      - Cleanups

2010-04-05 zzz
    * Console:
      - Add tooltip support for plugin links
      - Make target=_blank for plugin links
      - More HTML transitional fixes
      - Standardize on 'save' to the right of 'cancel'

2010-04-02 zzz
    * FloodfillPeerSelector: Adjust rankings again

2010-03-31 zzz
    * FloodfillPeerSelector: Adjust rankings to try to
      improve LeaseSet lookups
    * HostsTxtNamingService: Don't load the whole hosts.txt
      into memory for every lookup

2010-03-29 zzz
    * build.xml: Prep for a windows-only pkg
    * configclients.jsp:
      - Always show start button for webapps and plugins
    * configclients.jsp, configupdate.jsp:
      - Fix submission when entering CR in a text box
    * EepGet: Don't retry after a MalformedURLException
    * HTTPResponseOutputStream: More static
    * Plugins:
      - Stop all plugins at shutdown
      - Log tweaks
    * WebApps:
      - Remove the WAC after stopping it
      - Stop a WAC before starting it to prevent dups
      - Implement destroy() in addressbook to prevent dups
      - Implement destroy() in i2psnark to prevent dups

2010-03-25 zzz
    * configclients.jsp: Fix dup anchor
    * Console: Sort plugin links in summary bar
    * i2psnark:
      - Send numwant=0 if we don't need peers
      - Report returned complete and incomplete counts
        if higher than peer count
      - Allow missing peer list
      - Log tweaks
    * netdb.jsp: Tag transport properties
    * Plugins: Remove final check and install console
      messages after a while
    * PrivateKeyFile: Add b32 output
    * Reseed: Add another host

2010-03-18 zzz
    * Blocklist, CommSystem, FIFOBandwidth, TransportManager,
      OutNetMessage, InNetMessagePool:
      - Java 5 cleanup
    * ByteCache:
      - Replace some locks with concurrent
    * Clients:
      - Negative delay means run immediately and inline
      - Add methods to test class and run inline,
        to propagate errors to the console
      - Use new methods for plugins
      - Add javadoc for clients.config format
    * config.jsp: Set burst to +10% for 20s by default,
      to fix bug where the burst stays high when limits
      are reduced.
    * FIFOBandwidthRefiller:
      - Replace global counters with atomics
      - Use lockless shortcut methods to grant
        requests if we can satisfy immediately
    * i2psnark: Tweak upload bw tracking
    * Installer: Enable pack200 (-3.3MB)
    * Job Queue:
      - Replace some locks with concurrent
      - Change job ID to a long so it won't wrap
      - Remove some unused stats
      - Java 5 and debug cleanup
    * KeyManager: Concurrent
    * logs.jsp: Add link to trac
    * netdb.jsp: Display transport cost if not default
    * Peer Manager:
      - Replace some locks with concurrent
      - Switch back to fast version of getPeersByCapability()
      - Java 5 cleanup
    * Streaming: Concurrent
    * Throttle:
      - Remove some unused stats
    * Tunnel Builds: Enable VTBM
    * Tunnel Dispatcher: Discard at IBGW based on router clock,
      not system clock.
    * TunnelGatewayPumper:
      - Refactor for concurrent
    * UDP:
      - Big refactor of several classes for concurrent,
        elimination of several locks
      - Reduce max number of resent acks in a packet to
        lower overhead
      - Take incoming messages from the head of the queue,
        not sure why taking them from the tail "reduces latency"
      - Java 5 cleanup

2010-03-17 zzz
    * I2PTunnel: Disable nonce checking when console password set
    * Reseed: Add another host

* 2010-03-15  0.7.12 released

2010-03-13 zzz
    * Partial fix for i2ptunnel nonce troubles

2010-03-08 zzz
    * Floodfills: Increase max to 60 (was 28) and min to 45 (was 20)
    * i2psnark: Better track outgoing bandwidth by incrementing
      counter before the blocking write
    * Random: Remove and deprecate some old classses
    * Reseeder: Reduce max response size to 1MB (was 8MB)

2010-03-05 zzz
    * Console:
      - Tag reseed messages
      - Translate country names on flag popups
    * I2PSOCKSIRCTunnel:
      - New, for filtering IRC client traffic when using SOCKS
    * I2PTunnelIRCClient:
      - Make filter classes static and public for use by SOCKS
      - Eliminate redundant case conversion
      - Pass ISON message through (jIRCii uses it for pings)
      - Switch back to StringBuffer since it's used by 2 threads
      - Set daemon on filter threads
    * SOCKS5Server:
      - Fix handling of multiple authentication methods

2010-03-02 zzz
    * Console:
      - Add link to jobs.jsp on configservice.jsp
      - Add plugin disableStop support
    * Context: Add boolean getProperty methods
    * HTTP Proxy:
      - Fix address helper conflicts caused by last checkin
      - Use B32 instead of random hostname for conflict link
    * LoadClientAppsJob:
      - Fix unquoted arg after quoted arg
      - Logging cleanup

2010-02-27 zzz
    * eepsite: Add some help to index.html
    * HTTP Proxy:
      - Put B32 instead of B64 in Host: header, saves 450 bytes
      - Eliminate some redundant lookups
      - Fix http://i2p/b64/ and /eepproxy/site/ requests
      - Disallow a port specified for an i2p address
      - Cleanup and comments
      - For more info see http://zzz.i2p/topics/566
    * i2psnark:
      - Fix NPE after create file failure
      - Sanitize more characters in file names
    * netdb: Fix NPE after OOM http://trac.i2p2.i2p/ticket/38
    * NTCP Transport:
      - Replace lists with concurrent queues in EventPumper
        and NTCPConnection to remove global locks
      - Java 5 cleanup
    * Plugins: Support console themes
    * UDP Transport:
      - Replace the unused-since-2006 TimedWeightedPriorityMessageQueue
        with DummyThrottle
      - Don't instantiate and start TWPMQ Cleaner and OutboundRefiller
        threads, part of priority queues unused since 0.6.1.11
      - Don't instantiate and start UDPFlooder, it is for testing only
      - Prevent NPE http://zzz.i2p/topics/571

2010-02-23 zzz
    * Unzip: Any files in the zip with a .jar.pack or .war.pack extension
      will be transparently unpacked with unpack200. Savings is about 60%.
      Someday we will do this for suds, but we can do it for xpi2ps now.
    * build: Add updater200 target

2010-02-22 zzz
    * configclients.jsp:
      - Add js delete confirm
      - Remove delete button for webapps
    * i2psnark:
      - Ignore a non-i2p tracker in a torrent rather than deleting
        the torrent, thus "converting" a torrent to in-netowrk use
        via the open trackers
      - Add js delete confirm

2010-02-19 zzz
    * i2psnark: Make file box bigger
    * Plugins:
      - Fix display of download status
      - Unhide

2010-02-18 zzz
    * Clock: Slew tweak
    * i2psnark: Improve error message when finding HTML
    * HTTP Proxy: Fix blank page instead of error page for eepsite unreachable
    * Plugins:
      - Fix plugin start button
      - Change signer prop to match docs
      - Tweaks
    * Transport:
      - Fix recognition of IP change when not firewalled
      - Require consecutive identical results from two peers before changing IP
    * TrustedUpdate: CLI exits 1 on failure for ease of use in scripts

2010-02-15 zzz
    Propagate from 3 dev branches.

    i2p.i2p.zzz.test:
    * Clock:
      - getFramedAveragePeerClockSkew() now returns a long (ms);
        was a Long (s)
      - Implement NTP-style clock slewing so the clock is adjusted
        gradually
      - Implement clock strata so we prefer better clocks
      - Implement a timestamper in the transport so we will periodically
        update the clock even if NTP is not working.
        This allows the router to converge the clock instead of simply
        hoping the first connected peer is correct.
      - Slow down NTP attempts after several consecutive failures
    * Console: refactor and tag update messages
    * Streaming: MessageOutputStream logging tweaks
    * Transport:
      - Prepare for using address costs
      - Adjust bids based on address cost
      - Increase cost if near transport capacity, disabled until 0.7.12
      - Clear the geoip negative cache periodically

    i2p.i2p.zzz.plugin:
    * Jrobin: Move from routerconsole.jar to its own jrobin.jar,
      adjust classpath in routerconsole.jar manifest
    * Plugins:
      New plugin support, hidden for now, enable with router.enablePlugins=true
      Configure and add plugins on configclients.jsp
      Supports the following:
      - Console webapps
      - New translation bundles
      - Link on console
      - Anything that can be started in clients.config
      - Additions to classpath for clients and webapps
    * TrustedUpdate:
      - Add method to check if we know about a key
      - Add method to add a key
      - Add method to extract without verifying
      - Add method to get key signer name
    * Webapps: Allow additions to a webapp classpath.
      - Pull jstl.jar and standard.jar out of susidns.war
      - Remove 100KB of duplicate classes from i2psnark.war

    i2p.i2p.zzz.VTBM:
    * I2NP: Add UnknownI2NPMessage so we can route unknown message types
    * Tunnel Builds:
      - Add getRecordCount() to TunnelBuildMessage and TunnelBuildReplyMessage so they can be extended.
      - New I2NP Messages VariableTunnelBuildMessage and VariableTunnelBuildReplyMessage,
        which contain the number of request slots in them.
      - Convert all static assumptions of 8 slots to getRecordCount()
      - Use the new VTBM if all hops in the tunnel and the OBEP or IBGW of the reply tunnel
        support it, and the tunnel is 4 hops or shorter.
      - Reply to a VTBM with a VTBRM of the same size
      - Make BuildReplyHandler static
      - Convert the currentlyBuilding List to a ConcurrentHashMap to speed reply lookups
        and eliminate a global lock; don't put fallback tunnels in there
      - Add new tunnel.corruptBuildReply stat
      - Various cleanups and javadoc
      - Fix first hop expiration for Build Messages, was way too long
      - Randomize Build Message expiration to make it harder to guess hop position
      - Save expired tunnel build configs for a while, so that we will still use the tunnel
        and update peer stats if the reply comes in late
      - Don't update our own profile for Tunnel Build Replies
      - VTBM generation only through routers >= 0.7.12
      - VTBM generation disabled for now

* 2010-02-15  0.7.11 released

2010-02-13 sponge
    * Fix addWebApplications API goofup
    * Bump BOB version, which I forgot to do.

2010-02-13 zzz
    * Floodfills: Increase max to 28 (was 15) and min to 20 (was 10)

2010-02-12 sponge
    * org.mortbay.jetty.Server modified method to accept attributes for
      batch webapp launches via addWebApplications.

2010-02-10 zzz
    * I2PTunnelRunner: Flush initial data, for some reason it wasn't
      getting flushed ever in some cases.

2010-02-10 zzz
    64-bit windows installer fixes. Still no 64-bit wrapper.
    Thanks eche|on for testing!
    * Izpack:
      Add 64-bit windows dll so installer doesn't die trying to add shortcuts
    * Launch4j:
      Upgrade to launch4j 3.0.1 2008-07-20.
      The license is BSD for launch4j and MIT for the wrapper code in head/
      Changelog is in installer/lib/launch4j/web/changelog.html
      Hopefully this will fix installs for 64-bit JRE on 64-bit windows.
      The previous version was 2.0-RC3 2005-08-13.
      The previous license was GPLv2 for launch4j and LGPLv2.1 for the wrapper code in head/
      The bin/ld.exe and bin/windres.exe files were contributed by
      i2p users in 2005 so the i2p installer could be built on windows.
      They have not been updated for 3.0.1, so pkg builds on windows
      will presumably still get 2.0-RC3.

2010-02-06 zzz
    * Console: Fix saving update keys, was broken in 0.7.10
    * i2psnark: Add transmission ID
    * news.xml: Wrap i2p version tags in XML comment
    * Transport: Try yet again to prevent two NTCP pumpers

2010-02-04 zzz
    * i2psnark: Fix sending stopped events to the tracker

2010-02-03 zzz
    * Console:
      - Hide update buttons and update config if install dir is readonly or if configured
      - Show yellow star if no outbound tunnels
    * i2psnark: Don't prefer to opportunistically unchoke unchoking peers when not interested
    * NetDb: Lower min RouterInfo expiration to 2.5h (was 3h)

2010-01-31 zzz
    * i2psnark standalone: Fix CSS
    * Jetty: Update to 5.1.15 to get ResourceHandler fix

2010-01-30 sponge
    * Fix NPE in TCPtoI2P when a lookup fails, report the error to the stream.
    * Fix setkeys bug in DoCMDS, forgot to create the object before calling
      it's methods, which threw an NPE.

2010-01-29 zzz
    * build.xml: Add a debian-source target
    * Data structures:
      - Speed up some hashcode() and equals()
      - Cleanup and javadoc
    * Jetty: Turn on checkAliases
    * NetDb:
      - Add basic DOS prevention for lookups
      - Move flood throttle check so we don't throttle ourselves
      - Don't store over client tunnels to pre-0.7.10 floodfills
      - Don't update unused lease fail stats
    * Startup: Disable browser launch for debian daemon

2010-01-28 welterde
    * enhance support for multiple RouterAddresses' of the same style in RouterInfo

2010-01-26 zzz
    * build.xml: Speed up distclean additions
    * Clock: Don't refuse to update because of peer skew the first time
    * Debian: Fixup, update, enhance scripts
    * I2NP: Various cleanup and bulletproofing
    * Log: Try to avoid complaints at shutdown
    * Profiles: Fix lack of profiles at router startup, especially for new routers
    * stats.jsp: Shrink the dropdown box

2010-01-24 zzz
    * ProfileOrganizerRenderer: Cleanups
    * Reseed: Update welt's reseed hostname
    * Transport clock skews:
      - Store and report UDP clock skews even for large values, so
        a badly skewed local clock will be reported to the console
      - Don't shitlist for NTCP clock skew if we don't know what time it is
      - If NTP hasn't worked yet, have NTCP or SSU update the clock one time
      - Include failed clock skew in NTCP skew vector if there aren't many connections
      - Don't include NTCP clock skews for non-established connections
      - Fix framed clock skew frame size
      - Report framed clock skew even if for only one peer, if NTP hasn't worked yet
      - Don't log RRD errors after clock adjustment
      - Reduce min skew for console warning to 30s (was 45s)
      - More Java 5 cleanups

2010-01-24 zzz
    * Clock:
      - Don't let a client update the router clock
      - Restore and enhance vanished clock error log message
    * Graphs: Enforce max size to lessen chance of OOM from malicious link
    * NetDb:
      - Move stat initialization, reduce number of rates
      - Add basic DOS prevention by not flooding if stores are too-frequent
    * ProfileOrganizer:
      - Limit High Cap to 75 max
      - Reduce max lock wait time, change no lock error to warning
      - More cleanup
    * Startup:
      - Enable multiple parallel job runners much sooner to speed startup
      - Rearrange the startup order to get the long jobs started sooner
      - Don't allow the netDb readin job to clog the job queue

2010-01-21 dr|z3d
    * New eepsite structure and enhanced pages. Now with graphics and stuff!

* 2010-01-22  0.7.10 released

2010-01-21 zzz
    * eepget.bat: Add to pkg
    * Floodfills: Increase max to 15 (was 9) and min to 10 (was 4)
    * I2PTunnelServer: Fix bug preventing connection retries
      at startup from working
    * Logs: Don't be quite so noisy in the wrapper log if we
      can't open the router log
    * Properties: Don't play games with \r and \n on load/save,
      it was causing fatal issues on DOS if your username started
      with r or n

2010-01-19 sponge
    * Firewall fix for NTCP, where firewalls will forget a NAT relationship
      on a stream... AKA setting keepalive. This should fix the stuck NTCP
      issue that has been bothing zzz for years.
    * Set keepalive on BOB connections too, since this will assist closing
      the connections in the event of a crash on a client.

2010-01-18 zzz
    * configclients.jsp: Fix add-new-client feature
    * Console: Add a tunnel share ratio estimate
    * graphs.jsp:
      - Remove jrobin sig
      - Set lower limit to 0
      - Save settings when changed
    * Reseed: Support SSL and proxies
    * Translate: Catch empty string

2010-01-17 zzz
    * Clock: Change a CRIT to an ERROR, lower threshold for changing from 10s to 5s
    * configclients.jsp: Support add, delete, edit
    * I2CP: Clean up resources on 5-minute leaseset timeout at startup
    * LeaseSet generation: Increment the lease date slightly, to force
      the floodfill to flood it when it changes
    * NetDb Lookups: Don't try to send a RI lookup to itself through a zero-hop tunnel
    * NetDb Stores and Verifies:
      - Do LS stores and verifies through client tunnels
        to prevent correlation by the OBEP or FF
      - Encrypt LS stores to prevent snooping by the OBEP,
        if the floodfill supports it
      - Encrypt LS and RI verifies to prevent snooping by the OBEP
      - Extend verify delay and timeout
      - Reenable RI verifies
      - Disallow simultaneous verifies for the same key
      - Don't resend on verify timeout; try a different peer instead
      - Don't resend to same peer on verify fail, try a different one
      - Adjust ff selection criteria
      - Flood even if received garlic-encrypted
    * Profiles: Limit fast peers to 30 max
    * SSLEepGet: New
    * Tunnels: Prevent more than one zero-hop tunnel in a lease
    * VersionComparator: Move from TrustedUpdate.java to util

2010-01-14 sponge
    * Fully clean up I2PTunnel. No more lint issues, should compile 100%
      clean.
    * Dropped unused class BufferLogger from I2PTunnel as it is not used
      anylonger.

2010-01-14 sponge
    * Clean up reverse connection ability, remove some annoyingly redundent
      code. Place all settings in the console. It works!

2010-01-10 sponge
    * Insert reverse connection ability into the http server code so that
      seedless can start to get worked on. It's disabled by default.

* 2010-01-12  0.7.9 released

2010-01-12 zzz
    * I2CP: Clean up resources on 5-minute leaseset timeout at startup
    * Increase max floodfills to 9 (was 6)
    * Temporarily disable routerInfo floodfill verifies
    * Fix .fr eepsite index css
    * Javdoc tweaks


2010-01-09 zzz
    * Include new eepsite indexes in pkg

2010-01-06 zzz
    * Summary bar tweaks

2010-01-02 sponge
    * Fix one last stupid mistake in build.xml, my fault.

2010-01-02 sponge
    * Fix NB 6.8 goofyness... 'till ant 1.7.1 or > is needed, stay with NB
	6.5, as the newer ones place a check for 1.7.1. We require 1.7.0

2010-01-02 sponge
    * Fix build.xml target for justBOB
    * Fix Main build.xml so that it actually deletes backup files and add a
      few extra types that should be commonly needed... atleast by me.

2010-01-02 zzz
    * Console: Save refresh setting
    * i2psnark:
      - Don't URL-encode chars we don't have to
      - CSS tweaks
    * Transport: Implement 'laptop mode' to change ident and port
      when the IP changes

2010-01-01 sponge
    * Happy New year everyone!
    * Added a target to generate a stand-alone BOB jar file.

2009-12-31 zzz
    * BuildResponseRecord: Make static
    * i2np: Remove unused logs
    * i2psnark: Fix message box, was a little too small
    * InternalSocket: Fallback to external socket on fail
    * NetDb: Fix exploration by adding a null hash to mean
      "don't give me floodfills"
    * PeerSelector: Downgrade floodfills with high fail rate

2009-12-26 zzz
    * Console:
      - Tag the rest of logs.jsp
    * Tunnels, Transports:
      - Lots of code to detect improper reuse of cached objects
        after release
      - Prevent release of TunnelDataMessage cached ByteArray,
        as it may be reused if retried in another transport;
        a nasty bug causing corrupt messages
      - Prevent race with released resources in UDP OutboundMessageState;
        a nasty bug causing corrupt messages
      - More cleanups and comments
    * UDP: Bid lower than NTCP when we need introducers and don't
      have enough

2009-12-22 zzz
    * Tunnels:
      - Do RED dropping before the IBGW fragmenter, not after
      - Change batch time to 250ms for IBGWs (was 100ms)
      - Change batch time to 150ms for exploratory OBGWs (was 100ms)
      - Start a new message in the fragmenter if almost full
      - Fix a major, longstanding synchronization bug in the FragmentHandler
        which led to corrupt messages at the endpoints
      - More cleanups and comments

2009-12-20 zzz
    * Console:
      - Fix status to show a disconnected network error rather than
        clock skew or UDP error when disconnected
      - Use peer clock skew rather than clock offset for determining
        whether to display clock skew error
      - tunnels.jsp: Clarify tunnel table headings
    * Contexts: Add isRouterContext() method
    * Profile, DBHistory:
      - Tweak the rate periods
      - Add a global fail rate stat
      - Increase the HashMap sizes
    * Router: Move some more threads to I2PAppThread so an OOM won't
      crash the router
    * Timestamper: Reduce delays (cuts 10s out of router startup)
    * Transport: Rework peer clock skew method to always return a value
    * Tunnels:
      - Reduce the drop probability for TunnelBuildMessages at the OBEP
      - Schedule outbound startup instead of hanging the thread for 3s
      - Cleanup preprocessor code, add comments

2009-12-18 zzz
    * Console: Fix spacing in update section
    * I2CP:
      - Move client-side writes to their own thread
      - Reenable InternalSockets
    * i2ptunnel: Fix bundle script
    * InNetMessagePool: Cleanup
    * Log:
      - Close old file on rotate
      - Buffer writes
      - Write in UTF-8
    * SusiDNS:
      - Remove untranslatable button images (-15KB)
      - Tag buttons and messages
      - Add some button CSS
    * Tunnel building:
      - Increase timeout to 13s (was 10s)
      - Fix tunnel.buildReplyTooSlow stat
      - Tweak logging
      - Prioritize expl. builds over client builds
      - Code cleanups
    * TunnelSettings: Drop, unused

2009-12-15 zzz
    * HTTP Proxy: Make jump server list configurable
    * I2CP: Remove unused logs
    * i2psnark: Fix stop/start, cleanups
    * i2ptunnel: Fix bundle location
    * SusiDNS:
      - Rewrite and correct a lot of the text, tag jsps
      - UTF-8 fixes
    * TunnelManager: Fix a locking bug
    * Update: Improve error message

2009-12-13 zzz
    * Find ResourceBundles in wars
    * Fix restart from config.jsp if no wrapper
    * i2psnark: Elaborate popups

2009-12-12 welterde
    * Sort peers on tunnels.jsp by country
    * fix NPE in ^^

2009-12-12 zzz
    * Disable InternalSockets until it's fixed

2009-12-11 zzz
    * Addressbook, susidns: Rework addressbook into a
      HttpServlet, so susidns can kick it when the subscription
      list changes
    * Build: Truncate the history in the updater (-80KB)
    * Console:
      - Add a nicer handler for missing webapps
      - Restore the restart message
      - Change "depth" to "length"
    * Data: Cache the Hash hashcode
    * EepGet: Use InternalSocket if available
    * Fragmenter: Pull the new comments, new stats, and
      debug log fix from i2p.i2p.zzz.batch in - but not the
      batching mods, which need a fresh look.
    * I2CP: Implement an internal "socket" class that
      allows clients in the same JVM to connect to the
      router without going through the kernel
    * I2NP: Drop unused classes
    * i2psnark:
      - Translation support
      - Tweak torrent name popup
    * I2PTunnel:
      - Translation support
      - Switch all I2PThreads to I2PAppThreads
      - Run an InternalSocket as well for the HTTP Proxy
    * Naming Services:
      - New EepGetAndAddNamingService that appends new
        hosts to hosts.txt
      - Move default reverseLookup to base class
      - Deprecate unused services
    * NetDb:
      - Switch from ArrayList to ConcurrentHashSet in
        KBucketImpl to reduce chance of deadlock;
        remove periodic shuffling of the bucket,
        needs to be addressed elsewhere
    * SusiDNS:
      - Translation support
      - Remove jsp's from the war
    * Translation: Move code from routerconsole to core,
      to support translation of other webapps

* 2009-12-08  0.7.8 released

2009-12-08 zzz
    * Misc. cleanups after review, prep for release

2009-12-06 zzz
    * netdb.jsp: Fix bug caused by XSS fix
    * Translations: drop ru until after release

2009-12-05 zzz
    * Build: Fix poupdate dependency
    * Console: Add Russian option

2009-12-05 sponge
    * BOB: fix a critical bug causing ghosts on probes
      and remove unused code.

2009-12-04 zzz
    * Console: Close up some possible XSS (thanks Pragmatk)
    * i2psnark: Config cleanup, more HTML transitional fixes
    * readme*.html: Point to translated pages on www.i2p2.i2p

2009-11-29 zzz
    * config.jsp: Comment out unused stuff better
    * profiles.jsp: Hide non-ff from ff table
    * HTTP Proxy: Don't send proxy.i2p to the naming service,
      it was making the error pages load slowly
    * SOCKS Proxy: Fix an error message
    * Transport: Fix the default inbound burst

2009-11-29 sponge
    * net.i2p.router.transport.udp deadwood code cleanup.
    * documented rare NPE in InboundEstablishState.java.

2009-11-28 sponge
    * Improvement to BOB's TCPio to hopefully lower load average. It seems
      to be helping a little when stress-tested with Robert.

2009-11-24 zzz
    * DataStructures: Remove unused Logs
    * OrderedProperties: Simplify, use in i2psnark
    * Profiles: Record successes in the DB fail rate
      too, so we can calculate a percentage
    * profiles.jsp:
      - Change fail rate from count to percent
      - Hide standard profiles by default
    * Streaming:
      - When an "immediate" ack is requested, do it within
        250 ms (was 2000)
      - Request immediate acks when < 1/3 of window remains,
        or when < 3 packets remain in window,
        and every 8 packets (was when < 2 packets in window remain)
      - Change requested delay to RTT/2 (was RTO/2)
      - Log cleanup and javadoc

2009-11-21 zzz
    * GeoIP: Update to Nov 17 2009 data
    * Netdb Floodfill rework part 4 of N:
      - Search closest-to-the-key
      - Put closest-to-the-key in explore don't-include-list
      - Use facade's peer selector for exploration rather than
        instantiating a new one
      - Adjust response time limit
    * netdb.jsp: Add popups on flags
    * Routerconsole build: rename include files so they aren't
      compiled and bundled separately (~15KB)

2009-11-18 zzz
    * Build: Don't update the po files by default, add new
      target "poupdate" to do that.
    * Netdb:
      - Floodfill rework part 3 of N: Send closest-to-the-key
        in DSRM replies
      - Adjust criteria for following DSRM
      - Note failed floods in the profile
      - Reduce max flood

2009-11-16 zzz
    * addressbook: Move class to net.i2p.addressbook
    * build: Take two test scripts out of the installer
    * i2psnark: Bye TPB
    * Shitlist: Fix bug from two checkins ago, all were forever

2009-11-14 zzz
    * HTTP Proxy:
      - Add support for error page translations
      - Add support for external pages for all errors
      - Fix lack of \r in error page headers
      - HTML transitional fixes
      - Cleanups
    * UDP PeerTestManager: Throw in some synchronization to
      try to fix stuck tests

2009-11-11 zzz
    * Console: Some colon cleansing
    * FloodfillPeerSelector: Adjustments
    * Shitlist: Move HTML renderer to router console,
      add cause parameter for ease of translation,
      tag all causes

2009-11-11 zzz
    * Addressbook, NamingService: Allow 516 byte dests
      that end with AA but not AAAA, so we can permit
      non-null zero-length certs.
    * Console:
      - Tag tunnel status
      - Add transport table to netdb.jsp
    * i2psnark:
      - Reject torrents with too many pieces
      - Reject torrents with a single file named *.torrent
      - Increase max piece size to 2MB (was 1MB), but reduce
        max number of connections to lessen ooms
    * Netdb FloodOnlySearchJob:
      - Fix up field hiding and duplicate overrides
      - Other javadoc and java 5 improvements
    * Netdb StoreJob, FloodfillVerifyStoreJob:
      - Fix bug where reply selector wasn't registered for
        routerinfo stores, so we didn't get stats, and
        we kept retrying. This also prevented verification
        and profile updates for routerinfo stores.
        This bug was introduced 4 years ago by the change to
        store routerinfos directly.
      - Add dbStoreSuccessful() to profile, and have FVSJ
        call it or dbStoreFailed() as appropriate to give
        credit or blame to the floodfill we stored to.
      - Don't let FVSJ verify using the peer we stored to
    * Netdb Stores:
      - Floodfill rework part 2 of N:
        Store and verify closest to the key, subject to
        last-failed lookup and store stats.
      - DataHelper: Fix broken byte[] compareTo() used by XORComparator,
        was not doing unsigned comparisons!
      - FloodfillPeerSelector: Use standard XORComparator
        now that it works, instead of messing with BigInteger
      - FloodfillVerifyStoreJob: Set correct timeout for
        requeued store job (was only 10s)
      - KNDF: Rework getPeerTimout() to use 1 day averages,
        and lower the min, max, and multiplication factor.
      - Publish jobs: Lengthen timeout to 90s (was 30s for
        routerinfos and 60s for leasesets)
      - StoreJob: Limit max peer timeout to 15s for direct stores
    * Streaming: Fix unused resend delay field in the packet header,
      it is defined as seconds and we were not dividing by 1000,
      so we were truncating 1000 to one byte which equals 232.
    * UDP:
      - Better handle a test reply from bob with a 0-length IP
      - Add config options for min and max random port

2009-11-09 dr|z3d
    * New midnight blue lightweight theme; supports IE and provisions its own console_big.css
    * Streamlining and honing of console_big.css

2009-11-07 zzz
    * Console:
      - countries.txt: Convert to mixed case, include in update
      - netdb.jsp: Hide all routers by default, sort and tag country names
      - oldstats.jsp: Move to stats.jsp
      - profiles.jsp: Show new DBH times instead of counts
    * Profiles:
      - Track last good and bad lookup times
        and last good and bad store times,
        to prep for floodfill changes
      - Don't reset last-heard-about at router startup
    * Checklist and Android readme fixups

2009-11-04 zzz
    * Build:
      - Move some files to installer/resources
      - Fix initialNews.xml in install package
    * Console: More tagging
    * NetDb: Reduce routerinfo expiration slightly
    * Profiles:
      - Remove the almost-unused send and receive size RateStats;
        this also reduces the effective time for isActive()
      - Only store DB history on-demand to save space;
        fix up resulting NPEs
      - Savings: ~2MB heap
    * Throttle: Reduce max msg delay to 1250ms (was 1500)
    * UDP: Pick a random port on first install or bind failure -
      No more port 8887 to prevent easy state-level blocking

2009-11-04 sponge
    * Fixups to Slackware scripts

2009-10-31 zzz
    * Console:
      - More tagging
      - Show user-installed themes on configui.jsp
      - Fix reseed button spacing
    * GraphHelper cleanup
    * Susidns: add link to subscription faq

2009-10-29 zzz
    * Console tag fixes, bundle script fix
    * Add help target to build.xml

2009-10-28 zzz
    * Console:
      - Rewrite TrustedUpdate version comparator, use for netdb version table
        so 0.7.10 will be sorted correctly
      - Reduce netdb.jsp memory usage
      - More tagging fixups
      - configclients.jsp fixup for "Web console"
      - Remove limiter status from peers.jsp
      - Fix UPnP status header
    * NetDb:
      - Generate new RI immediately at startup
      - Try again to not publish RI until we have been up a few minutes

2009-10-26 zzz
    * Console:
      - Add parameterized tag
      - Don't save config when checking for updates on configupdate.jsp
      - Refactor confignav.jsp to java and tag
      - Start tagging profiles.jsp
      - Rework ConfigRestartBean and tag
      - More tag fixups
      - Add lang=xx for testing
      - Add file for additional tagged strings

2009-10-23 zzz
    * Certificate: Fix the (apparently unused) readBytes(byte[], int) method
      for a null certificate - http://zzz.i2p/topics/388 - thanks HungryHobo
    * Console:
      - Don't hide link to configui.jsp for IE any more
      - Add lang selection on configui.jsp
      - Tag strings in configui.jsp
      - Load console_big.css if lang == zh
      - Add _x() tag for static iniitializers
      - HTML transitional input tags
      - Rename cssHelper to intl for ease of tagging
    * Update: Better error message when .sud file not found or truncated
      http://forum.i2p/viewtopic.php?t=3979
      The bug with the file going to the wrong place was fixed a couple months ago.

2009-10-21 dr|z3d
    * Enhance index.jsp with "paperclips" for the main links
    * Tighten sidepanel layout to gain us some vertical screen real estate
    * Update news.xml with the correct link for Chinese translation page

2009-10-20 zzz
    * I2NP: Remove old TunnelCreateMessage and TunnelCreateStatusMessage
    * Logger: Don't kill the whole JVM if we can't open the log file
    * MessageHistory: Cleanups
    * NetDb: Move renderStatusHTML to routerconsole
    * Router Console translation infrastructure:
      - Persistent lang setting with routerconsole.lang=xx
      - Loading any page with ?lang=xx changes the persistent setting
      - Add a custom Jetty handler to load foo_xx.jsp if it
        exists for language xx. This is for jsp files with lots
        of text in them. Otherwise use inline translate methods.
        Not for included jsps.
      - Add a script to create and update messages_xx.po translation
        files, and create ResourceBundles from them
      - Add class to translate strings from cached ResourceBundles
      - Add translate wrappers to HelperBase, FormHandler, and *Renderer,
        so calls can be made from both jsp and java files
      - Add example translations on configupdate.jsp - two in
        the jsp itself and one in the helper.
      - This is for strings in routerconsole only. Will be expanded
        to other webapps and the router later.
    * summarynoframe.jsp:
      - Refactor to SummaryBarRenderer (saves 100KB)
      - Add translate tags
      - Use context RNG for nonces
      - Transitional HTML style for input tags
    * TunnelDispatcher: Drop messages that expire far in the future
    * TunnelPoolManager: Move renderStatusHTML to routerconsole

2009-10-16 dr|z3d
    * Extensive UI whitespace cleanups and positional finessing.

2009-10-16 zzz
    * Crypto: Two more test classes out of the lib
    * FloodfillMonitor: Slow down the volunteers again
    * i2psnark: Add TPB tracker
    * NetDb: Rework part 1 of N:
      - Flood only to those closest to the key
      - Java 5 fixups
    * oldconsole.jsp: Remove almost all of it, add lines for tino
    * ProfileOrganizerRenderer:
      - Move to routerconsole
      - Write directly to Writer for speed
    * Router: Add router.hideFloodfillParticipant option for testing
    * StatisticsManager: Cleanup after release

* 2009-10-12  0.7.7 released

2009-10-11 zzz
    * Misc. cleanups after review, prep for release

2009-10-09 zzz
    * ElGamalEngine: Fix rare AIOOBE (thanks hottuna!)
    * I2PTunnel: Fix persistent client tunnel keyfile location
    * peers.jsp: Fix NTCP rate formatting (thanks hottuna!)

2009-10-09 dr|z3d
    * Add paste.i2p2.i2p, and echelon's software links to readmes (thanks 
      to GoHE for Swedish translations); cosmetic tweaks to same.
    * Various optimizations and tweaks to all 3 themes.

2009-10-07 zzz
    * Doc and eepsite_index updates
    * UDP: Remove port number from thread names

2009-10-04 zzz
    * i2psnark: Fix NPE caused by last checkin (thanks wuxia!)

2009-10-02 zzz
    * BuildMessageTest: Move out of the lib
    * i2psnark: Fix changing opentracker list
    * Makefile.gcj: fixups
    * OCMOSJ: Fix SKM NPE on closed dest
    * ProfileOrganizerRenderer: static tweaks
    * SusiDNS: HTML transitional fixes, might help opera
    * Tunnel IVValidator: Increase size of bloom filter
      for high-bw routers (>= 512KBps share bw) to reduce
      false positive rate. Adds 2MB heap for >= 512KBps routers
      and 6MB for >= 1536KBps.

2009-09-21 sponge
    * fixups to SlackBuilds. requiredbuilder does the wrong thing, and
      thinks that java is perl! This isn't really a big deal, 
      the file format is simple enough and the requirements are known.

2009-09-07 mkvore
    * removes a SAM v1&2 bug

2009-09-04 zzz
    * SessionKeyManager, OCMOSJ, Garlic:
      - Enable per-client SessionKeyManagers for better anonymity
      - tagsDelivered() now means tags are sent, not acked.
      - OCMOSJ uses the new TagSetHandle object returned from tagsDelivered()
        to call tagsAcked() or failTags() as appropriate.
      - Assume tags delivered on an established session to
        reduce streaming lib stalls caused by massive tag deliveries;
        should increase throughput and window sizes on long-lived streams
      - Unacked tagsets on a new session are stored on a separate list
      - Don't kill an OB Session just because it's temporarily out of tags
      - Increase min tag threshold to 30 (was 20) due to new speculative
        tags delivered scheme, and to increase effective max window
      - More Java 5 and dead code cleanups, and more comments and javadoc,
        debug logging cleanups
      - Key toString()s for easier debugging
      - HandleGarlicMessageJob: cleanup of unused things
    * Tunnel TestJob:
      - Consume the tag after a failed test so it doesn't
        stay in the SKM
      - Disable tests with router.disableTunnelTesting=true
    * configkeyring.jsp: Add delete and cancel buttons
    * Logging: Fix directory for rotated log
    * TunnelDispatcher: Cleanup

2009-09-02 sponge
    * Small logic fix for dr|z3d

2009-08-28 zzz
    * Client: Fail if no date handshake after 30s or no leaseset
      after 5m, rather than hanging forever.
    * Console:
      - Prevent OOMs in NewsFetcher or StatsSummarizer from
        killing the router
      - Fix favicon (-17)
    * Data: Speed up many hashcodes
    * DataHelper: Fix byte array hashcode for small arrays
    * DecayingBloomFilter:
      - Replace with new DecayingHashSet for 3 of 4 uses,
        and also in the 4th if the router is low-bandwidth.
        Saves 8 MB heap.
    * EepGet, I2PSnark:
      - New I2PSocketEepGet fetches through existing tunnels
        rather than through the proxy
      - Use new eepget for i2psnark
      - Add a fake user agent for non-proxied fetches
      - Cleanups
    * NetDb:
      - oops, store leaseset locally even when shutting down
        (fix -16)
      - Java 5 cleanups
    * PRNG:
      - Rename config option to prng.buffers (was router.prng.buffers)
      - Change the default from 16 to 2 for I2PAppContext (saves 3.5MB)
    * Tunnel:
      - Adjust the random drop probability for the message size
      - Concurrentify HashSetIVValidator
    * TunnelPool:
      - Don't test tunnels when shutting down
      - Less rates
      - Java 5 cleanups

2009-08-24 zzz
    * ClientManager:
      - Prevent client destination theft by rejecting duplicates
      - Java 5 cleanups
    * Console:
      - Put favicon on every page
      - Make every page UTF-8, ☃ safe for snowmen
      - Remove options boxes on configtunnels.jsp
      - Fix UTF-8 form submission (i2ptunnel too)
      - Throw 403 instead of 404 from flags.jsp and viewstat.jsp
        so we don't render error.jsp
    * I2CP: Fix the SessionConfig serializer in DataHelper,
      so that UTF-8 tunnel names are not corrupted by
      I2CP and can be displayed on the console
    * Message: Move 2 unused classes out of the router lib (~15KB)
      (more SKM prep)
    * Message, I2PSession, SessionKeyManager, Console:
      Prep for SessionKeyManager work in the router -
      Fix up SKM renderStatusHTML(); add debug.jsp to see it;
      Redefine getClientSessionKeyManager();
      More cleanups
    * Ministreaming: Kill deprecation warnings
    * profiles.jsp: Bulletproofing, less memory usage
    * Streaming, I2PSession:
      Prep for SessionKeyManager work in the router -
      Comment out, deprecate, and javadoc for unused keys and tags,
      they are vestiges of end-to-end crypto
    * Updates: Verify zip at startup before extracting
    * Wrapper: Take a couple fields out of the log so it's narrower

2009-08-20 zzz
    * Config files:
      - Add some path and encoding help
    * configclients.jsp: Add full path to config file
    * configpeer.jsp: Limit max displayed banned IPs
    * Console:
      - Don't display firewall warning unless it's real
      - Cleanups
    * DataHelper, I2PTunnel, Router:
      - Save config files in UTF-8 rather than the default encoding,
        since we read them in UTF-8!
    * eepsite_index_de.html: localhost -> 127.0.0.1
    * i2psnark: Add size total
    * I2PTunnel:
      - Make IRC Proxy non-shared, delayed-start, close-on-idle
        for new users, for the anonymity benefits (see "Shared Clients,
        Correlation and Collusion" http://zzz.i2p/topics/217 )
      - Remove "experimental" flag on new client options
    * Jetty build: More clean targets
    * jetty.xml: Change encoding to UTF-8
    * jobs.jsp: Cleanup
    * logs.jsp: Add system encoding
    * Ministreaming: Cleanups, deprecation, move demos out of the lib
    * netdb.jsp: Flags for leases
    * NTCP: Clean up clock skew shitlist message
    * profiles.jsp:
      - Rename the Failing column
      - Reduce the time cutoff again to 90m (was 2h)
    * readme*html: localhost -> 127.0.0.1
    * Router: Don't do some things when we are shutting down
    * Shitlist: Clean up expire message
    * Stats:
      - Fix BufferedStatsLog so it works at all
      - Don't instantiate BufferedStatsLog unless stats.logFilters
        property is defined (restart now required to enable logging)
        This eliminates the StatLogWriter thread and a decent
        amount of memory.
      - Move two CLI classes out of the lib
      - Commment out places where getStatLog() isn't checked for null
      - Cleanups
    * Transports: Lower conn limit factor to 50 (was 60)
    * Update:
      - Fix problems where a requested unsigned update would actually
        kick off a signed update
      - Fix problem when policy set to notify, and clicking
        check for update, incorrectly causing unsigned update download
        and bad messages
      - Verify zip integrity of unsigned updates
      - Move zip files to router dir, not base dir
      - More tweaks and cleanup
    * VMCommSystem fixups
    * WorkingDir: Ensure modified files are processed with UTF-8 encoding
    * XmlPull: Remove, unused.

2009-08-19 sponge
    * Java code to set Router Console password for dr|z3d

2009-08-18 dr|z3d
    * Fixes for sidepanel
    * Overhauled classic theme for i2ptunnels
    * First stage of code validation to fix broken and "illegal" code
    * Multifarious other UI tweaks and fiddles.

2009-08-15 sponge
    * Merge in dr|z3d and my own html fixes for router console java and jsp
      files so that Opera (and now IE?) doesn't puke anymore on the missing 
      and misplaced HTML tags.
    * Optimized all jsp files so that they are shorter to save space, which
      is then used to fix the broken HTML. We should break even space-wise.
    * Bump to -13.

2009-08-11 sponge
    * Code Janitor time! Many fixes and documenting fixes that should be
      done in the future. for the most part, this is a general code cleanup.
    * On smaller/embedded systems, the "final" keyword cleanups will have
      more of an impact than on larger systems.
    * Document missing hashCode() methods.
    * Unhide more variables to make code easier to read.

2009-08-11 zzz
    * Android:
      - Merge in the branch
      - Build instructions in the android/ dir
      - Rename HMac to I2PHMac to avoid android lib conflicts
      - Configurable number of PRNG buffers in AsyncFortunaStandalone
        (router.prng.buffers=16) to control memory use - these
        are 256KB each.
      - Configurable size of the DecayingBloomFilters
        (router.decayingBloomFilterM=23) to control memory use - there
        are 4 pairs of these (8 total), each 2**(M-3) bytes,
        or 8MB total for M=23.
      - There's at least two unsolved fatal problems:
        1) Most of the routerinfo signature verifications fail,
           including our own
        2) It randomly dies after a while
    * Console:
      - Rename the shitlist and the blocklist
      - Try to reduce servlet problems on iframe
      - Select server or client icon for local dests
    * EepHead: New
    * Move StatsGenerator from router to routerconsole
    * Move the unused AdminManager from router to the apps directory
    * NetDb stats: Hide part. tunnel total events, effective next release
    * Router: Comment out dead oldconsole code
    * Updater:
      - Add new unsigned update option, triggered by
        last-modified date, using the new EepHead.
        Buttons still are not hidden after download complete.
      - Make the .sud updater use the temp dir when proxied
      - Several cleanups

2009-08-11 dr|z3d
    * Extensive sidepanel overhaul
      - Ensure all sidepanel headings link to pertinent pages
      - First stage of enhanced Local Destinations sub-panel presentation
      - Move Configuration, Help, and I2PTunnel manager links to headings
      - Add tooltips to all linked content; table content next in line

2009-08-07 dr|z3d
    * summarynoframe.jsp
      - Main content now tabulated for better presentation
      - Headings now more prominent
      - Pruning where necessary of text strings
    * Console themes (light/dark/classic)
      - Ensure functionality with new sidepanel layout
      - Custom hacks for IE/classic
      - Enhanced form/button presentation    

2009-08-07 zzz
    * build.xml:
      - Try to automate the release process
      - Take jetty back out of the updater after 4 releases
    * Console:
      - Add a custom error page
      - Don't count ourselves in known peers
      - Hide update button when shutting down
      - Increase skew warning threshold to 3s (was 100ms)
      - Remove UTC time from summary bar
      - Truncate long dest names
      - Try to reduce servlet problems on index page
    * Core:
      - Catch unzip fd leaks on error
      - Move 2 test classes out of the lib
    * Eepsite:
      - Quote the jetty.xml path in clients.config,
        and adjust the migration function, to fix the
        eepsite-won't-start bug on windows
    * HTTP Proxy:
      - Restore the localhost error message
      - Catch 127.0.0.1:xxxx addresses too
    * I2PTunnel:
      - Move the privkey files from the app dir to the
        config dir, in preparation for splitting the two
        dirs by default
    * Ministreaming:
      - Make getInt() static
      - Move the big TestSwarm class out of the lib
    * NetDb stats: Post-release cleanup
    * PersistentKeyRing: Fix broken storage of keys in config file
    * Router: Move the WorkingDir class from i2p.jar to router.jar
    * Streaming: New option i2p.streaming.answerPings (default true)
    * Timestamper: Don't start thread if not enabled
    * Wrapper:
      - Extend timeout to 20s (was 5s)
      - Shorten ping interval to 5m (was 10m)

2009-08-03 dr|z3d
    * Extensive update to the Classic theme; custom css hacks for IE.

2009-08-02 dr|z3d
    * Better support for Internet Explorer/classic theme.
    * Incremental improvements to classic theme.
    * More UI tweaks and fiddles. 
    * Fixes for I2PSnark UI; more to come.
    
2009-07-31 dr|z3d
    * Resolve anomalous buttons and text fields in console ui. 
    * Enhance presentation of data in /peers.jsp.
    * Fix themes issue with horizontal width of radio/checkbox icons.
    * Other cosmetic UI enhancements.

* 2009-07-31  0.7.6 released

2009-07-31 zzz
    * Update versions, package release
    * Fix snark.css link
    * Revert graph antialias enable
    * Remove <center> from iframe head
    * Fix tunnels.jsp HTML
    * Prevent linux-only installer screen from displaying on windows

2009-07-28 zzz
    * Add new reseed URL (thanks eche|on!)

2009-07-27 zzz
    * Add flag dimensions to speed up profiles.jsp rendering
    * Catch i2psnark create torrent with no data entered error
      http://forum.i2p/viewtopic.php?t=3763
    * Fix typos in proxy error files

2009-07-26 zzz
    * Add wrapper.config and i2prouter comments for 'portable'
    * Recognize same base and config dir in WorkingDir
    * Reformat XInfoPanel in installer for clarity

2009-07-25 dr|z3d
    * Enhance the layout of /graphs.jsp
    * Fix some of the irks in I2PSnark UI.
    * Ongoing tweaks and fiddles to the themes' css. Not finished by any means!

2009-07-24 zzz
    * Eepsite: Add Deutsch index page and css (thanks sperrbezirk!)
    * Router: Support i2p.dir.base and i2p.dir.config passed in via properties
    * Throttle: Decrease default max tunnels to 2500

2009-07-23 dr|z3d
    * Include additional tile graphics and I2PSnark header logo in /console/images/
    * Tidy up some layout irks; add some last minute 0.7.6 pre-release sparkle!
    * Ongoing overhaul of the I2PSnark UI.

2009-07-23 sponge
    * Add bob.i2p and sponge.i2p keys to hosts.txt

2009-07-23 sponge
    * Fix jdk 1.6izm in BOB as per zzz

2009-07-22 dr|z3d
    * More work on the I2PSnark UI.
    * Start of improvements to tunnel table data.
    * Ongoing theme enhancements.

2009-07-21 dr|z3d
    * First stage of overhaul of webapps ui. 
      susidns, susimail & i2psnark now lightly themed.
    * Proxy error messages now themed as per chosen theme.
    * Modest tweaks to the classic theme, et al.

2009-07-21 zzz
    * configclients.jsp: Close anchor
    * Console: Drop top-level css, unused now
    * Eepsite: Add default robots.txt (thanks v1v4)
    * GeoIP: Add license info
    * HTTP Proxy: Additional proxy.i2p restrictions
    * ServiceManager: Drop, unused

2009-07-20 zzz
    * BuildHandler: Increase threshold for dropping instead
      of rejecting to 81% (was 75%)
    * Console: Hide configui.jsp from IE, disable selection
    * GeoIP: Fix minor bugs (thanks Arsene)
    * graphs.jsp: Reduce refresh time to eliminate double iframe load
    * HTTP Proxy: Fix proxy.i2p "home page" (thanks dr|z3d)
    * I2PSnark: Remove Postman tracker
    * Peer Profiles:
      - Reduce max age for display to 2h (was 3h)
      - Drop unused Persist classes
      - Dynamically adjust expire time to control memory use
      - Increase reorganize time to 45s (was 30s) to reduce CPU use
        and lock contention
      - Remove some stat rates
      - Delay start of PeerTestJob
    * Stats: Increase coalesce time to 50s (was 20s) to reduce CPU use
    * summarynoframe.jsp: Cleanup
    * Transports: Reduce the number of Rates

2009-07-16 zzz
    * HTTP Proxy: Themes for error pages

2009-07-16 sponge
    * ministreaming:
      - small pedantic fix
    * streaming:
      - Fix a deadly race condition.
      - Some small pedantic fixes.
    * core:
      - Fix a deadly race condition.
    * BOB:
      - Fixed some races that occured from fixing races in streaming and core.
      - Some badly needed code refactoring to depend less on the database.

2009-07-15 zzz
    * Console:
      - Make light the default theme
      - Convert readme_zh.html from GB2312 to UTF-8
    * Installer: Don't launch the router from the postinstall.sh script
      on linux anymore; add a panel to the installer to provide launch instructions.

2009-07-15 sponge
    * Slackware SlackBuild fixes.

2009-07-14 dr|z3d
    * Increment to 0.7.5-10
    * Tidy up layout of readme.* files.
    * Work on console css to make it more Opera/webkit friendly.
    * Other cosmetic tweaks.

2009-07-13 zzz
    * Build: Add readme*.html files to the udpater
    * Build Handler: Don't reject for conn limits if class O,
      under the assumption that they are already talking
      to most of the routers, so there's no reason to reject. This may drive them
      to their conn. limits, but it's hopefully a temporary solution to the
      tunnel build congestion. As the net grows this will have to be revisited.
    * Throttle: Increase default max tunnels to 3000,
      to give us more capacity during congestion
    * Tunnels: Change the default variance from 1 to 0.
      Under the one-packet-enough theory, and the fact that most
      tunnels in a x+1 pool are of length x, variable lengths
      don't really help that much. Also, a default of 1 led
      to all sorts of problems with iMule/SAM, who was not
      setting the variance properties.
      This will affect exploratory tunnels for new users,
      and those that have never saved a change on configtunnels.jsp,
      and iMule users 1.4.5 and earlier.

2009-07-12 zzz
    * Add configui.jsp
    * orange flash remove take 2

2009-07-11 zzz
    * netdb.jsp: Fix bad tag causing orange mouseovers

2009-07-11 dr|z3d
    * More enhancements to the router console, consolidation of the
      light and dark themes.     
      - Apply new themes with routerconsole.theme=light/dark/classic
        added to advanced config.

2009-07-11 zzz
    * Build Handler: Drop rather than reject requests when near
      conn limits and the next hop is not connected, to reduce
      connection congestion
    * Console: Force IE to the classic theme
    * I2PSnark:
      - Bring back details links for Postman2 B64 torrents
    * I2PTunnel:
      - Make reduce-on-idle the default for all the shared clients
        for new installs (15m)
    * Profile Organizer:
      - Allow NTCP-only peers in inbound tunnels
    * Transports:
      - Move from a single connection limit threshold (80%) to
        two (75% and 87%), and only start rejecting tunnels
        at the higher threshold, to increase build success
      - Move some limit methods from the transports to TransportImpl
      - Add limit methods with a threshold argument
      - Increase default SSU conn limits a little more

2009-07-07 dr|z3d
    * Introducing 2 new console themes (light & dark), in addition
      to changes to the console navigation; navbar now resides in 
      the sidepanel and other stuff besides. More to follow!

2009-07-06 zzz
    * Console: Fix small textareas on Opera
    * EepGet: Don't send X-Accept-Encoding for non-proxied fetches
    * HTTP Proxy: Limit proxy.i2p to /themes/ directory
    * I2PSnark:
      - Change postman2 announce URL to use hostname rather than B64
      - Shorten torrent name to fit better on one line
    * I2PTunnel:
      - Add edit text
      - Fix broken favicon
    * Move almost all uses of StringBuffer to StringBuilder,
      for efficiency (thanks Arsene for the suggestion)
    * Reseed:
      - Fix console status messages broken by global replace
      - Remove tino, add b.netdb.i2p2.de
    * SSUDemo: Move to the router/java/test directory
    * Startup: Log clients.config problems
    * Transport: Implement NTCP auto-transition from an
      address to no address, so that inbound NTCP is disabled
      after SSU detects a firewall. When UPnP was apparently successful
      but the router is still firewalled (due to an additional
      software firewall or a bad UPnP indication, for example)
      the router will now remove the NTCP address.

2009-07-05 sponge
    * Added X-I2P-DestB64 and X-I2P-DestB32 http headers

2009-06-29 zzz
    * Big directory rework:
      Eliminate all uses of the current working directory, and
      set up multiple directories specified by absolute paths for various uses.

      Add a WorkingDir class to create a user config directory and
      migrate certain files to it for new installs.
      The directory will be $HOME/.i2p on linux and %APPDATA%\I2P on Windows,
      or as specified in the system property -Di2p.dir.config=/path/to/i2pdir
      All files except for the base install and temp files will be
      in the config directory by default.
      Temp files will be in a i2p-xxxxx subdirectory of the system temp directory
      specified by the system property java.io.tmpdir.

      Convert all file opens in the code to be relative to a specific directory,
      as specified in the context. Code and applications should never open
      files relative to the current working directory (e.g. new File("foo")).
      All files should be accessed in the appropriate context directory,
      e.g. new File(_context.getAppDir(), "foo").

      The router.config file location may be specified as a system property on the
      java command line with -Drouter.configLocation=/path/to/router.config
      All directories may be specified as properties in the router.config file.

      There will be no migration from an existing installation
      unless the system property -Di2p.dir.migrate=true is set.
      If there is no migration, it will continue to use $I2P for all files,
      except for temporary and PID files.

      The following linux scripts are now customized with the install path at,
      installation, and may be moved to /usr/local/bin and run from any
      working directory:
          eepget, i2prouter, runplain.sh

      For new installs, the i2p base directory ($I2P) may be read-only
      if updates are disabled. The only time i2p should write to the base directory
      is to unzip the update file. Updates are downloaded to the config dir. If, upon
      restart, the base dir is not writable, it will log a message and continue.

      Additional information, copied from I2PAppContext:

      #  Directories. These are all set at instantiation and will not be changed by
      #  subsequent property changes.
      #  All properties, if set, should be absolute paths.
      #
      #  Name	Property 	Method		Files
      #  -----	-------- 	-----		-----
      #  Base	i2p.dir.base	getBaseDir()	lib/, webapps/, docs/, geoip/, licenses/, ...
      #  Temp	i2p.dir.temp	getTempDir()	Temporary files
      #  PID	i2p.dir.pid	getPIDDir()	router.ping
      #  Config	i2p.dir.config	getConfigDir()	*.config, hosts.txt, addressbook/, ...
      #
      #  (the following all default to the same as Config)
      #
      #  Router	i2p.dir.router	getRouterDir()	netDb/, peerProfiles/, router.*, keyBackup/, ...
      #  Log	i2p.dir.log	getLogDir()	logs/
      #  App	i2p.dir.app	getAppDir()	eepsite/, ...
      
      *  Note that the router can't control where the wrapper actually puts its files.

      All these will be set appropriately in a Router Context.
      In an I2P App Context, all except Temp and PID will be the current working directory.

      Related changes:
      i2prouter:
      - Don't cd to script location, no longer required
      jbigi, cpuid:
      - Extract files from jar to temp dir, load from that dir, then
        copy to the base dir if we have permissions (and failing silently
        if we don't), so we have optimized libs and no complaints
        when we have a read-only base dir.
      logs.jsp:
      - Get wrapper log location from a property too
      - Display log file locations
      RouterLaunch:
      - If no wrapper, put wrapper.log in system temp dir
        unless specified with -Dwrapper.logfile=/path/to/wrapper.log
        or it already exists in CWD (for backward compatibility)
      - Append rather than replace wrapper.log
      - Pass wrapper log location to router as a property, so that logs.jsp can find it
      runplain.sh:
      - Add path substitution to runplain.sh on install
      - Pass I2P base dir to the router as a property
      Systray:
      - Fix NPE if no config file
      wrapper.config:
      - Put wrapper.log in system temp dir for new installs
      - Pass I2P base dir to the router as a property

2009-06-29 zzz
    * HTTP Proxy:
      - Add simple web server for "proxy.i2p" to serve
        images and CSS for the error pages
      - Take CSS out of the error pages; use internal server
        for CSS, image, and favicon
    * i2psnark build:
      - Move FetchAndAdd to static inner class
      - Fix standalone build to include i2psnark.jar since classes
        aren't in the .war anymore
      - Have standalone jetty use I2PAppContext temp directory
      - Replace launch-i2psnark.jar with launch-i2psnark script,
        since RunStandalone is in i2p.jar
      - Clean up jetty-i2psnark.xml, turn off jetty logging
      - Remove standalone build from the pkg target in the main build.xml
    * Jbigi, CPUID:
      - Reduce memory demand on startup from 4MB to 4KB each
    * NetDb: Fix an NPE on early shutdown
    * Reseeding / NetDb:
      - Move reseeding from the routerconsole app to
        the router, so that we can bootstrap an embedded router lacking a routerconsole
        (iMule or android for example), without additional modifications.
        This allows better integration between the reseeding function
        and the netDb.
      - Call reseed from PersistentDataStore, not from the
        routerconsole init, and start seeding as soon as the netdb has read
        the netDb/ directory, not when the console starts.
      - Wake up the netdb reader as soon as reseeding is done,
        rather than waiting up to 60s.
      - Don't display the reseed button on the console until the
        netdb initialization is done.
    * RouterConsoleRunner:
      - Catch a class not found error better

2009-06-29 zzz
    * Console: Convert table headers to <th> to prep for CSS changes
    * Console CSS: Move css file, make a classic theme to prep for CSS changes
    * Console: Move favicon.ico and i2plogo.png out of the .war
      so that the HTTP proxy can use them directly;
      proxy error pages must be updated next
    * NetDb stats: Normalize tunnel build stats for increased anonymity,
      effective in 0.7.6

2009-06-30 sponge
    * General cleanup on streaming and ministreaming.
      This fixes some compile warnings, and prepares for a larger fix.
      There is no code-flow changes, just lint. One warning remains as I am
      unsure exactly how to solve the problem yet.

* 2009-06-29  0.7.5 released

2009-06-29 Complication
    * Update versions, package release
    * Remove the last reference to my eepsite as a "news.xml" source,
      and likewise stop my public key from being included
      among valid release signing keys.

2009-06-25 sponge
    * Summary frame layout change so it makes sense.

2009-06-23 zzz
    * Browser Launch: Add sensible-browser, x-www-browser, defaultbrowser, and
      www-browser in an attempt to launch the user's preferred browser
    * configupdate.jsp: Cleanup
    * Installer: Include console.css!!!
    * NTCP: Try again to prevent two Event Pumpers
    * Update: Increase max retries
    * UPnP: Catch AIOOBE reported by tuna

2009-06-21 zzz
    * Browser Launch: Wait until the routerconsole is up before launching the browser
    * Installer: Fix wrapper.config parsing on windows
    * netdb.jsp: Add country chart at bottom, clean up version chart
    * News Fetcher:
      - Change default news URL, use it instead of the old one even if
        the old one is saved in the configuration, to assist in the transition
    * ReseedHandler:
      - check for upper case HREF to be compatible with apache indexes
    * Statistics Manager: post-0.7.4 cleanup
    * Transport: Treat 5.0.0.0/8 (Hamachi) as local

2009-06-17 Mathiasdm
    * desktopgui:
      - Added client and server tunnel view
        (saving does not work yet)

2009-06-17 zzz
    * PeerSelector:
      - Limit exploratory tunnels to connected peers when over
        half the connection limit (was 80%)
      - Have the high capacity tier fall back to a new connected tier
        before moving on to the not failing tier
        so that tunnel build success doesn't collapse and drive
        connections to the limit
    * PeerTestJob:
      - Limit to connected peers

2009-06-12 zzz
    * Console:
      - Move the console css from default.css in the .war to docs/themes/console/console.css,
        and support console themes in the main console with routerconsole.theme=foo
      - Remove unused NoticeHelper

    * Installer:
        Upgrade to izpack 4.3.0 and add a short script to fix Vista install problems.
        (previous izpack was 3.7.2 from 2005-04-22)
        
        izpack 4.3.0 from :
        http://dist.codehaus.org/izpack/releases/4.3.0/IzPack-install-4.3.0.jar
        SHA1 f06da6b26ac2c68fed64ab38980352989b8d8841
        (no signatures or sha1sums found on website, and the jar is unsigned)
        License: Apache 2.0
        
        upack izpack:
        java -jar IzPack-install-4.3.0.jar
        or
        java -jar IzPack-install-4.3.0.jar -console
        
        get the standalone-compiler.jar from the installation lib/ directory:
        SHA1 6d2b4a5657bfb864a333b1c4b1c0f8223aa57d80
        (no signatures or sha1sums found on website, and the jar is unsigned)
        
        This fixes the bug with the install windows centered in all the
        workspaces, not the current workspace. And who knows what other
        bugs in the last 4 years.
        
        To fix Vista (and presumably Windows 7) permissiom problems,
        add a run-privileged flag for those, and run the new fixperms.bat
        which calls icacls to add the privileges to the install directory.
        
        Add support for 6 more language packs found in the new release.
        Change from ISO3 codes to native language names.
        
        Disable creation of the i2p.tar.bz2 file in build.xml
        (distributed as i2pheadless-0.7.x.tar.bz2), as izpack 4.3.0 now
        supports headless installation with java -jar i2pinstall.exe -console.
        Update INSTALL.txt and INSTALL-headless.txt accordingly.

      - Add install and temp path substitution to wrapper.config and
        i2prouter on install

      - Change the wrapper.config classpath to one line: lib/*.jar
        This means we lose control of classpath load order, so move the windows installer
        jars copy.jar, delete.jar, and exec.jar to a new installer/ directory so
        these jars won't be in the classpath or potentially conflict, since
        copy.jar and delete.jar include FileUtil.class, and we don't want to have
        to remember to add them to the updater if we ever change FileUtil.class.
        Delete the installer/ directory in postinstall.sh since it is windows-only.

    * Watchdog: Only try to dump threads if there is a wrapper
         and we aren't on windows

* 2009-06-12  0.7.4 released

2009-06-12 Complication
    * Update versions, package release

2009-06-09 zzz
    * NTCP: Fix startup race NPE (thanks postman!)

2009-06-08 sponge
    * Last commit for this cycle. All debugging except for WARN removed.
      I can use the visit command to debug now anyway.

2009-06-08 sponge
    * Removed BOB debugging as-per zzz

2009-06-08 sponge
    * Fixed NPE and some other goofups in BOB.
    * BOB bump version

2009-06-07 zzz
    * Build file:
      - Add updaterWithJettyFixesAndGeoIP, use it in pkg for one release
      - Cleanups
    * Console:
      - netdb.jsp cleanup
      - tunnels.jsp cleanup
    * ExploratoryPeerSelector:
      - Limit to connected peers when near connection limit
    * Timestamper:
      - Use locale country if geoip unavailable
    * Transport:
      - Lower min NTCP idle time to 3m (was 5m)
      - Increase SSU conn limit by 33%
    * UPnP: Fix deprecation warning
    * Watchdog:
     - Defang him again

2009-06-06 sponge
    * Added BOB's license to licenses
    * Janitorial javadoc fixes *sigh*
    * bump to -13

2009-06-05 sponge
    * Merge and bump to -12

2009-06-05 sponge
    * BOB now cleans up tunnels, although they can take up to 5 minutes to
      disapear. This is due to the fact that the streaming lib doesn't
      actually remove the connections properly and kill them off when the
      manager is destroyed. I'm not certain if this is a bug, or a feature,
      but it sure is annoying, and you have to wait for the connections to
      time out. What should happen is the streaming lib should cause an IO
      error to the pending read or write.

2009-06-05 zzz
    * Build file:
      - Add license info for launch4j includes
    * Console:
      - 16x11 transparent flags for ch and np, thanks anonim!

2009-06-04 zzz
    * Console:
      - Update geoip file to June 3 version
      - Hide some controls if no wrapper on configservice.jsp
    * I2PTunnel:
      - Fix bug where delayed-open and close-on-idle tunnels would
        use a different tunnel pool instead of building their own
      - Add standby indication to web page
    * NetDb:
      - Try to talk directly to a floodfill if we don't know enough,
        to help integrate more quickly
      - Change a no-floodfill error to a warn
    * NetDb Stats:
      - Average TX and RX bw stats for additional anonymity,
        effective in next release
    * Reseed:
      - Limit to 200 pulled randomly from the full fetched list
    * Transport:
      - Increase default bw for new installs to 96/40
        (was 64/32). This is as high as we can go upstream
        without making the default class M.
    * Watchdog:
      - Allow disabling by property again
      - Logging tweaks

2009-05-30 zzz
    * Console:
      - config.jsp now cause graceful restart
      - More peers.jsp and profiles.jsp cleanup
      - tunnels.jsp improvements
      - Use CSS for form messages
      - Goodbye nonce spoof messages (sorry jr)
      - config.jsp: Comment out unused burst config code
      - Don't forget Serbia!
      - configadvanced.jsp cleanup
    * LoadTestManager: Delete, unused
    * Peer Selector: Make strict order opaque to hash value
    * SendGarlicMessageJob: Delete, unused
    * Session Keys:
      - Don't instantiate unused SessionKeyPersistenceHelper
      - Use TransientSessionKeyManager instead of PersistentSessionKeyManager
      - Add generics to TransientSessionKeyManager to help understand it
      - Change initial session map size to 64 (was 1024)
      - Prepare for per-destination SessionKeyManagers in ElGamalAESEngine
      - More stubs for per-destination managers in the client manager
    * Transports:
      - Adjust bids when near conn capacity
    * UDP:
      - Remove unused stats and test code
      - Only save IP when it changes
    * UPnP:
      - Prevent NPE after ParserException
      - Tweak to help startup problems?
      - Retry port forward if it fails
      - Make peers.jsp display faster
      - Lengthen POST timeout
      - More comments

2009-05-29 sponge
    * added big fat start/stop lock into BOB
    * added zap command to shut down BOB... now we need a way to start it
      after it stops. :-)

2009-05-27 Mathiasdm
    * Increase sendProcessingTime some more, add a property to configure.
      Configure with 'router.defaultProcessingTimeThrottle'.

2009-05-27 Mathiasdm
    * Increased sendProcessingTime limits and added testSuccessTime
      to avoid unwanted throttling

2009-05-26 Mathiasdm
    * Throttling extension by looking at sendProcessingTime

2009-05-26 zzz
    * Console:
      - configlogging.jsp cleanup
      - Flags tweak
    * NetDb:
      - Don't send our own hash in the don't-include list when exploring
      - Remove any pending write when removing a RouterInfo
      - Cleanup to use routerHash()
    * Streaming: Hopefuly fix infinite loop in the SYN queue handler

2009-05-25 zzz
    * GeoIP:
      - Save our own location in the config
      - Check whole netDb at startup (last try didn't work)
    * NTCP:
      - Increase routerinfo send frequency to every 90m (was 9h)
      - Don't send 3 floodfill infos at startup or with routerinfo
    * Profile Organizer: Increase min fast peers based on
      number of local destinations
    * Timestamper:
      - Use GeoIP to query a closer ntp source if available
      - Lengthen query time if well-synced
      - Cleanup

2009-05-24 mkvore
    * SAM: logging some exceptions at INFO level instead of ERROR

2009-05-24 zzz
    * Connection limits / throttle:
      - Better limits when no inbound TCP
        (limit inbound and outbound separately)
      - Don't offer to SSU introduce when near connection limit
    * Console:
      - Move flags from icons/ to docs/icons
      - peers.jsp cleanup
      - Add readme_zh.html
    * GeoIP:
      - Check netDb SSU IP too
      - Check whole netDb at startup
    * NTCP: Log who is sending us big messages
    * UPnP: Move logging from wrapper log to router log

2009-05-23 Mathiasdm
    * Router netDB:
      - Added flags to the netDB page

2009-05-22 Mathiasdm
    * desktopgui:
      - Updating works in general config
      - Switched to Swingworker threads for improved responsiveness

2009-05-21 zzz
    * Router Watchdog:
      - Log memory stats
      - Dump threads on linux
      - Restart after 20 minutes (give the dog his teeth back)

2009-05-21 zzz
    * DataStore:
      - Adjust interface to have persistent and non-persistent methods,
        to prepare for partial storage in RAM
    * ExpireRoutersJob:
      - Rewrite, not enabled yet
    * I2Punnel:
      - Increase eepsite default to 3+0 for new installs
    * PersistentDataStore:
      - Cleanup, simplify, and concurrentify
      - Tweak stats
      - Remove write limit
      - Flush to disk on shutdown
      - Don't write out what we just read in
    * Router and console:
      - Bundle geoIP files and flags in new installs,
        spiff up tunnels.jsp and profiles.jsp.
        Existing installs can get files with 'ant updaterWIthGeoIP'
        or in the console docs bundle 'ant consoleDocs'
      - Use flags for shitlist and peers.jsp too
      - Tweak tunnels.jsp to show class letters
      - Hide in-progress details on tunnels.jsp
      - Add a little color to confignav
      - Remove 'no skew' message
      - More message tweaks if no wrapper
    * TunnelManager:
      - Remove now-unused isInUse()
    * UPnP:
      - Fix up port binding, add some logging on bind fails
      - Force IPv4 only for binds

2009-05-20 Mathiasdm
    * General configuration enabled by default
    * General configuration speed tab works completely

2009-05-17 zzz
    * Merge i2p.i2p.zzz.upnp branch
     * Major changes:
      - Detect IP with UPnP
      - Open firewall ports with UPnP
      - Detect IP by checking local interface addresses
      - Enable TCP auto-IP and auto-port by default, if UDP status is "OK"
      - Network configuration page rework
     * Other stuff:
      - Remove unused verifyupdate.jsp
     * Details of the UPnP and related Transport changes:
      - Add UDP Port configuration to config.jsp
      - Don't restart router when configs change on config.jsp;
        simply rebuild router info.
      - Clean up some port config code in UDP
      - Implement UPnP enable/disable
      - Start to rework inbound configuration
      - Tweak UPnP warning messages
      - Start of callbacks from UPnP to transports
      - Tell UDP local addresses at startup
      - NTCP Port must now be either auto or configured;
        now defaults to auto; and configured now trumps auto.
        Port configuration now does not affect whether inbound
        NTCP is enabled - the host configuration alone can do that.
      - i2np.ntcp.autoip=true redefined to enable inbound only if
        SSU reachability is OK. i2np.ntcp.autoip=always for the old behavior.
        autoip default is now "true".
        i2np.ntcp.hostname=xxx now trumps i2np.tcp.autoip.
      - SSU always tells NTCP when status changes.
      - Implement config save of new IP address options
      - Implement local address and UPnP configuration of UDP address
      - Limit received port to 1024 minimum
      - Simplify bw form
      - Add config link to UPnP status
      - Make short timeouts for UPnP HTTP POST so we don't hang when
        the UPnP device goes away
      - Fix a bug in UPnP HTTP Server timeout
      - Make short timeouts for the XML parser so we don't hang when
        the UPnP device goes away - same as for HTTP POST
      - Stuff the port mapping requester into a thread so it doesn't
        delay everything for several seconds
      - Handle UPnP devices that return IP = 0.0.0.0
      - Better HTML output when no IP found
      - Tweak logging
      - Set Disposer thread name
      - Keep the control point running after we find an IGD,
        so that we get notifications of it leaving or
        coming back or replaced.
      - Detect UPnP start failure
      - Sort local addresses
      - Store last IP for future laptop mode
      - Subscribe to service, doesn't seem to do anything though,
        need to test it more
      - Change UPnP listener port defaults, allow configuration option
      - Don't notify for non-changed options on config.jsp
      - Simplify config.jsp some more
      - No longer use i2np.udp.forceIntroducers
      - Tweak UDP port qualification
      - Fix allowing low ports again
      - Add option to completely disable NTCP, for those behind nasty firewalls
      - Use SSU reachability rather than global reachability for determining NTCP reachability,
        since we are now reporting NTCP reachability too
      - Tweak the config sub-navbar
      - Don't start UPnP if we have a public interface address
      - Fix setting IP to a local interface address
      - Work on the configuration help some more
      - Rework UDP peers.jsp table a little
      - Don't let UDP bid on messages that are too long
      - Clean up the max fragments code in UDP

2009-05-17 zzz
    * Build files:
      - Remove unneeded ant.jar from package (900KB)
      - Fail on Jsp compile errors
    * FloodfillVerifyJob: Don't consider an older search result as verified
    * logs.jsp: Add link to config
    * NetDb: Lower the routerinfo expiration again
    * SusiDNS:
      - Reduce displayed entries from 300 to 100
      - Add ability to go forward or back
      - Make textareas bigger
      - Clean up file names
      - Clarify messages about filter and search

* 2009-05-16  0.7.3 released

2009-05-16 Complication
    * Update versions, package release

2009-05-12 sponge
    * BOB clean up, change println's to _log.warn, bump BOB version
    * I2PSessionMuxedImpl.java changes as per zzz, and they test OK for me.

2009-05-12 mkvore
    * SAM: fix: warnings when generating javadoc

2009-05-11 zzz
    * Connect client: Fix NPE when used with advanced i2ptunnel features
    * Context: Don't instantiate unused AdminManager
    * logs.jsp: Put critical log at the top
    * NetDb: Don't accept stores of our own LeaseSets or RouterInfo

2009-05-11 mkvore
    * SAM: fix: removed ERROR level logging when a client disconnects

2009-05-09 sponge
    * merge

2009-05-09 sponge
    * fixed OOM on lock (woops! my bad!)

2009-05-08 Mathiasdm
    * desktopgui: moved files to stop polluting the namespace
          (everything now in net.i2p.desktopgui)
    * desktopgui: some variable renaming in general configuration

2009-05-07 mkvore
    * SAM: version 3 added
    * SAM: blocking case corrected on simultaneous client connection (v.1-3)

2009-05-07 zzz
    * Add nibble.i2p to proxy list and hosts.txt

2009-05-07 zzz
    * Addressbook: Name the thread
    * Console:
      - More IE button fixes, try harder to not refresh the iframe after shutdown
      - Disable idle options for streamr client, it will never be
        idle because it pings the server
    * Floodfill Monitor: Slow down the volunteers
    * Throttle: Throttle at 90% so we throttle before we WRED

2009-05-06 Mathiasdm
    * Improvements to popup menu rightclick action
    * Added general configuration options (still not available by default)
    * General fixes
    * Added ant build options (irc says eche|on would like that ;))

2009-05-06 sponge
    * Hopefully the last fixes for BOB.
    * Fixes to prevent race in client-side I2CP and Notifier.

2009-05-03 sponge
    * More hopeful fixes for BOB.
    * Added new Robert ID to snark

2009-05-01 zzz
    * Build files:
      - Fix up susidns build file so it will work with gcj
      - Add consoleDocs target
    * Client: Fix race NPE (thanks sponge)
    * Console: fix ERR-UDP Disabled and Inbound TCP host/port not set
    * I2CP: Fix race NPE
    * I2PTunnel:
      - Try to fix locking to prevent duplicate destinations when using
        the new option new-dest-on-resume. Still not right for shared clients
        but should be better for non-shared.
    * Router console:
      - Add jbigi and cpu info to logs.jsp
    * Session key manager:
      - Log before a hang maybe
    * URL Launcher:
      - Launcher on linux was stopping after trying opera, whether it succeeded or failed.
        Now it keeps going to try firefox, etc. as designed.
      - Extend default delay from 5s to 15s so it will reliably start

2009-04-27 sponge
    * more BOB fixes, complete with warnings when things go wrong, and
      success messages when things turn around and go right. Terminates
      early so that applications wait no more than 10 seconds or so.
    * Reversed a few earlier patches that caused some odd behavior.
    * Changed some core println()'s to debugging messages.

2009-04-27 zzz
    * Build files:
      - New updaterWithJettyFixes target, build it for pkg
      - Pass compiler args down from top build.xml
    * GarlicMessageBuilder: Reduce bundled tags to 40 (was 100)
    * i2psnark: Add Postman2 tracker
    * I2PTunnel: Allow spaces in dest and proxy lists
    * NetDb:
      - Adjust RouterInfo expiration down to control memory usage
      - Display LeaseSets and RouterInfos on separate console pages
    * NTCP:
      - Correct the meanings of the i2np.ntcp.autoip and i2np.ntcp.autoport
        advanced config. If you have one of these set but not the other, you
        will have to adjust your configuration on config.jsp.
    * RouterConsole: iframe tweaks
    * StatisticsManager: Cleanup
    * Streaming: Don't let jrandom yell so loud
    * Tunnel Pool: Don't self-destruct if more than 6 IB tunnels configured

2009-04-25 sponge
    * I2PSessionMuxedImpl atomic fixes
    * BOB fixes. This should be the final bug wack. Good Luck to everybody!

2009-04-23 zzz
    * Blocklist: cleanup
    * eepget: handle -h, --help, bad options, etc.
      (http://forum.i2p/viewtopic.php?p=16261#16261)
    * Fragmenter: don't re-throw the corrupt fragment IllegalStateException,
      to limit the damage - root cause still not found
    * i2psnark: (http://forum.i2p/viewtopic.php?t=3317)
      - Change file limit to 512 (was 256)
      - Change size limit to 10GB (was 5GB)
      - Change request size to 16KB (was 32KB)
      - Change pipeline to 5 (was 3)
    * logs.jsp: Move version info to the top
    * Jetty: Fix temp dir name handling on windows, which was
      causing susidns not to start
      (http://forum.i2p/viewtopic.php?t=3364)
    * NTCP: Prevent IllegalStateException
    * PeerProfile:
      - Replace a hot lock with concurrent RW lock
      - Rewrite ugly IP Restriction code
      - Also use transport IP in restriction code
    * RouterConsole: Make summary bar a refreshing iframe
    * Transport: Start the previously unused CleanupUnreachable

2009-04-21 sponge
    * Code janitor work, basic corrections involving @Override, and
      appling final where it is important. Also fixed some equals methods
      and commented places that need fixing.

2009-04-18 Complication
    * Fix typo in "news.xml", no build number increase.

* 2009-04-18  0.7.2 released

2009-04-18 Complication
    * Update versions, package release

2009-04-17 sponge
    * fixed setIP, just be sure to distclean before building :-)
    * more lint taken care of as well.

2009-04-17 sponge
    * setIP wants to be a static method in the class, but it produces
      warnings about it being static from other code.

2009-04-17 sponge
    * Catch NPE in NTCP.
      This possibly augments fix 2009-04-11 welterde below.
    * Various LINT on NTCP sources, and removal of space-wasting
      spaces at end of lines in sources touched.

2009-04-13 Mathiasdm
    * Bugfix on tray icon updating
    * Some more work on the general configuration menu
      (currently not added to the tray icon menu yet, needs more work)
    * Tweaked the desktopgui logo

2009-04-13 Mathiasdm
    * Added I2P version and GUI version to desktopgui
    * Tweaks to the tray icon menu
    * Some starting work on a GUI general configuration menu
    * Bugfix allowing spaces in directory structure

2009-04-13 welterde
    * small fix in the eepproxy

2009-04-11 welterde
    * fixed NPE in NTCP transport

2009-04-11 sponge
    * i2ptunnel janitorial work and fixes on most locks.
      Some locks still need work, and are marked with LINT in the comment.
      Just grep for "LINT" to see where the remaining places are.

2009-04-10 sponge
    * More BOB threadgroup fixes, plus debug dump when things go wrong.
    * Fixes to streaminglib, I2CP, which are related to the TG problem.
    * JavaDocs fixups.

2009-04-08 sponge
    * More hopeful fixups to the infamous orpahned tunnel problem. *Sigh*

2009-04-08 zzz
    * IPV6/localhost:
      - Enable IPv6 stack in the JVM, hopefully won't break anything
      - Patch Jetty to support binding to IPv6 addresses
      - Allow multiple bind addresses for the router console
        in the clients.config file; for new installs the
        default is now "127.0.0.1,::1"
      - Change most instances of "localhost" to "127.0.0.1"
        throughout the code
    * Router:
      - Move some classes to private static inner

2009-04-07 sponge
    * BOB prevent jvac from optimizing out thread-group code from -10

2009-04-07 zzz
    * NTCP: Prevent occasional NPE introduced in -4
    * streamr: Synchronize DatagramMaker

2009-04-07 sponge
    * SimpleTimer2, SimpleScheduler fixed so that the threads all run from
      The main threadgroup, not in the current possible child threadgroup.
      So long as any SimpleTimer2/SimpleScheduler is started *BEFORE* any
      child threadgroups, the constructors are threadgroup safe. What would
      be super cool is if they were to be all jailed within thier very own
      threadgroup too, but, I2P isn't up to the task of this yet.
    * Fixes to BOB to ensure the above is true.

2009-04-06 sponge
    * Debugging to make SimpleTimer2 and SimpleScheduler easier to debug.
    * Fix for the config files in the GUI from mathiasdm

2009-04-04 sponge
    * Hopeful fixups to the infamous orpahned tunnel problem.
    * BOB now 0.0.5

2009-04-04 zzz
    * NTCP: Don't bid on messages too big to handle

2009-04-03 zzz
    * Console:
      - Fix bug with IE buttons not working,
        because it sends the label instead of the value
      - Display version of downloaded update
    * Update:
      - Change default to "Download and verify"
      - Change news fetch default to 24h (was 12h)

2009-04-03 sponge
    * Fix broken dependencies for BOB.jar
    * Router build version incremented to 5.

2009-04-02 zzz
    * Profiles:
      - Remove unused calculators and RateStats:
        CapacityCalculator, StrictSpeedCalculator, IsFailingCalculator;
        sendFailureSize, processSuccessRate, processfailureRate, commErrorRate,
        tunnelTestResponseTimeSlow
      - Reduced number of Rates in these RateStats:
        sendSuccessSize, receiveSize, rejectRate, failRate
      - ~5KB/profile savings total
      - Deflate speed calculation once an hour instead of once a day,
        to improve fast tier selection
      - Remove dup comment in persisted files
    * StatisticsManager - effective in 0.7.2:
      - Spoof uptime to 90m for all
      - Change tunnel stats from 10m to 60m
    * Transport:
      - Maintain a router hash -> IP map in transport,
        to support additional IP checks (unused for now)
      - Catch error on pre-2.6 kernels
      - Some concurrent conversion
      - Fix an HTML error on peers.jsp

2009-04-01 zzz
    * I2PTunnel: Fix tunnel close
      http://forum.i2p/viewtopic.php?t=3231

2009-03-30 zzz
    * I2CP:
      - Implement BandwidthLimitsMessage
      - Have i2psnark use new message, remove
        build dependency on router
    * Peer Selection:
      - Limit peers to a max % of all tunnels with
        router.maxTunnelPercentage=nn, default 33
      - Add chart to tunnels.jsp to see results

* 2009-03-29  0.7.1 released

2009-03-29 Complication
    * Update versions, package release

2009-03-27 zzz
    * Add readme_fr.html
    * License splash update
    * Catch rare TunnelGatewayMessage AIOOB, root cause unknown

2009-03-24 zzz
    * I2PTunnel:
      - Add some warnings about new features
      - Fix encrypted leasesets broken in about -4
      - Suppress log error on manual stop
      - Fix NPE on close of a tunnel not open yet
    * Transport:
      - Increase default bw to 64/32, burst 80/40
    * Tunnels: Change some fragmentation errors to warns

2009-03-16 zzz
    * help.jsp: Add some
    * I2PTunnel: Cleanup
    * I2PTunnelHTTPClient: Fix NPE on delayed open
    * I2PTunnelHTTPServer: Maybe catch an NPE
    * SOCKS: Allow .onion addresses for onioncat testing
    * Tunnel: Catch a rare AIOOB

2009-03-09 zzz
    * Client:
      - Clean up retry code
      - Bring I2CP listen error to the summary bar
        http://forum.i2p/viewtopic.php?t=3133
    * I2PSnark: Remove the http from the add torrent box
    * I2PTunnel:
      - Add persistent key option for standard and IRC clients
      - Add delay-open option for clients
      - Get regenerate-dest-on-reconnect working
      - Add default key file name
      - Add link to addressbook
      - I2PSink: Send protocol byte
    * OCMOSJ:
      - Change from 5% reply requests to at least
        once per minute, in hopes of reducing IRC drops
      - More clean up of the cache cleaning
    * Routerconsole: Don't OOM configpeer.jsp on huge blocklists

2009-02-26 zzz
    * I2CP Client: Add support for muxing
    * I2PTunnel:
      - Add new IRCServer tunnel type
      - Add SOCKS 4/4a support
      - Catch OOMs in HTTPServer
      - Name the IRCClient filter threads
      - Port Streamr to I2PTunnel
      - The beginnings of SOCKS UDP support
    * Naming: Add reverse lookup by hash
    * OCMOSJ: Clean up the cache cleaning
    * Router: Move addShutdownTask from Router to I2PAppContext
      so that apps can register more easily
    * Routerconsole:
      - Thread hard shutdown and restart requests from the routerconsole,
        and add a delay even if no tunnels, to allow time for a UI response
      - Sort the summary bar destinations
      - Move dest-to-hash converter to new helper class so we can
        use it in i2ptunnel

2009-02-22 sponge
    * BOB: Orphan tunnel issue fix, bump BOB version
    * bump to Build 6

2009-02-16 zzz
    * Streaming lib: Plug timer leak, don't send keepalives
      after close, don't disconnect hard after close

2009-02-15 zzz
    * Add licenses to all packages
    * I2PSession: Concurrent _messagesReceived
    * i2psnark: tmp file removal try #3
    * I2PTunnel:
      - Don't buffer POST data in HTTPClient
      - Display destination even when stopped
      - Enable key generation, dest modification, and
        hashcash estimation in the GUI
      - Add new CONNECT client
    * NetDb: Enforce 60s minimum leaseset publish interval
    * Streaming lib:
      - Plug connection leak
      - Move ConEvent from SimpleTimer to SimpleScheduler
      - Move RetransmissionTimer (ResendPacketEvent)
        from SimpleTimer to new SimpleTimer2
      - Move ActivityTimer and Flusher from SimpleTimer to RetransmissionTimer
      - SimpleTimer2 allows specifying "fuzz" to reduce
        timer queue churn further
    * Susidns: Fix save of new dest broken in 0.7
    * TunnelPool:
      - Allow leasesets with reduced leases for robustness and startup speed
      - Plug in-progress build leak

2009-02-07 zzz
    * ClientConnectionRunner, Shitlist, TunnelDispatcher:
      Update using concurrent
    * Streaming ConnectionHandler: Bound SYN queue and
      use concurrent to prevent blowup
    * HTTP Proxy: Fix error msg for b32 addresses
    * I2CP: Implement optional reduce tunnels on idle - not hooked
      in to i2ptunnel GUI yet - still needs tweaks
    * I2CP MessageReader: Prevent rare NPE
    * I2CP Writer: Rewrite using concurrent
    * i2psnark: Add torrent and connection count
    * I2PTunnel & I2CP:
      - Fix tunnel reduction/restore, hook in the GUI
      - Hook leaseset encryption into the GUI
      - Implement saves for all the new stuff
      - Add cancel button
      - Add b32 display for non-http servers
      - Prep for CONNECT
      - Fix error msg when connection goes away
    * NetDb: Remove all DataPublisher stuff
    * Wrapper: Remove dup timeout

2009-02-02 sponge
    * Final? cleanups to Slackbuilds.
    * ant target for Slackbuilds.

2009-02-01 sponge
    * Slackbuild files... if we can have them for Debian, why not :-)

2009-02-01 zzz
    * Convert some inner classes to static (findbugs)
    * DataHelper.readLong(): Was returning -1 on EOF instead
      of throwing exception
    * i2psnark: Increase tunnels and pipeline to 3
    * NTCP: Use a java.util.concurrent execution queue instead of
      SimpleTimer for afterSend() to reduce lock contention
    * Remove source from susimail.war, susidns.war, i2ptunnel.war (85KB)
    * Routerconsole:
      - Move common methods to new HelperBase class
      - Make reseed link a button
    * SimpleScheduler: New replacement for SimpleTimer when events
      will not be rescheduled or cancelled, to reduce SimpleTimer
      lock contention
    * Tunnel Pool:
      - Remove tunnel from participating if can't contact next hop
      - Fail outbound build faster if can't contact first hop
    * Wrapper: Remove dup timeout

2009-01-31 dream
    * Debian files

2009-01-31 sponge
    * One line BOB discarded interger fix 
      (not that it mattered at this point)

2009-01-25 zzz
    * Build files:
      - Don't bundle unneeded XML parser xercesImpl.jar (1MB)
      - Don't include unneeded stuff in Copy, Delete, Exec.jar (300KB)
    * I2CP:
      Implement new I2CP message ReconfigureSessionMessage.
      Will be used for tunnel reduction.
    * I2PTunnel Edit Pages:
      - Change default length to 2+0
      - Cleanup helper code
      - Prevent null spoofhost
      - Stub out the following new options (C=client, S=server):
        + Access list (S)
        + Certificate type (S)
        + Encrypted LeaseSet (S)
        + New dest on idle restart (C)
        + Tunnel closure on idle (C)
        + Tunnel reduction on idle (C,S)
    * I2PTunnel Socks:
      - Add support for SOCKS to GUI
      - Don't NPE on SOCKS 4, just close
      - Don't have SOCKS build a new dest for every request
      - Beginnings of SOCKS configuration by port
      - HTML error msg for attempted HTTP access
    * LeaseSet: Add encrypt/decrypt methods
    * netdb.jsp: Don't show stats by default
    * OCMOSJ: Bundle a reply when we switch tunnel or lease,
      to detect failure sooner
    * PublishLocalRouterInfoJob:
      - Delay for 5m at startup
      - Run every 20m (was 7.5m)
    * RebuildRouterInfoJob: Don't run it
    * Router: Add a keyring for decrypting leases
    * Routerconsole: Add configkeyring.jsp
    * SummaryHelper.getTransferred() move to DataHelper,
      rename to formatSize(), use on tunnels.jsp
    * Streaming, I2CP, Client Message sending:
      Pass message timeout through new I2CP message
      SendMessageExpiresMessage, so that the router
      uses the same expiration as the streaming lib.
      Should help reliability.
    * Streaming: TCB control block sharing

* 2009-01-24  0.7 released

2009-01-24 Complication
    * Update versions, package release

2009-01-17 zzz
    * NTCP: Prevent two NTCP Pumpers

2009-01-14 zzz
    * config.jsp: Fix burst seconds display
    * HTTPClient: Fix per-tunnel settings for i2cp.gzip and
      i2ptunnel.httpclient.send* (thx tino)
    * i2psnark:
      - Fix double completion message
      - Add crstrack
    * initialNews.xml: Add .de (thx echelon)
    * Message: Always distribute an inbound msg back out
      a tunnel to foil a possible latency-measuring attack
      (welterde)
    * Naming:
      - Change base32 names to *.b32.i2p
      - Add i2p.naming.hostsTxt.useB32 config
    * profiles.jsp: Remove 1m column
    * SAM: Don't build tests by default
    * Streaming:
      - Prevent a rare NPE
      - Reduce initial RTT to 8s (was 10s)
    * tunnels.jsp: Add netdb links

2009-01-08 zzz
    * addressbook: Prevent Base32 hostnames
    * build.xml: Remove readme_xx.html from updater
    * configtunnels.jsp: Fix display of outbound backup count
    * configupdate.jsp: Fix corruption of update URLs
    * i2psnark: Recognize Robert 0.3 and 4
    * ExploreJob/SearchJob - fix brokenness:
      - Give each search a minimum of time even at the end
      - Fix ExploreJob exclude peer list
      - Always add floodfills to exclude peer list
      - Don't queue keys for exploration or run ExploreJob
        if floodfill
      - Allow floodfills to return non-floodfills in
        a DSRM msg so exploration works
    * ExploreJob/SearchJob - more fixes:
      - Disable ExploreKeySelectorJob completely, just have
        StartExplorersJob select a random key if queue is empty
      - Add netDb.alwaysQuery=[B64Hash] for debugging
      - Queue results of exploration for more exploration
      - Floodfills periodically shuffle their KBuckets, and
        FloodfillPeerSelector sorts more keys, so that
        exploration works well
    * Shitlist: Reduce max time to 30m (was 60m)
    * Streaming:
      - Reduce default initial window size from 12 to 6,
         to account for the MTU increase in the last release
         and try to limit initial packet loss
      - Reduce fast retransmit threshold from 3 to 2
    * Transport: Don't shitlist a peer if we are at our
      connection limit

2009-01-03 zzz
    * config.jsp: Move the buttons up
    * configservice.jsp: Clean up and fix the broken (?)
      browser launch configuration
    * i2psnark:
      - Try again to remove the i2psnarkurl files on shutdown
      - Sort torrents with a locale-based sort
    * NetDb:
      - Expire routers with introducers after 90m.
        This should improve reachability to firewalled routers
        by keeping introducer info current.
      - Expire routers with no addresses after 90m.
      - Convert to java concurrent
    * Stats: Add router.memoryUsed, graph by default
    * Summary bar: Remove spurious UDP warning on startup
    * UpdateHandler: Make extensible for upcoming
      torrent updater

2008-12-15 zzz
    * Remove apps/ bogobot jdom pants q rome stasher syndie

2008-12-14 zzz
    * Contexts: Add int getProperty(String prop, int default)
    * I2PAppThread: Constructor fix
    * More split classes into their own files for mkvore
    * Streaming: Don't build test cases by default
    * Summary bar: Replace links with buttons
    * Transport:
      - Cleanup max connections code
      - Add i2np.udp.maxConnections
      - Set max connections based on share bandwidth
      - Add haveCapacity() that can be used for connection
        throttling in the router
      - Reject IBGW/OBEP requests when near connection limit
      - Reduce idle timeout when near connection limit
    * Tunnel request handler:
      - Require tunnel.dropLoad* stats
      - Speed up request loop
    * I2CP, HostsTxtNamingService, I2PTunnel:
      Implement Base32 Hash hostnames, via the naming service.
      Names are of the form [52-characters].i2p, where
      the 52 characters are the Base32 representation of our
      256-byte hash. The client requests a lookup of the hash
      via a brief I2CP session using new I2CP request/reply
      messages. The router looks up the leaseset for the hash
      to convert the hash to a dest. Convert the I2PTunnel
      'preview' links to use Base32 hostnames as a
      demonstration.

2008-12-08 zzz
    * ATalk: Move from core to apps
    * Blocklists: enable by default, include blocklist file
      in new installs
    * Build: Add findbugs target
    * Cleanup of removed netdb stats
    * Console:
      - Don't display restart button if no wrapper
      - Remove PRNG stats
    * Eepsite: Disable jetty webapps by default for new installs
    * i2psnark:
      - Add default i2psnark.config for new installs
      - Remove wishlist link
      - Recognize robert and i2psnarkxl clients
      - Increase max files to 256
    * Increase standalone heap size to 128MB
    * NetDb: Split classes into their own files for mkvore
    * PeerManager: Fix NPE on early shutdown
    * SusiDNS: Add textareas
    * Transport:
      - Fixes, avoid NPEs, and cleanups when NTCP and/or UDP transports disabled
      - More TCP removal cleanup
      - Clean up bandwidth limiting, centralize defaults
      - Force burst to be >= limit
      - Increase default bw to 48/24, burst 64/32
    * Tunnels: Avoid two NPEs on corrupt fragments

2008-12-01 zzz
    * i2psnark:
      - Refactor to allow running a single Snark without a SnarkManager again,
        by moving some things from SnarkManager to I2PSnarkUtil,
        having Snark call completeListener callbacks,
        and having Storage call storageListener callbacks.
        This is in preparation for using Snark for router updates.
        Step 2 is to allow multiple I2PSnarkUtil instances.
      - Big rewrite of Storage to open file descriptors on demand, and
        close them when unused, so we can support large numbers of torrents.

    * i2psnark:
      - Remove static instances of I2PSnarkUtil, ConnectionAcceptor,
        and PeerCoordinatorSet
      - Convert static classes in Snark to listeners
      - Fix Snark to work in single torrent mode again
      - Should now work with multiple single Snarks

    * i2psnark:
      - Use new I2PAppThread that does not call global listeners on OOM,
        so that OOMing apps will not shutdown the whole router.

    * i2psnark:
      - Don't create SnarkManager instance until first call,
        so it doesn't create the i2psnark dir, read the config,
        etc., for single Snark instances.
      - Don't read i2psnark.config twice; fix setting
        i2psnark.dir
      - More Snark constructor changes for calling from router
      - Make max connections per torrent configurable

    * SAM:
      - Use new I2PAppThread that does not call global listeners on OOM,
        so that OOMing SAM will not shutdown the whole router.

* 2008-12-01  0.6.5 released

2008-12-01 Complication
    * Update versions, package release, fix typo in comment

2008-11-26 zzz
    * Fix Windows UrlLauncher

2008-11-21 zzz
    * Cache DNS and negative DNS for 5m (was 1m and forever)
    * Delay shitlist cleaner at startup
    * Strip wrapper properties from client config
    * Define multiple cert type
    * Prohibit negative maxSends in streaming
    * HTML fixup on configtunnels.jsp
    * Increase wrapper exit timeout from default 15s to 30s

2008-11-20 zzz
    * I2PTunnel: Handle missing fields in edit pages better
    * Move DummyNetworkDatabaseFacade to his own file
      to help the build dependencies
    * Drop old tcp transport and old tunnel build sources
    * EepGet:
      - Better handling of 504 gateway timeout
        (keep going up to limit of retry count rather
         than just one more partial fetch)
      - Add -t cmd line option for timeout
      - Better handling of 403, 409, 503 errors
      - Don't keep going after unknown return code
      - Don't delay before exiting after a failure

2008-11-15 zzz
    * Build files:
      - Don't die if depend not available
      - Only verify Jetty hash once
      - Add streaming lib tests to depend task
    * I2CP Compression:
      - Add i2cp.gzip option (default true)
      - Add compression stats
      - Don't bother compressing if really small

2008-11-13 zzz
    * Streaming:
      - Add more info to Connection.toString() for debugging
      - Fix lifetimeMessages{Sent,Received} stats
      - Reduce RTT damping to 0.875 (was 0.9)
      - Add a stream.con.initialRTT.{in,out} stats
    * Build files:
      - Use the depend task with caching for more accurate dependencies
      - Make sure the routerconsole gets the latest router version
      - Fix addressbook repeated builds
    * HTTPClient: Add config options to pass Via, Referer,
      and User-Agent through
    * Blocklists: Fix lists with hashes only

2008-11-11 zzz
    * Streaming - Fix several bugs and improve performance
      when the initial data is larger than one MTU,
      e.g. HTTP GETs with large URLs, CGI params or cookies,
      or large HTTP POSTS:
      - Don't reject additional packets received without a
        send stream ID (i.e. sent before the SYN ACK was received)
      - Put unknown non-SYN packets on the SYN queue also
        so they won't be rejected
      - Reduce flusher delay to 250ms (was 500)
      - Flush unless window is full (was window is non-empty)
    * Streaming: Enforce a minimum MTU of 512
    * I2PTunnel: Change "interactive" max window size to 16 (was 1)
    * NetDb: Fix a deadlock caused by last checkin

2008-11-09 zzz
    * build.xml: Build speedups:
      - Don't distclean in the updaterRouter target
      - Don't make prepUpdate and prepupdateSmall depend
        on distclean
      - Don't make susimail build always clean
      - Make pkg depend on distclean to be sure
      - Clean out more routerconsole and susidns files in 'ant clean'
      - i2ptunnel, routerconsole, susidns:
        Only build WEB-INF when necessary
      - systray: Only build jar when necessary
      - Don't build i2psnark standalone for the updater target
    * configclients.jsp: Provide a link when starting a webapp
    * configtunnels.jsp:
      - Code cleanup
      - Add 4-hop option
      - Remove +/- 0-2 option
    * javadoc: Add some more package.html files
    * I2PTunnelHTTPServer: Put the requestor's dest hash
      in the request headers
    * Jetty: Add a I2PRequestLog class to log request dest hash
    * NetDb: Don't drop routerInfos if we have connectivity
      issues or other problems
    * NTCP: Lower idle timeout to 10m (was 15m)
    * Routerconsole: Replace wtf msg w/ something nicer
    * Tunnel BuildHandler: add config router.participantOnly,
      set to true to refuse OBEP and IBGW roles, should
      reduce connections significantly if set.

2008-11-02 zzz
    * Certificates:
      - Add a signed Certificate type
      - Add a main() to PrivateKeyFile to generate
        Destinations with various Certificate types
      - Add a VerifiedDestination class to check Certificates
        of various types
      - Add a HashCash library from http://www.nettgryppa.com/code/
        (no distribution restrictions)
      - Allow non-null Certificates in addressbook
    * I2PTunnel: Move some wayward stats to the I2PTunnel group
    * NamingServices: Implement caching in the abstract class
    * NewsFetcher: Fix last updated time
    * Streaming: Increase MTU to 1730 (was 960);
      see ConnectionOptions.java for analysis
    * Throttle: Reduce default max tunnels to 2000 (was 2500)
    * clients.config: Disable SAM and BOB by default for new installs

2008-10-26 zzz
    * config.jsp: Add more help
    * peers.jsp: Clean up 'Listening on' formatting
    * profiles.jsp: Don't override locale number format
    * netdb.jsp: Indicate if hidden
    * summary.jsp: Indicate if hidden
    * i2ptunnel/edit.jsp: Disable word wrap in textarea
    * Blocklist: Change logging from ERROR to WARN
    * FloodfillMonitor:
       - Fix ff count (we forgot ourselves)
       - Don't become ff if hidden
    * HandleFloodfillDatabaseLookupMessageJob:
      Send back your routerinfo with the DSRM if not ff to
      spread the word that you aren't ff anymore
    * I2Ping:
       - Add -n count option
       - Add rtt output
       - Enhance help
       - Fix option handling
    * More findbugs cleanups
    * NetDb:
       - Fix behavior when router.isHidden=true
       - Delay StartExplorersJob for 10m at startup
       - Update dbLookup profile stats in FloodOnlySearchJob
         and FloodfillVerifyStoreJob
       - Fix response time store in profile in SearchJob
    * Stats:
       - Remove unused tunnel.buildSuccess and tunnel.buildFailure
       - Remove tunnel.buildRequestTime and 5m rate stats from
         netDb, effective in next release
    * UDP:
       - Don't do peer tests when hidden
       - Don't offer to introduce when hidden
       - Don't continually rebuild routerInfo when hidden
       - Don't continually rebuild routerInfo when
         i2np.udp.internalPort is set but i2np.udp.port is not
       - Remove some unused functions

2008-10-20 zzz
    * configclients.jsp: Handle clients with no args
    * index.jsp: Add readme_nl.html (thanks mathiasdm!),
      readme_sv.html (thanks hottuna!)
    * Big findbugs cleanup
    * Client: Prevent a race causing session reconnect
    * FloodfillMonitor:
       - Don't become ff if clock skew is high
       - Rebuild routerinfo immediately when ff status changes
    * FloodOnlySearchJob: Recover better if the floodfills
      you know are no longer floodfill or are gone
    * Installer: Bump min JRE to 1.5
    * ShellCommand: Fix main()

2008-10-14 zzz
    * index.jsp: Add multilanguage support for readme.html;
      add readme_de.html (thanks devzero!)
    * configupdate.jsp, configadvanced.jsp:
      Disable word wrap in textareas
    * install*.txt: Update for 1.5
    * summary.jsp: Remove failing peer count

2008-10-10 zzz
    * Profiles: Reduce reject penalty in
      capacity calculation to avoid a congestion collapse
    * Throttle: Change reject to BANDWIDTH from CRIT on shutdown
      for improved anonymity
    * Tunnels: Implement random discard to enforce share limit
    * Tunnel Tests: Add time for outbound delay, to avoid
      congestion collapse
    * UDPPacketReader: Adjust logging
    * build files: Change to source=1.5, target=1.5
    * configpeer.jsp: Table cleanup
    * i2psnark: Change default tunnel length from 1+1 to 2+0
    * peers.jsp: Change <,> to in,out for UDP

2008-10-09 sponge
    * Update version to -3
    * BOB database threadlocking fixes

2008-10-08 sponge
    * Update version to -2
    * Bugfixes and additions to BOB

2008-10-07 sponge
    * Bugfixes and additions to streaming.
    * Added SimpleStore class in utils.
    * Fixed SimpleTimer class to allow exit.
    * BOB (Basic Open Bridge) added.

* 2008-10-05  0.6.4 released

2008-10-05 Complication
    * Update versions, package release

2008-09-29 zzz
    * i2psnark: Add codevoid link, remove mastertracker

2008-09-23 zzz
    * config.jsp: Add some reachability help
    * configpeer.jsp: Add blocklist info
    * help.jsp: Add link to German FAQ
    * tunnels.jsp: Fix inactive participating count
    * SearchReplyJob: Don't look up references to shitlisted peers
    * TunnelPeerSelector: Avoid a peer for 20s after a reject or timeout

2008-09-20 zzz
    * NetDb: Fix the totally broken "check new routers against blocklist"
      code from 3 checkins ago
    * tunnels.jsp: Sort participating tunnels by usage, display rate

2008-09-19 zzz
    * Tunnels:
      - Add missing message accounting for inbound gateways,
        we were underestimating participating traffic because of it,
        and the tunnels were classified "inactive"
      - Add participating tunnel role on tunnels.jsp

2008-09-18 zzz
    * Throttle:
      - Correctly check inbound and outbound total bw limits separately
      - Fix up and actually use the tunnel.participatingMessageCount stat,
        favor it if lower than the total bw stat, so that
        client traffic isn't included for throttle decisions
      - Reduce min message count from 60 to 40
    * Tunnel Dispatcher:
      - Add tunnel.participatingBandwidth stat
      - Remove all 3h and 24h stats

2008-09-15 zzz
    * FloodOnlySearchJob:
      - Ask non-floodfill peers if we don't know any floodfills
      - Lookup hashes in the DatabaseSearchReplyMessage if we
        don't know enough floodfills
    * NetDb: Check new routers against blocklist
    * Router: Shutdown clients first
    * Throttle:
      - Use 60s rather than 10m tunnel.participatingMessageCount stat
      - Fix a summary bar message
    * Tunnel Dispatcher: Update tunnel.participatingMessageCount
      every 20s, rather than at tunnel expiration, to maintain
      a more current stat
    * Tunnel Pool:
      - Prevent excess zero-hop tunnels
      - Always wait before looping in BuildExecutor
    * configlogging.jsp: Increase box width
    * logs.jsp: Remove unused connection log, cut wrapper log output in half

2008-09-12 zzz
    * Blocklist: Fix a log message format
    * HarvesterJob: Don't instantiate if disabled
    * i2psnark:
      - Add config i2psnark.linkPrefix to enable access to completed
        torrents from a different machine - examples:
           i2psnark.linkPrefix=file://///localserver/path/to/files/
           i2psnark.linkPrefix=http://localwebserver/path/
        (Stop i2psnark, add to i2psnark.config, restart)
      - Remove Galen and NickyB trackers
    * NetDb: Add netDb.exploreKeySet stat
    * netdb.jsp: Add parameter ?r=xxxxxx to view a single routerinfo,
      and ?r=. to view our own; change links on other pages too
    * Transport: Make 0.0.0.0/8 and 169.254.0.0/16 private

2008-09-06 zzz
    * EepGet command line: Fix byte counts after a failed resume
    * NTCP: Mark unreachable on outbound connection timeout
    * Shitlist: Fix partial shitlisting (still unused though)
    * Summary Bar: Warn if firewalled and floodfill
    * Throttle: Combine current and last bw measurement,
      reduce default max tunnels to 2500 (was 3000)
    * Tunnel BuildHandler: Logging cleanup
    * UpdateHandler: Cleanup, clarify failure message
    * DataHelper: Prepare for 999 day uptime :)

2008-08-29 zzz
    * Tunnel BuildExecutor: Debug cleanup
    * Profiles: Penalize capacity when tunnel build request times out
    * Shutdown: Call the shutdown hooks before the router shutdown
      rather than after
    * Stats: Remove tunnel.Bps.* stats when the tunnel pool is closed

2008-08-27 zzz
    * Floodfill Peer Selector: Prefer already-connected floodfill
      peer for direct RouterInfo stores, to mimimize floodfill
      connections
    * Peer Profiles: Classify connected peers as "active",
      which will help improve the fast pool
    * Transport Manager: Add isEstablished(Hash)
    * NTCP: Reduce max idle time from 20m to 15m
    * NetDb stats: Post-0.6.3 clean up

* 2008-08-24  0.6.3 released

2008-08-24 Complication
    * Update versions, package release

2008-08-20 zzz
    * Blocklists: Handle blank lines and \r\n in blocklist.txt
    * NTCP: Add connection limit, set by i2np.ntcp.maxConnections,
      default is 500 (very high for now)
    * Persistent data store: Increase write limit from 300 to 600
      so floodfill routers don't get backed up

2008-08-13 zzz
    * i2psnark: Fix OOM vulnerability by checking incoming message length
      (thanks devzero!)

2008-08-04 zzz
    * Floodfill Peer Selector:
      - Avoid peers whose netdb is old, or have a recent failed store,
        or are forever-shitlisted

2008-07-30 zzz
    * Blocklists:
      - New, disabled by default, except for blocking of
        forever-shitlisted peers. See source for instructions
        and file format.
    * Transport - Reject peers from inbound connections:
      - Check IP against blocklist
      - Check router hash against forever-shitlist, then block IP

2008-07-16 zzz
    * configpeer.jsp: New
    * i2psnark: Open completed files read-only the first time
    * profiles.jsp: Show bonuses, link to configpeer.jsp
    * PRNG: Move logging from wrapper to router log
    * SSU:
        Don't proactively reconnect until 30m idle, so
        we don't lose introducer tags prematurely

2008-07-16 Oldaris
    * Imports cleanup

2008-07-07 zzz
    * i2psnark:
      - Repair corrupted files with wrong length rather than die
      - Register shutdown hook to properly shutdown torrents when
        the router shuts down, hopefully will reduce corruption
      - Add Galen tracker
      - Add a note about how to change directory
    * HTTP Proxy: Don't show jump links for unknown jump hosts
    * KeyManager:
      - Don't write router key backup when leaseSet keys are updated
      - Synchronize to prevent concurrent writes (thanks Galen!)
      - Backup keys every 7 days instead of every 5 minutes
    * LoadTestManager: Don't instantiate, it's disabled 
    * Router console: Flag placeholder pages as noncacheable
    * Streaming lib:
      - Change some logging from WARN to INFO
      - Clean up toString()
    * SSU:
      - Try to pick better introducers by checking shitlist,
        wasUnreachable list, failing list, and idle times
      - To keep introducer connections up and valid,
        periodically send a "ping" (a data packet with no data and no acks)
        to everybody that has been an introducer in the last two hours
      - Add a stat udp.receiveRelayRequestBadTag, make udp.receiveRelayRequest only for good ones
      - Remove some 60s and 5m stats, leave only the 10m ones
      - Narrow the range for the retransmit time after an allocation fail
      - Adjust some logging

2008-06-30 zzz
    * configstats.jsp: Fix NPE when no stats checked (thanks nothome27!)
    * i2psnark:
      - Fix NPE caused by race (thanks echelon!)
      - Add mastertracker, remove de-ebook
    * NTCP:
      - Try to fix 100% CPU, caused perhaps by JVM NIO bug...
      - Fix failsafe stats
    * PersistentDataStore: More leaseSet code cleanup
    * SimpleTimer: Change congestion message from error to warn

2008-06-24 zzz
    * FloodfillMonitorJob: Change range from 5-7 to 4-6
    * NTCP: Remove getIsInbound(), duplicate of isInbound()
    * PersistentDataStore: Don't try to remove nonexistent leaseSet files
    * Router console: add placeholder pages for i2psnark, i2ptunnel,
      susidns, and susimail for use when the .wars are not running
    * Streaming lib: Increase max window size to 128

2008-06-22 welterde
    * Optimize I2PDatagramDissector

2008-06-20 zzz
    * configclients.jsp: Add start button for clients and webapps.
    * PRNG: Add two stats
    * Summary bar:
      - Display Warning for TCP private IP address
      - Display PRNG stats
    * OutNetMessage: Change cache logging from WARN to INFO

2008-06-17 zzz
    * Comm System: Add new STATUS_HOSED for use when UDP bind fails
    * Summary bar: Display helpful errror message when UDP bind fails
    * UDP: Don't bid when UDP bind fails
    * configclients.jsp: Implement saves for clients and webapps.

2008-06-16 zzz
    * UDP: Prevent 100% CPU when UDP bind fails;
      change bind fail message from ERROR to CRIT
    * Refactor LoadClientAppsJob.java, move some functions to new
      ClientAppConfig.java, to make them easily available to
      new configclients.jsp
    * RouterConsoleRunner: Use a new config file, webapps.config,
      to control which .wars in webapps/ get run. Apps are enabled
      by default; disable by (e.g.) webapps.syndie.startOnLoad=false
      Config file is written if it does not exist.
      Implement methods for use by new configclients.jsp.
    * configclients.jsp: New. For both clients and webapps.
      Saves are not yet implemented.

2008-06-10 zzz
    * Floodfill: Add new FloodfillMonitorJob, which tracks active
      floodfills, and automatically enables/disables floodfill on
      Class O routers to maintain 5-7 total active floodfills
    * NetDb Stats:
      - Remove several more stats
      - Don't publish bw stats in first hour of uptime
      - Publish floodfill stats even if other stats are disabled
      - Changes not effective until 0.6.2.1 to provide cover.
    * Throttle: Use BANDWIDTH rather than CRIT as the rejection reason at
      startup, so peers don't list us as failing.
    * graphs.jsp: Fix a bug where it tries to display the combined
      bandwidth graph when it isn't available

2008-06-09 zzz
    * Propagate i2.i2p.i2p-0.6.2.1-pre branch to i2p.i2p

2008-06-09 zzz
    * Reachability: Restrict peers with no SSU address at all from inbound tunnels
    * News:
      - Add display of last updated and last checked time
        on index.jsp and configupdate.jsp
      - Add a function to get update version (unused for now)
    * config.jsp: Add another warning

2008-06-07 zzz
    * NetDb: Tweak some logging on lease problems
    * Shitlist:
      - Add shitlistForever() and isShitlistedForever(), unused for now
      - Sort the HTML output by router hash
    * netdb.jsp:
      - Sort the lease HTML output by dest hash, local first
      - Sort the router HTML output by router hash

2008-06-06 zzz
    * LeaseSet:
      - Sort the leases by expiration date in TunnelPool.locked_buildNewLeaseSet()
        to make later LeaseSet comparisons reliable. This cleans up the code too.
      - Fix broken old vs. new LeaseSet comparison
        in ClientConnectionRunner.requestLeaseSet(),
        so that we only sign and publish a new LeaseSet when it's really new.
        Should reduce outbound overhead both in LeaseSet publishing and LeaseSet bundling,
        and floodfill router load, since locked_buildNewLeaseSet() generates
        the same LeaseSet as before quite frequently, often just seconds apart.

2008-06-05 zzz
    * LeaseSet - code cleanup:
      - Add exception to enforce max # of leases = 6, should be plenty
      - Rewrite TunnelPool.locked_buildNewLeaseSet() so it doesn't add lots of
        leases and then immediately remove them again, triggering
        the new leaseSet size exception
      - Remove the now unused LeaseSet.removeLease(lease) and
        LeaseSet.removeLease(index)
      - Store first and last expiration for efficiency
    * Peer Profiles - Preparation for using bonuses:
      - Use CapacityBonus rather than ReachablilityBonus in the Capacity calculation
      - Persist CapacityBonus rather than ReachabilityBonus
      - Include SpeedBonus in the Speed calculation
      - Prevent negative values in Speed and Capacity when using bonuses
      - Clean up SpeedCalculator.java
    * HTTP Proxy error pages: Don't say eepsites are 'temporarily' down since we don't know
    * Add some config files for a future small distribution
    * configtunnels.jsp: Add warnings for <= 0 and >= 4 hop configurations

2008-06-01 zzz
    * Client Apps: Add new parameter for clients.config,
        clientApp.x.startOnLoad=false, to disable loading
        (for SAM for example). Defaults to true of course.
    * Logging: Move common WARN output to DEBUG so we can ask users to
        set the default log level to WARN without massive spewage
    * ProfileOrganizer: Restrict !isSelectable() (i.e. shitlisted) peers from the High Capacity tier,
      not just the Fast tier, since we don't use them for tunnels anyway
    * SAM: Add some compiler flexibility to two obscure makefiles
    * i2psnark: Change displayed peer idents to match that shown by bytemonsoon
      (sponge's suggestion)
    * summary bar:
      - Hide ident, provide a tooltip and a link
      - Add a warning if you are firewalled and class O

2008-06-07 Complication
    * Fix version in news.xml so it could be published

* 2008-06-07  0.6.2 released

2008-06-07 Complication
    * Write announcement and prepare for release

2008-05-29 zzz
    * Fix up initialNews.xml

2008-05-27 zzz
    * Transport:
      - NTCP and UDP: Don't bid to connect to private IP addresses, mark unreachable
      - UDP: Don't bid when IP address missing, mark unreachable

2008-05-26 zzz
    * Throttle: Set a default router.maxParticipatingTunnels = 3000 (was none)
    * Stats: Add a fake uptime if not publishing stats, to get participating tunnels
    * build.xml:
      - Add an updaterSmall target which includes only the essentials
      - Add an updaterRouter target which includes only i2p.jar and router.jar
      - Clean up the build file some 
      - Remove empty eepsite/ and subdirs from i2pupdate.zip
    * configtunnels.jsp: Add warning
    * i2psnark: Catch a bencode exception (bad peer from tracker) earlier
    * i2psnark-standalone: Fix exception http://forum.i2p/viewtopic.php?p=12217

2008-05-22 welterde
    * Change jetty download location in build script

2008-05-20 zzz
    * Reachability:
      - Call the previously unused profile.tunnelTestFailed()
        (redefined to include a probability argument)
        and severely downgrade a peer's capacity upon failures,
        depending on tunnel length and direction.
        This will help push unreachable and malicious peers
        out of the High Capacity tier.
      - Put recent fail rate on profiles.jsp
    * ProfileOrganizer: Logging cleanup
    * eepsite_index.html: Update add-host and jump links
    * HTTP Proxy: Remove trevorreznik jump server from list

2008-05-20 welterde
    * implemented PrivateKeyFile

2008-05-18 zzz
    * Throttle: Reject tunnels for first 20m uptime (was 10m)
    * TunnelPeerSelectors:
       - Re-enable strict ordering of peers,
         based on XOR distance from a random hash
       - Restrict peers with uptime < 90m from tunnels (was 2h),
         which is really 60m due to rounding in netDb publishing.
    * i2psnark:
       - Limit max pipelined requests from a single peer to 128KB
         (was unlimited; i2p-bt default is 5 * 64KB)
       - Increase max uploaders per torrent to 6 (was 4)
       - Reduce max connections per torrent to 16 (was 24) to increase
         unchoke time and reduce memory consumption
       - Strictly enforce max connections per torrent
       - Choke more gradually when over BW limit
    * help.jsp: Add a link to the FAQ
    * peers.jsp: Fix UDP direction indicators
    * hosts.txt: Add update.postman.i2p

2008-05-12 zzz
    * Outbound message:
      - Tweak the cache key for efficiency
    * Stats:
      - Require two udp stats when stats.full=false, caused NPE on peers.jsp
    * Summary bar:
      - Add messages when dropping tunnel requests due to load
    * Update Handler:
      - Add postman to the list
    * i2psnark:
      - Randomize the PeerCheckerTask start times to make global limiting
        work better
      - Calculate bw limits using 40s rather than 4m averages to make
        bw limiting work better
      - Change default bw limit from uplimit/3 to uplimit/2 due to
        overhead reduction from the leaseset bundling change
    * libjbigi:
      - Add documentation on dynamic build option
      - Add two speed tests to the build script
      - Clean up the build script, make it easier to build dynamic

2008-05-10 zzz
    * NetDb: Don't write the my.info file to disk, it isn't used for anything
    * Stats:
      - Simplify oldstats.jsp if no events in a stat
      - Fix the hosed inNetPool.droppedDeliveryStatusDelay stat
        (caused by an SSU hack)
    * Update Handler:
      - Add option to download and verify only
      - Add distinct error message if version check fails

2008-05-09 welterde
    * Add an update URL to the list

2008-05-07 zzz
    * Reachability:
      - Restrict peers requiring introducers from inbound tunnels,
        since it's slow and unreliable... and many of them advertise
        NTCP, which seems unlikely to work
      - Provide warning on summary bar if firewalled with inbound NTCP enabled
    * Stats: Remove the bw.[send,recv]Bps[1,15]s stats unless
      log level net.i2p.router.transport.FIFOBandwidthLimiter >= WARN
      at startup (you didn't get any data unless you set the log level anyway)
    * oldstats.jsp: Don't put 2 decimal places on integer event counts
    * Remove the Internals link from the menu bar
    * i2psnark: Extend startup delay from 1 to 3 minutes

2008-05-06 welterde
    * HTTP Proxy: Add i2jump.i2p jump service

2008-05-05 zzz
    * NetDb Stats: Cleanup of commented out stats
    * Outbound message:
      - Fix a couple of tunnel cache cleaning bugs
      - Cache based on source+dest pairs rather than just dest
      - Send the reply leaseSet only when necessary,
        rather than all the time (big savings in overhead)
      - Enable persistent lease selection again
      - Logging tweaks
    * Reachability:
      - Restrict <= .32 SSU-only peers from inbound tunnels,
        since they don't know if they are unreachable
      - Have SSU bid aggressively when it has less than 3 peers, so
        we can determine our IP address and do peer testing.
        Otherwise a router may never determine its IP address or reachability status.
    * Summary bar:
      - Add reachability status
      - Add participating tunnel acceptance status
    * Throttle: Reject tunnels for first 10m uptime
    * I2PTunnel: Change default outproxy to false.i2p
    * profiles.jsp: Add router version

* 2008-04-26  0.6.1.33 released

2008-04-20 zzz
    * Outbound message/Reachability:
      - Fix a bug from -19 causing the persistent lease selection
        removed in -17 to be back again
      - Use netDb-listed-unreachable instead of detected-unreachable
        for exclusion of unreachable peers from selected leases,
        as there are potential anonymity problems with using
        detected-unreachable
      - Tweak logging some more
    * NetDb stats: Remove a couple more including the inefficient stat_identities

2008-04-17 zzz
    * Reachability:
      - Track unreachable peers persistently
        (i.e. separately from shitlist, and not cleared when they contact us)
      - Exclude detected unreachable peers from inbound tunnels
      - Exclude detected unreachable peers from selected leases
      - Exclude detected unreachable floodfill peers from lookups
      - Show unreachable status on profiles.jsp

2008-04-16 zzz
    * SSU/Reachability:
      - Extend shitlist time from 4-8m to 40-60m
      - Add some shitlist logging
      - Don't shitlist twice when unreachable on all transports
      - Exclude netDb-listed unreachable peers from inbound tunnels;
        this won't help much since there are very few of these now
      - Remove 10s delay on inbound UDP connections used for the
        0.6.1.10 transition
      - Track and display UDP connection direction on peers.jsp
      - Show shitlist status in-line on profiles.jsp

2008-04-15 zzz
    * SSU Reachability/PeerTestManager:
      - Back out strict peer ordering until we fix SSU
      - Back out persistent lease selection until we fix SSU
      - Fix detection of UDP REJECT_UNSOLICITED by recording status on expiration
      - Increase known Charlie time to 10m; 3m wasn't enough
      - Don't continue retransmitting peer test if we know Charlie
      - Don't run multiple peer tests at once
      - Tighten test frequency range to 6.5-19.5m, was 0-26m

2008-04-12 zzz
    * Addressbook: Disallow '.-' and '-.' in host names
    * NTCP: Don't drop a connection unless both directions are idle;
            Fix idle time for outbound connections
    * Outbound message: Make sure cached lease is in current leaseSet
    * Stats: Put all NetworkDatabase stats in same group
    * TunnelPool: Stop building tunnels and leaseSets after client shutdown
    * i2psnark: Add locking to prevent two I2CP connections

2008-04-07 zzz
    * i2psnark:
      - Implement upstream bandwidth limiting
      - Fix a rare NPE at startup/shutdown
      - Really increase retries for .torrent fetch
    * profiles.jsp: Minor cleanup
    * DataHelper: Only format < 5s as ms
    * Eepget: Fix percentage output on command line eepget retries
    * Lower partipating message priority from 400 to 200
    * NTCP: Add a debug message
    * Outbound message: Minor cleanup

2008-03-30 zzz
    * ExploratoryPeerSelector: Try NonFailing even more
    * HostsTxtNamingService: Add reverse lookup support
    * Outbound message: Minor cleanup
    * i2psnark TrackerClient: Minor cleanup
    * checklist.txt: Minor edit
    * hosts.txt: Add perv.i2p, false.i2p, mtn.i2p2.i2p
    * i2ptunnel.config: Change CVS client to mtn
    * netdb.jsp: Show leaseSet destinations using reverse lookup
    * profiles.jsp: First cut at showing floodfill data

2008-03-27 zzz
    * Send messages for the same destination to the same inbound
      lease to reduce out-of-order delivery.
    * ExploratoryPeerSelector: Back out the floodfill peer exclusion
      for now, as it prevents speed rating of those peers

2008-03-26 zzz
    * ReseedHandler: Support multiple urls,
      add netdb.i2p2.de as a 2nd default

2008-03-25 zzz
    * i2psnark:
      - Add support for secondary open trackers
      - Refactor and simplify the TrackerClient code
      - Add welterde's tracker to the default list
      - Don't have eepget retry announces
      - Slow down tracker contacts if they've failed for a while
      - Add some debug support showing connections (?p=2)
    * hosts.txt: Add nickyb.i2p, tracker.welterde.i2p

2008-03-22 zzz
    * NewsFetcher: Fix bug causing fetch every 10m

2008-03-22 zzz
    * Tunnel Testing:
      - Fix counting so it really takes 4 consecutive failures
        rather than 4 total to remove a tunnel
      - Credit or blame goes to the exploratory tunnel as well
        as the tunnel being tested
      - Adjust tunnel test timeout based on tunnel length
    * ExploratoryPeerSelector: Tweak logging
    * ProfileOrganizer: Adjust integration calculation again
    * build.xml: Add to help
    * checklist.txt: Tweak
    * readme.html: Fix forum links
    * netDb: Remove tunnel.testFailedTime

2008-03-19 zzz
    * ExploratoryPeerSelector:
      - Exclude floodfill peers
      - Tweak the HighCap vs. NonFailing decision; try NonFailing
        at least a minimum % of the time
    * i2psnark: Increase retries for .torrent fetch
    * IRC Proxy: Prevent mIRC from sending an alternate DCC request
      containing an IP
    * readme.html: Reorder some items
    * Stats: Add some more required stats
    * Streaming lib: Fix slow start to be exponential growth,
      fix congestion avoidance to be linear growth.
      Should speed up local connections a lot, and remote
      connections a little.

2008-03-14 zzz
    * Floodfill Search:
       - Prefer heard-from, unfailing, unshitlisted floodfill peers

2008-03-14 zzz
    * ProfileOrganizer:
       - Use more recent stats to calculate integration
       - Show that fast peers are also high-capacity on profiles.jsp
    * readme.html: Update Syndie link
    * TunnelPool: Update comments
    * netDb: Report 1-2h uptime as 90m to further frustrate tracking,
      get rid of the 60s tunnel stats
      (effective as of .33 to provide cover)

2008-03-13 zzz
    * Floodfill Search:
       - Fix a bug that caused a single FloodfillOnlySearchJob
         instance to be run multiple times, with unpredictable
         results
       - Select ff peers randomly to improve reliability
       - Add some bulletproofing

2008-03-11 zzz
    * ProfileOrganizer:
       - Don't require a peer to be high-capacity to be
         well-integrated (not used for anything right now,
         but want to get it right for possible floodfill verification)
       - Don't fall back to median for high-capacity threshold
         if the mean is higher than the median, this prevents
         frequent large high-capacity counts
       - Fix high-capacity selector that picked one too many
    * Console: put well-integrated count back in the summary

2008-03-10 zzz
    * EepGet: Fix byte count for bytesTransferred status listeners
      (fixes command line status)
    * UpdateHandler:
       - Fix byte count display
       - Display final status on router console
       - Don't allow multiple update jobs to queue up
       - Increase max retries
       - Code cleanup
       - Don't show 'check for update' button when update in progress
       - Enhance error messages
    * NetDb: Comment out published netDb stats disabled for .32

2008-03-08 zzz
    * TunnelPeerSelectors: Implement strict ordering of peers,
      based on XOR distance from a random hash
      separately generated for each tunnel pool

2008-03-07 zzz
    * Naming: Optimize lookups for a destkey
    * ProfileOrganizer, TunnelPoolSettings, ClientPeerSelector:
      - Prevent peers with matching IPs from joining same tunnel.
        Match 0-4 bytes of IP (0=off, 1=most restrictive, 4=least).
        Default is 2 (disallow routers in same /16).
        Set with router.defaultPool.IPRestriction=x
      - Comment out unused RebuildPeriod pool setting
      - Add random key to pool in preparation for XOR peer ordering
    * SusiMail: Add 'Create Account' link
    * TunnelDispatcher: Change a common wtf error to a warn

2008-03-05 zzz
    * Naming: Make HostsTxt the sole default NamingService
      (was Meta = PetName + HostsTxt)
    * Naming: Add two new experimental NamingServices, EepGet and Exec,
      not enabled by default -
      see source comments in core/java/src/net/i2p/client/naming
      for configuration instructions
    * i2psnark: Don't do a naming lookup for Base64 destkeys
    * i2psnark: Add a StartAll button
    * Stats: Add code to disable most stats to save memory.
      Set on configstats.jsp or set stat.full=false to disable the stats.
      (true by default for now)

2008-03-09 Complication
    * Give the Jetty build file ability to ask permission
      before downloading the Jetty archive from the web,
      and to verify its SHA1 + MD5 hashes. Adjust the main build file
      in accordance with this change.
    * Improve the release checklist.

* 2008-03-09  0.6.1.32 released

2008-03-07 zzz
    * Update news and version numbers

2008-03-01 zzz
    * Fix netdb.knownLeaseSets count reported by floodfill routers
      (was broken by -3)

2008-02-27 zzz
    * i2ptunnel: Add 3-hop option to edit.jsp to match configtunnels.jsp
    * i2psnark: Remove orion and gaytorrents from default tracker list
    * Remove orion from jump list and from eepsite_index.html
    * Jbigi: Change jbigi version to 4.2.2 in build scripts - tested by amiga
    * Capitalize OutboundMessageDistributor job name
    * TunnelPool: Add a warning if all tunnels are backlogged

2008-02-26 zzz
    * Reintroduce NTCP backlog pushback, with switch back to
      previous tunnel when no longer backlogged
    * Catch an nio exception in an NTCP logging statement if loglevel is WARN
    * IRC Proxy: terminate all messages with \r\n (thanks TrivialPursuit!)

2008-02-21 zzz
    * Raise inbound default bandwidth to 32KBps
    * Fix config.jsp that showed 0KBps share bandwidth by default

2008-02-19 zzz
    * Addressbook: Disallow '--' in host names except in IDN,
      add some reserved host names
    * I2PTunnel: Clarify edit form
    * NetDb: Remove many stats from netDb, effective as of .32
    * profiles.jsp: Display capabilities
    * Tunnels: Enforce max tunnel length of 8, catch an index error
      http://forum.i2p/viewtopic.php?t=2561

2008-02-16 zzz
    * Fix race in TunnelDispatcher which caused
      participating tunnel count to seesaw -
      should increase network capacity
    * Leave participating tunnels in 10s batches for efficiency
    * Update participating tunnel ratestat when leaving a tunnel too,
      to generate a smoother graph
    * Fix tunnel.participatingMessageCount stat to include all
      participating tunnels, not just outbound endpoints
    * Simplify Expire Tunnel job name

2008-02-13 zzz
    * PersistentDataStore: Write out 300 records every 10 min
      rather than 1 every 10 sec;
      Don't store leasesets to disk or read them in
    * Combine rates for pools with the same length setting
      in the new tunnel build algorithm
    * Clarify a log message in the UpdateHandler

2008-02-13 zzz
    * Make graphs clickable to get larger graphs
    * Change SimpleTimer CRIT to a WARN, increase threshold
    * Checklist update

2008-02-11 welterde
    * Fix an NPE in UDP http://forum.i2p/viewtopic.php?t=2545

2008-02-10 zzz
    * Add new tunnel build algorithm (preliminary)
    * Change NTCP backlogged message from error to warning
    * Checklist updates

* 2008-02-10  0.6.1.31 released

2008-02-10 Complication
    * Update news and version numbers

2008-02-06 zzz
    * build.xml: Add some apps to javadoc
    * checklist.txt: Add some things
    * news.xml: make links relative
    * runplain.sh: Add some comments
    * wrapper.config: Add some comments

2008-02-05 Complication
    * Change the dates too (sorry for such forgetfulness!)

2008-02-04 Complication
    * Also use the new key for checking, and add it into news.xml

2008-02-04 Complication
    * Added my release signing key into TrustedUpdate.java

2008-01-31 zzz
    * NewsFetcher: Change fetch failed from error to warning
    * installer: Fix URL and "email"
    * checklist.txt: New release checklist

2008-01-29 zzz
    * Addressbook: Change default subscription
    * ConfigUpdateHandler: Change default news URL
    * initialNews.xml: Update version to .31
    * news.xml: More updates
    * hosts.txt: Add i2p-projekt.i2p
    * readme.html: More URL updates
    * SusiDNS: Change references to default subscription

2008-01-28 zzz
    * news.xml: Updates, still preliminary
    * ReseedHandler: Change default URL
    * i2ptunnel.config: Change default outproxies
    * readme.html: Change *.i2p.net URLs
    * help.jsp: Change *.i2p.net URLs
    * eepsite_index.html: Change stats.i2p addressbook subscription URL
    * hosts.txt: Add krabs.i2p, true.i2p, www.i2p2.i2p

* 2008-01-28  0.6.1.30-20 converted from CVS to MTN

2008-01-08 zzz
    * addressbook: Limit size of subscribed hosts.txt,
        don't save old etag or last-modified data
    * EepGet: Add some logging,
        enforce size limits even when size not in returned header,
        don't return old etag or last-modified data,
        don't call transferFailed listener more than once
    * Sign my update signing key
    * NewsFetcher: add last-modified support, reduce number of retries
    * Error pages: add icon and logo,
        clarify 'destination not found' and 'proxy not found' pages

2008-01-07 zzz
    * profiles.jsp formatting cleanup
    * NTCP: Reduce max idle time from 60m to 20m
    * NTCP: Fix idle time on connections with zero messages,
      correctly drop these connections

2008-01-03 zzz
    * addressbook: Do basic validation of hostnames and destkeys
    * susidns: Add support for the private addressbook,
      update the text and links somewhat

2008-01-02 zzz
    * Add stats.i2p to the jump list
    * Impose 20MB limit on POSTs and catch OOMs in POST
    * eepsite_index.html: add stats.i2p services
    * addressbook: log source of new keys; disallow dests > 516 bytes
    * addressbook: convert hostnames to lower case to prevent duplicates
    * susidns: generalize references to orion

2007-12-29 zzz
    * Tweak IRC inbound PONG filtering to fix xchat/BitchX lagometers
    * Allow commas in router.trustedUpdateKeys and router.updateURL again
    * Change default news host from dev.i2p.net to dev.i2p
    * Change jetty timeout from 30 to 60 sec (thanks sponge!)

2007-12-28 zzz
    * Add zzz's update signing key

2007-12-26 Complication
    * Improve reseed handler (less repetitive code,
      avoid reporting errors when less than 10% of fetches fail)

2007-12-26 Complication
    * Escape both CR, LF and CR LF line breaks in Router.saveConfig()
      and unescape them in DataHelper.loadProps() to support
      saving and loading config properties with line breaks
    * Change the update URLs textbox into a textarea like keys have,
      so different URLs go on different lines
    * Modify TrustedUpdate to provide a method which supplies a key list
      delimited with CR LF line breaks
    * Modify DEFAULT_UPDATE_URL to supply a default URL list
      delimited with CR LF line breaks
    * Modify selectUpdateURL() to handle URL lists
      delimited by any kind of line breaks
    * Start saving trusted update keys
    * Improve formatting on configupdate.jsp

2007-12-22 zzz
    * Add support for multiple update URLs
    * Change default for update to use i2p proxy,
      add several URLs as defaults
    * Enable trusted key form on configupdate.jsp
    * Clarify the 'destination not found' error page

2007-12-16 zzz
    * i2psnark: remove anonymitytracker from default list

2007-12-10 zzz
    * Fix NPE in CLI TrustedUpdate keygen

2007-12-02 Complication
    * Commit SAM v2 patch from mkvore (thank you!)
    * Minor reformatting to preserve consistent whitespace
      in old SAM classes (new classes unaltered)

2007-12-01 Complication
    * Separate the checks "does Jetty .zip file need downloading"
      and "does Jetty .zip file need extracting" in the Jetty buildfile.
      First download (unless already done), then extract (unless done).

2007-11-26 zzz
    * i2psnark: add timeout for receive inactivity

2007-11-24 zzz
    * i2psnark: increase streaming lib write timeout to 240 sec and change
      timeout action from "ping" to "disconect", as the fix in .30 to
      honor options on outbound connections led to hung outbound connections
      (bitfield never transmitted, connection never dropped)

2007-11-06 jrandom
    * add i2host.i2p to the jump list

2007-10-11 zzz
    * IRC Proxy: Fix several possible anonymity holes:
      - Block CTCP in NOTICE messages
      - Block CTCP anywhere in PRIVMSG and NOTICE, not just at first character
      - Check for lower case commands
    (Thanks sponge!)

2007-10-07  jrandom
    * back out the NTCP backlog pushback, as it could be used to mount an
      active anonymity attack.

* 2007-10-07  0.6.1.30 released

2007-10-07  Complication
    * Fix an issue in EepGet whereby sending of "etag" and "lastModified" headers
      broke retrying.

2007-09-27  zzz
    * Implement pushback of NTCP transport backlog to the outbound tunnel selection code
    * Clean up the NTCP and UDP tables on peers.jsp to be consistent,
      fix some of the sorting

2007-09-22  zzz
    * Send messages for the same destination out the same outbound
      tunnel to reduce out-of-order delivery.

2007-09-19  zzz
    * i2psnark: Fix broken multifile torrent Delete;
        cleanup Storage resources in AddTorrent;
        don't autostart torrent after Create

2007-09-18  zzz
    * eepsite_index.html: Add links to trevorreznik address book
    * streaming lib: Fix SocketManagerFactory to honor options on outbound connections
    * streaming lib: Fix setDefaultOptions() when called with a ConnectionOptions parameter
    * i2psnark: Don't make outbound connections to already-connected peers
    * i2psnark: Debug logging cleanup

2007-09-14  zzz
    * eepget: Increase header timeout to 45s
    * HTTP proxy: Return a better error message for localhost requests
    * tunnels: Fix PooledTunnelCreatorConfig memory leak

2007-09-09  zzz
    * eepget: Add support for Last-Modified and If-Modified-Since
    * addressbook: Finish incomplete support for Last-Modified

2007-09-08  zzz
    * eepget: Copy over SocketTimeout.java file from syndie

2007-09-07  jrandom
    * eepget: Merge timeout support from syndie

* 2007-08-23  0.6.1.29 released

2007-08-12  zzz
    * readme.html - Add inproxy.tino.i2p, replace search.i2p with eepsites.i2p,
      tweak the eepsite and troubleshooting sections

2007-08-11  zzz
    * Add stats for individual tunnel rates (nice when graphed)
    * i2psnark: Fix outbound tunnel nickname

2007-08-05  Complication
    * Update the sharing calculator on config.jsp
      and explain the trade-off even more thoroughly.

2007-08-04  Complication
    * Lower the threshold between the K and L bandwidth class,
      so that K is now < 12 KB/s, instead of <= 16 KB/s.
      Hopefully this lets people with 128 kbit/s (16 KB/s) upload lines
      participate in routing, if they keep the default share percentage.

2007-07-16  zzz
    * i2psnark: Add tooltip info for choked/uninterested

2007-07-16  zzz
    * Make selection of graphed data configurable via configstats.jsp,
      remove most of the default graphs to save some memory

2007-07-15  zzz
    * Add current values to graph legends
    * Fix up previous Rate fix to check for divide by zero

2007-07-14  Complication
    * Take the post-download routerInfo size check back out of ReseedHandler,
      since it wasn't helpful, and a lower limit caused false warnings.
    * Give EepGet ability to enforce a min/max HTTP response size.
    * Enforce a maximum response size of 8 MB when ReseedHandler
      downloads into a ByteArrayOutputStream.
    * Refactor ReseedHandler/ReseedRunner from static to ordinary classes,
      change invocation from RouterConsoleRunner accordingly.
    * Add an EepGet status listener to ReseedHandler to log causes of reseed failure,
      provide status reports to indicate the progress of reseeding.
    * Enable icon for default eepsite, and the index page
      of the router console (more later).

2007-07-14  zzz
    * Clean up graphs.jsp - set K=1024 where appropriate,
      output image sizes in html, catch ooms, other minor tweaks
    * Fix current event count truncation which fixes graphs with low
      60-sec event counts displaying high values
      (bw.* and router.* graphs for example were 1.5x too high)
      Affects all "events per period" (non-lifetime) counts.

2007-07-09  zzz
    * i2psnark: give a better error message for a non-i2p torrent

2007-07-07  zzz
    * Add auto-detect IP/Port to NTCP. When enabled on config.jsp,
      SSU will notify/restart NTCP when the external address changes.
      Now you can enable inbound TCP without a static IP or dyndns service.

2007-07-04  zzz
    * Display calculated share bandwidth and remove load testing
      on config.jsp

2007-07-01  zzz
    * Replace broken option i2np.udp.alwaysPreferred with
      i2np.udp.preferred and adjust UDP bids; possible settings are
      "false" (default), "true", and "always".
      Default setting results in same behavior as before
      (NTCP is preferred unless it isn't established and UDP is established).
      Use to compare NTCP and UDP transports.

2007-06-27  jrandom
    * fix for a streaming lib bug that could leave a thread waiting
      indefinitely (thanks Complication!)

2007-06-16  Complication
    * First pass on EepGet and ReseedHandler improvements,
      please avoid use on routers which matter!
    * Give EepGet ability of downloading into an OutputStream,
      such as the ByteArrayOutputStream of ReseedHandler.
    * Detect failure to reseed better, report it persistently
      and more verbosely, provide a link to logs
      and suggest manual reseed.

2007-05-06  Complication
    * Fix the build.xml file, so the preppkg build target won't try copying files
      which became deprecated with the old Syndie (thanks for alerting, itsu!)

2007-03-31  zzz
    * Add trevorreznik jump server to the http proxy error page
    * Add anonymity to the trackers supporting details links in i2psnark

2007-03-24  zzz
    * Remove Syndie from build targets and navbar

2007-03-22  zzz
    * i2psnark tracker handling tweaks:
    -   Add link to tracker details page (Postman only for now, requires bytemonsoon patch)
    -   Add Base URL to tracker list configuration
    -   Web page links built from tracker list Base URLs
    -   Only build and sort tracker list once
    -   Add anonymityWeb tracker to default list
    -   Add tooltip info for TrackerErrs
    -   Stop torrent if not registered with tracker
    -   Mark temp files as delete on exit

2007-03-18  zzz
    * i2psnark: Cleanup some handling of saved partial pieces
    * i2psnark: Put bit counting in Bitfield.java for efficiency
    * i2psnark: Save torrent completion state in i2psnark.config

* 2007-03-17  0.6.1.28 released

2007-03-13  zzz
    * i2psnark: Make max total uploaders configurable (thanks Amiga4000!)

2007-03-12  jrandom
    * dodge a race on startup (thanks zzz!)

2007-03-10  zzz
    * Streaming lib: Change initial RTT deviation from RTT to RTT/2
      (RFC 2988) to reduce early RTO values

2007-03-08  zzz
    * i2psnark changes to improve upload performance:
    *  Implement total uploader limit (10)
    *  Don't timeout non-piece messages out
    *  Change chunk size to 32K (was 64K)
    *  Change request limit to 64K (was 256K)
    * i2psnark: Disconnect from seeds when complete

2007-03-07  zzz
    * Remove dynamic router keys from config.jsp

2007-03-07  zzz
    * Streaming lib changes to improve upstream performance during congestion:
    *   Change min window size from 12 to 1
    *   Change max timeout from 10 to 45 sec
    *   Change initial timeout from 10 to 15 sec
    *   Change intial window size for i2psnark from 12 to 1
    *   Change slow start growth rate for i2psnark from 1/2 to 1

2007-03-04  zzz
    * Update eepsite_index.html

2007-03-03  zzz
    * Upgrade from Jetty 5.1.6 to 5.1.12 which fixes spaces in URL
    * Add a updaterWithJetty build target

2007-03-03  zzz
    * Implement priority sending for NTCP
    * Disable trimForOverload() in tunnel BuildExecutor which
      was preventing tunnel builds when outbound traffic was high
      (i.e. most of the time when running i2psnark)

2007-02-28  zzz
    * i2psnark: File reopen cleanup

2007-02-28  zzz
    * i2psnark: Add peer details to web page

* 2007-02-15  0.6.1.27 released

2007-02-15  jrandom
    * Limit the whispering floodfill sends to at most 3 randomly
      chosen from the known floodfill peers

2007-02-14  jrandom
    * Don't filter out KICK and H(ide oper status) IRC messages
      (thanks Takk and postman!)

2007-02-13  jrandom
    * Tell our peers about who we know in the floodfill netDb every
      6 hours or so, mitigating the situation where peers lose track
      of floodfill routers.
    * Disable the Syndie updater (people should use the new Syndie,
      not this one)
    * Disable the eepsite tunnel by default

2007-01-30  zzz
    * i2psnark: Don't hold _snarks lock while checking a snark,
      so web page is responsive at startup

2007-01-29  zzz
    * i2psnark: Add NickyB tracker

2007-01-28  zzz
    * i2psnark: Don't hold sendQueue lock while flushing output,
      to make everything run smoother

2007-01-27  zzz
    * i2psnark: Fix orphaned Snark reader tasks leading to OOMs

2007-01-20  Complication
    * Drop overlooked comment

2007-01-20  Complication
    * Modify ReseedHandler to query the "i2p.reseedURL" property from I2PAppContext
      instead of System, so setting a reseed URL in advanced configuration has effect.
    * Clean out obsolete reseed code from ConfigNetHandler.

2007-01-20  zzz
    * i2psnark: More choking rotation tweaks
    * Improve performance by not reading in the whole
      piece from disk for each request. A huge memory savings
      on 1MB torrents with many peers.

2007-01-17  zzz
    * Add new HTTP Proxy error message for non-http protocols

2007-01-17  zzz
    * Add note on Syndie index.html steering people to new Syndie

2007-01-16  zzz
    * i2psnark: Fix crash when autostart off and
      tcrrent started manually

2007-01-16  zzz
    * i2psnark: Fix bug caused by last i2psnark checkin
      (ConnectionAcceptor not started)
    * Don't start PeerCoordinator, ConnectionAcceptor,
      and TrackerClient unless starting torrent

2007-01-15  jrandom
    * small guard against unnecessary streaming lib reset packets
      (thanks Complication!)

2007-01-15  zzz
    * i2psnark: Add 'Stop All' link on web page
    * Add some links to trackers and forum on web page
    * Don't start tunnel if 'Autostart' unchecked
    * Fix torrent restart bug by reopening file descriptors

2007-01-14  zzz
    * i2psnark: Improvements for torrents with > 4 leechers:
      choke based on upload rate when seeding, and
      be smarter and fairer about rotating choked peers.
    * Handle two common i2psnark OOM situations rather
      than shutting down the whole thing.
    * Fix reporting to tracker of remaining bytes for
      torrents > 4GB (but ByteMonsoon still has a bug)

2006-10-29  zzz
    * i2psnark: Fix and enable generation of multifile torrents,
      print error if no tracker selected at create-torrent,
      fix stopping a torrent that hasn't started successfully,
      add eBook and GayTorrents trackers to form,
      web page formatting tweaks

* 2006-10-10  0.6.1.26 released

2006-10-29  Complication
    * Ensure we get NTP samples from more diverse sources
      (0.pool.ntp.org, 1.pool.ntp.org, etc)
    * Discard median-based peer skew calculator as framed average works,
      and adjusting its percentage can make it behave median-like
    * Require more data points (from at least 20 peers)
      before considering a peer skew measurement reliable

2006-10-10  jrandom
    * Removed the status display from the console, as its more confusing
      than informative (though the content is still displayed in the HTML)

2006-10-08  Complication
    * Add a framed average peer clock skew calculator
    * Add config property "router.clockOffsetSanityCheck" to determine
      if NTP-suggested clock offsets get sanity checked (default "true")
    * Reject NTP-suggested clock offsets if they'd increase peer clock skew
      by more than 5 seconds, or make it more than 20 seconds total
    * Decrease log level in getMedianPeerClockSkew()

2006-09-29  zzz
    * i2psnark: Second try at synchronization fix - synch addRequest()
      completely rather than just portions of it and requestNextPiece()

2006-09-27  jrandom
    * added HMAC-SHA256
    * properly use CRLF with EepPost
    * suppress jbigi/jcpuid messages if jbigi.dontLog/jcpuid.dontLog is set
    * PBE session key generation (with 1000 rounds of SHA256)
    * misc SDK helper functions

2006-09-26  Complication
    * Take back another inadverent logging change in NTCPConnection

2006-09-26  Complication
    * Take back an accidental log level change

2006-09-26  Complication
    * Subclass from Clock a RouterClock which can access router transports,
      with the goal of developing it to second-guess NTP results
    * Make transports report clock skew in seconds
    * Adjust renderStatusHTML() methods accordingly
    * Show average for NTCP clock skews too
    * Give transports a getClockSkews() method to report clock skews
    * Give transport manager a getClockSkews() method to aggregate results
    * Give comm system facade a getMedianPeerClockSkew() method which RouterClock calls
      (to observe results, add "net.i2p.router.transport.CommSystemFacadeImpl=WARN" to logging)
    * Extra explicitness in NTCP classes to denote unit of time.
    * Fix some places in NTCPConnection where milliseconds and seconds were confused

2006-09-25  zzz
    * i2psnark: Paranoid copy before writing pieces,
      recheck files on completion, redownload bad pieces
    * i2psnark: Don't contact tracker as often when seeding

2006-09-24  zzz
    * i2psnark: Add some synchronization to prevent rare problem
      after restoring orphan piece

2006-09-20  zzz
    * i2psnark: Eliminate duplicate requests caused by i2p-bt's
      rapid choke/unchokes
    * i2psnark: Truncate long TrackerErr messages on web page

2006-09-16  zzz
    * i2psnark: Implement retransmission of requests. This
      eliminates one cause of complete stalls with a peer.
      This problem is common on torrents with a small number of
      active peers where there are no choke/unchokes to kickstart things.

2006-09-13  zzz
    * i2psnark: Fix restoral of partial pieces broken by last patch

2006-09-13  zzz
    * i2psnark: Mark a peer's requests as unrequested on disconnect,
      preventing premature end game
    * i2psnark: Randomize selection of next piece during end game
    * i2psnark: Don't restore a partial piece to a peer that is already working on it
    * i2psnark: strip ".torrent" on web page
    * i2psnark: Limit piece size in generated torrent to 1MB max

2006-09-09  zzz
    * i2psnark: Add "Stalled" indication and stat totals on web page

2006-09-09  zzz
    * i2psnark: Fix bug where new peers would always be sent an "interested"
      regardless of actual interest
    * i2psnark: Reduce max piece size from 10MB to 1MB; larger may have severe
      memory and efficiency problems

* 2006-09-09  0.6.1.25 released

2006-09-08  jrandom
    * Tweak the PRNG logging so it only displays error messages if there are
      problems
    * Disable dynamic router keys for the time being, as they don't offer
      meaningful security, may hurt the router, and makes it harder to
      determine the network health.  The code to restart on SSU IP change is
      still enabled however.
    * Disable tunnel load testing, leaning back on the tiered selection for
      the time being.
    * Spattering of bugfixes

2006-09-07  zzz
    * i2psnark: Increase output timeout from 2 min to 4 min
    * i2psnark: Orphan debug msg cleanup
    * i2psnark: More web rate report cleanup

2006-09-05  zzz
    * i2psnark: Implement basic partial-piece saves across connections
    * i2psnark: Implement keep-alive sending. This will keep non-i2psnark clients
      from dropping us for inactivity but also renders the 2-minute transmit-inactivity
      code in i2psnark ineffective. Will have to research why there is transmit but
      not receive inactivity code. With the current connection limit of 24 peers
      we aren't in any danger of keeping out new peers by keeping inactive ones.
    * i2psnark: Increase CHECK_PERIOD from 20 to 40 since nothing happens in 20 seconds
    * i2psnark: Fix dropped chunk handling
    * i2psnark: Web rate report cleanup

2006-09-04  zzz
    * i2psnark: Report cleared trackerErr immediately
    * i2psnark: Add trackerErr reporting after previous success; retry more quickly
    * i2psnark: Set up new connections more quickly
    * i2psnark: Don't delay tracker fetch when setting up lots of connections
    * i2psnark: Reduce MAX_UPLOADERS from 12 to 4

2006-09-04  zzz
    * Enable pipelining in i2psnark
    * Make i2psnark tunnel default be 1 + 0-1

2006-09-03  zzz
    * Add rate reporting to i2psnark

2006-09-03  Complication
    * Limit form size in SusiDNS to avoid exceeding a POST size limit on postback
    * Print messages about addressbook size to give better overview
    * Enable delete function in published addressbook

2006-08-21  Complication
    * Fix error reporting discrepancy (thanks for helping notice, yojoe!)

2006-08-03  jrandom
    * Decrease the recently modified tunnel building timeout, though keep
      the scaling on their processing

2006-07-31  jrandom
    * Increase the tunnel building timeout
    * Avoid a rare race (thanks bar!)
    * Fix the bandwidth capacity publishing code to factor in share percentage
      and outbound throttling (oops)

2006-07-29  Complication
    * Treat NTP responses from unexpected stratums like failures

* 2006-07-28  0.6.1.24 released

2006-07-28  jrandom
    * Don't try to reverify too many netDb entries at once (thanks
      cervantes and Complication!)

2006-07-28  jrandom
    * Actually fix the threading deadlock issue in the netDb (removing
      the synchronized access to individual kbuckets while validating
      individual entries) (thanks cervantes, postman, frosk, et al!)

* 2006-07-27  0.6.1.23 released

2006-07-27  jrandom
    * Cut down NTCP connection establishments once we know the peer is skewed
      (rather than wait for full establishment before verifying)
    * Removed a lock on the stats framework when accessing rates, which
      shouldn't be a problem, assuming rates are created (pretty much) all at
      once and merely updated during the lifetime of the jvm.

2006-07-27  jrandom
    * Further NTCP write status cleanup
    * Handle more oddly-timed NTCP disconnections (thanks bar!)

2006-07-26  jrandom
    * When dropping a netDb router reference, only accept newer
      references as part of the update check
    * If we have been up for a while, don't accept really old
      router references (published 2 or more days ago)
    * Drop router references once they are no longer valid, even if
      they were allowed in due to the lax restrictions on startup

2006-07-26  jrandom
    * Every time we create a new router identity, add an entry to the
      new "identlog.txt" text file in the I2P install directory.  For
      debugging purposes, publish the count of how many identities the
      router has cycled through, though not the identities itself.
    * Cleaned up the way the multitransport shitlisting worked, and
      added per-transport shitlists
    * When dropping a router reference locally, first fire a netDb
      lookup for the entry
    * Take the peer selection filters into account when organizing the
      profiles (thanks Complication!)
    * Avoid some obvious configuration errors for the NTCP transport
      (invalid ports, "null" ip, etc)
    * Deal with some small NTCP bugs found in the wild (unresolveable
      hosts, strange network discons, etc)
    * Send our netDb info to peers we have direct NTCP connections to
      after each 6-12 hours of connection uptime
    * Clean up the NTCP reading and writing queue logic to avoid some
      potential delays
    * Allow people to specify the IP that the SSU transport binds on
      locally, via the advanced config "i2np.udp.bindInterface=1.2.3.4"

* 2006-07-18  0.6.1.22 released

2006-07-18  jrandom
    * Add a failsafe to the NTCP transport to make sure we keep
      pumping writes when we should.
    * Properly reallow 16-32KBps routers in the default config
      (thanks Complication!)

2006-07-16  Complication
    * Collect tunnel build agree/reject/expire statistics
      for each bandwidth tier of peers (and peers of unknown tiers,
      even if those shouldn't exist)

2006-07-14  jrandom
    * Improve the multitransport shitlisting (thanks Complication!)
    * Allow routers with a capacity of 16-32KBps to be used in tunnels under
      the default configuration (thanks for the stats Complication!)
    * Properly allow older router references to load on startup
      (thanks bar, Complication, et al!)
    * Add a new "i2p.alwaysAllowReseed" advanced config property, though
      hopefully today's changes should make this unnecessary (thanks void!)
    * Improved NTCP buffering
    * Close NTCP connections if we are too backlogged when writing to them

2006-07-04  jrandom
    * New NIO-based tcp transport (NTCP), enabled by default for outbound
      connections only.  Those who configure their NAT/firewall to allow
      inbound connections and specify the external host and port
      (dyndns/etc is ok) on /config.jsp can receive inbound connections.
      SSU is still enabled for use by default for all users as a fallback.
    * Substantial bugfix to the tunnel gateway processing to transfer
      messages sequentially instead of interleaved
    * Renamed GNU/crypto classes to avoid name clashes with kaffe and other
      GNU/Classpath based JVMs
    * Adjust the Fortuna PRNG's pooling system to reduce contention on
      refill with a background thread to refill the output buffer
    * Add per-transport support for the shitlist
    * Add a new async pumped tunnel gateway to reduce tunnel dispatcher
      contention

2006-07-01  Complication
    * Ensure that the I2PTunnel web interface won't update tunnel settings
      for shared clients when a non-shared client is modified
      (thanks for spotting, BarkerJr!)

2006-06-14  cervantes
    * Small tweak to I2PTunnel CSS, so it looks better with desktops
      that use Bitstream Vera fonts @ 96 dpi

* 2006-06-14  0.6.1.21 released

2006-06-13  jrandom
    * Use a minimum uptime of 2 hours, not 4 (oops)

2006-06-13  jrandom
    * Cut down the proactive rejections due to queue size - if we are
      at the point of having decrypted the request off the queue, might
      as well let it through, rather than waste that decryption

2006-06-11  Kloug
    * Bugfix to the I2PTunnel IRC filter to support multiple concurrent
      outstanding pings/pongs

2006-06-10  jrandom
    * Further reduction in proactive rejections

2006-06-09  jrandom
    * Don't let the pending tunnel request queue grow beyond reason
      (letting things sit for up to 30s when they fail after 10s
      seems a bit... off)

2006-06-08  jrandom
    * Be more conservative in the proactive rejections

2006-06-04  Complication
    * Trim out sending a blank line before USER in susimail.
      Seemed to break in rare cases, thanks for reporting, Brachtus!

* 2006-06-04  0.6.1.20 released

2006-06-04  jrandom
    * Reduce the SSU ack frequency
    * Tweaked the tunnel rejection settings to reject less aggressively

2006-05-31  jrandom
    * Only send netDb searches to the floodfill peers for the time being
    * Add some proof of concept filters for tunnel participation.  By default,
      it will skip peers with an advertised bandwith of less than 32KBps or
      an advertised uptime of less than 2 hours.  If this is sufficient, a
      safer implementation of these filters will be implemented.

* 2006-05-18  0.6.1.19 released

2006-05-18  jrandom
    * Made the SSU ACKs less frequent when possible

2006-05-17  Complication
    * Fix some oversights in my previous changes:
      adjust some loglevels, make a few statements less wasteful,
      make one comparison less confusing and more likely to log unexpected values

2006-05-17  jrandom
    * Make the peer page sortable
    * SSU modifications to cut down on unnecessary connection failures

2006-05-16  jrandom
    * Further shitlist randomizations
    * Adjust the stats monitored for detecting cpu overload when dropping new
      tunnel requests

2006-05-15  jrandom
    * Add a load dependent throttle on the pending inbound tunnel request
      backlog
    * Increased the tunnel test failure slack before killing a tunnel

2006-05-13  Complication
    * Separate growth factors for tunnel count and tunnel test time
    * Reduce growth factors, so probabalistic throttle would activate
    * Square probAccept values to decelerate stronger when far from average
    * Create a bandwidth stat with approximately 15-second half life
    * Make allowTunnel() check the 1-second bandwidth for overload
      before doing allowance calculations using 15-second bandwidth
    * Tweak the overload detector in BuildExecutor to be more sensitive
      for rising edges, add ability to initiate tunnel drops
    * Add a function to seek and drop the highest-rate participating tunnel,
      keeping a fixed+random grace period between such drops.
      It doesn't seem very effective, so disabled by default
      ("router.dropTunnelsOnOverload=true" to enable)

2006-05-11  jrandom
    * PRNG bugfix (thanks cervantes and Complication!)

* 2006-05-09  0.6.1.18 released

2006-05-09  jrandom
    * Further tunnel creation timeout revamp

2006-05-07  Complication
    * Fix problem whereby repeated calls to allowed() would make
      the 1-tunnel exception permit more than one concurrent build

2006-05-06  jrandom
    * Readjust the tunnel creation timeouts to reject less but fail earlier,
      while tracking the extended timeout events.

2006-05-04  jrandom
    * Short circuit a highly congested part of the stat logging unless its
      required (may or may not help with a synchronization issue reported by
      andreas)

2006-05-03  Complication
    * Allow a single build attempt to proceed despite 1-minute overload
      only if the 1-second rate shows enough spare bandwidth
      (e.g. overload has already eased)

2006-05-02  Complication
    * Correct a misnamed property in SummaryHelper.java
      to avoid confusion
    * Make the maximum allowance of our own concurrent
      tunnel builds slightly adaptive: one concurrent build per 6 KB/s
      within the fixed range 2..10
    * While overloaded, try to avoid completely choking our own build attempts,
      instead prefer limiting them to 1

2006-05-01  jrandom
    * Adjust the tunnel build timeouts to cut down on expirations, and
      increased the SSU connection establishment retransmission rate to
      something less glacial.
    * For the first 5 minutes of uptime, be less aggressive with tunnel
      exploration, opting for more reliable peers to start with.

2006-05-01  jrandom
    * Fix for a netDb lookup race (thanks cervantes!)

2006-04-27  jrandom
    * Avoid a race in the message reply registry (thanks cervantes!)

2006-04-27  jrandom
    * Fixed the tunnel expiration desync code (thanks Complication!)

* 2006-04-23  0.6.1.17 released

2006-04-19  jrandom
    * Adjust how we pick high capacity peers to allow the inclusion of fast 
      peers (the previous filter assumed an old usage pattern)
    * New set of stats to help track per-packet-type bandwidth usage better
    * Cut out the proactive tail drop from the SSU transport, for now
    * Reduce the frequency of tunnel build attempts while we're saturated
    * Don't drop tunnel requests as easily - prefer to explicitly reject them

* 2006-04-15  0.6.1.16 released

2006-04-15  jrandom
    * Adjust the proactive tunnel request dropping so we will reject what we
      can instead of dropping so much (but still dropping if we get too far
      overloaded)

2006-04-14  jrandom
    * 0 isn't very random
    * Adjust the tunnel drop to be more reasonable

2006-04-14  jrandom
    * -28.00230115311259 is not between 0 and 1 in any universe I know.
    * Made the bw-related tunnel join throttle much simpler

2006-04-14  jrandom
    * Make some more stats graphable, and allow some internal tweaking on the
      tunnel pairing for creation and testing.

* 2006-04-13  0.6.1.15 released

2006-04-12  jrandom
    * Added a further failsafe against trying to queue up too many messages to
      a peer.

2006-04-12  jrandom
    * Watch out for failed syndie index fetches (thanks bar!)

2006-04-11  jrandom
    * Throttling improvements on SSU - throttle all transmissions to a peer
      when we are retransmitting, not just retransmissions.  Also, if
      we're already retransmitting to a peer, probabalistically tail drop new
      messages targetting that peer, based on the estimated wait time before
      transmission.
    * Fixed the rounding error in the inbound tunnel drop probability.

2006-04-10  jrandom
    * Include a combined send/receive graph (good idea cervantes!)
    * Proactively drop inbound tunnel requests probabalistically as the
      estimated queue time approaches our limit, rather than letting them all
      through up to that limit.

2006-04-08  jrandom
    * Stat summarization fix (removing the occational holes in the jrobin
      graphs)

2006-04-08  jrandom
    * Process inbound tunnel requests more efficiently
    * Proactively drop inbound tunnel requests if the queue before we'd
      process it in is too long (dynamically adjusted by cpu load)
    * Adjust the tunnel rejection throttle to reject requeusts when we have to
      proactively drop too many requests.
    * Display the number of pending inbound tunnel join requests on the router
      console (as the "handle backlog")
    * Include a few more stats in the default set of graphs

2006-04-06  jrandom
    * Fix for a bug in the new irc ping/pong filter (thanks Complication!)

2006-04-06  jrandom
    * Fixed a typo in the reply cleanup code

* 2006-04-05  0.6.1.14 released

2006-04-05  jrandom
    * Cut down on the time that we allow a tunnel creation request to sit by
      without response, and reject tunnel creation requests that are lagged
      locally.  Also switch to a bounded FIFO instead of a LIFO
    * Threading tweaks for the message handling (thanks bar!)
    * Don't add addresses to syndie with blank names (thanks Complication!)
    * Further ban clearance

2006-04-05  jrandom
    * Fix during the ssu handshake to avoid an unnecessary failure on
      packet retransmission (thanks ripple!)
    * Fix during the SSU handshake to use the negotiated session key asap,
      rather than using the intro key for more than we should (thanks ripple!)
    * Fixes to the message reply registry (thanks Complication!)
    * More comprehensive syndie banning (for repeated pushes)
    * Publish the router's ballpark bandwidth limit (w/in a power of 2), for 
      testing purposes
    * Put a floor back on the capacity threshold, so too many failing peers
      won't cause us to pick very bad peers (unless we have very few good
      ones)
    * Bugfix to cut down on peers using introducers unneessarily (thanks
      Complication!)
    * Reduced the default streaming lib message size to fit into a single
      tunnel message, rather than require 5 tunnel messages to be transferred
      without loss before recomposition.  This reduces throughput, but should
      increase reliability, at least for the time being.
    * Misc small bugfixes in the router (thanks all!)
    * More tweaking for Syndie's CSS (thanks Doubtful Salmon!)

2006-04-01  jrandom
    * Take out the router watchdog's teeth (don't restart on leaseset failure)
    * Filter the IRC ping/pong messages, as some clients send unsafe
      information in them (thanks aardvax and dust!)

2006-03-30  jrandom
    * Substantially reduced the lock contention in the message registry (a
      major hotspot that can choke most threads).  Also reworked the locking
      so we don't need per-message timer events
    * No need to have additional per-peer message clearing, as they are
      either unregistered individually or expired.
    * Include some of the more transient tunnel throttling

* 2006-03-26  0.6.1.13 released

2006-03-25  jrandom
    * Added a simple purge and ban of syndie authors, shown as the
      "Purge and ban" button on the addressbook for authors that are already
      on the ignore list.  All of their entries and metadata are deleted from
      the archive, and the are transparently filtered from any remote
      syndication (so no user on the syndie instance will pull any new posts
      from them)
    * More strict tunnel join throtting when congested

2006-03-24  jrandom
    * Try to desync tunnel building near startup (thanks Complication!)
    * If we are highly congested, fall back on only querying the floodfill
      netDb peers, and only storing to those peers too
    * Cleaned up the floodfill-only queries

2006-03-21  jrandom
    * Avoid a very strange (unconfirmed) bug that people using the systray's
      browser picker dialog could cause by disabling the GUI-based browser
      picker.
    * Cut down on subsequent streaming lib reset packets transmitted
    * Use a larger MTU more often
    * Allow netDb searches to query shitlisted peers, as the queries are
      indirect.
    * Add an option to disable non-floodfill netDb searches (non-floodfill
      searches are used by default, but can be disabled by adding
      netDb.floodfillOnly=true to the advanced config)

2006-03-20  jrandom
    * Fix to allow for some slack when coalescing stats
    * Workaround some oddball errors

2006-03-18  jrandom
    * Added a new graphs.jsp page to show all of the stats being harvested

2006-03-18  jrandom
    * Made the netDb search load limitations a little less stringent
    * Add support for specifying the number of periods to be plotted on the
      graphs - e.g. to plot only the last hour of a stat that is averaged at
      the 60 second period, add &periodCount=60

2006-03-17  jrandom
    * Add support for graphing the event count as well as the average stat
      value (done by adding &showEvents=true to the URL).  Also supports
      hiding the legend (&hideLegend=true), the grid (&hideGrid=true), and
      the title (&hideTitle=true).
    * Removed an unnecessary arbitrary filter on the profile organizer so we
      can pick high capacity and fast peers more appropriately

2006-03-16  jrandom
    * Integrate basic hooks for jrobin (http://jrobin.org) into the router
      console.  Selected stats can be harvested automatically and fed into
      in-memory RRD databases, and those databases can be served up either as
      PNG images or as RRDtool compatible XML dumps (see oldstats.jsp for
      details).  A base set of stats are harvested by default, but an
      alternate list can be specified by setting the 'stat.summaries' list on
      the advanced config.  For instance:
      stat.summaries=bw.recvRate.60000,bw.sendRate.60000
    * HTML tweaking for the general config page (thanks void!)
    * Odd NPE fix (thanks Complication!)

2006-03-15  Complication
    * Trim out an old, inactive IP second-guessing method
      (thanks for spotting, Anonymous!)

2006-03-15  jrandom
    * Further stat cleanup
    * Keep track of how many peers we are actively trying to communicate with,
      beyond those who are just trying to communicate with us.
    * Further router tunnel participation throttle revisions to avoid spurious
      rejections
    * Rate stat display cleanup (thanks ripple!)
    * Don't even try to send messages that have been queued too long

2006-03-05  zzz
    * Remove the +++--- from the logs on i2psnark startup

2006-03-05  jrandom
    * HTML fixes in Syndie to work better with opera (thanks shaklen!)
    * Give netDb lookups to floodfill peers more time, as they are much more
      likely to succeed (thereby cutting down on the unnecessary netDb
      searches outside the floodfill set)
    * Fix to the SSU IP detection code so we won't use introducers when we
      don't need them (thanks Complication!)
    * Add a brief shitlist to i2psnark so it doesn't keep on trying to reach
      peers given to it
    * Don't let netDb searches wander across too many peers
    * Don't use the 1s bandwidth usage in the tunnel participation throttle,
      as its too volatile to have much meaning.
    * Don't bork if a Syndie post is missing an entry.sml

2006-03-05  Complication
    * Reduce exposed statistical information,
      to make build and uptime tracking more expensive

2006-03-04  Complication
    * Fix the announce URL of orion's tracker in Snark sources

2006-03-03  Complication
    * Explicit check for an index out of bounds exception while parsing
      an inbound IRC command (implicit check was there already)

2006-03-01  jrandom
    * More aggressive tunnel throttling as we approach our bandwidth limit,
      and throttle based off periods wider than 1 second.
    * Included Doubtful Salmon's syndie stylings (thanks!)

2006-02-27  zzz
    * Update error page templates to add \r, Connection: close, and
      Proxy-connection: close to headers.

* 2006-02-27  0.6.1.12 released

2006-02-27  jrandom
    * Adjust the jbigi.jar to use the athlon-optimized jbigi on windows/amd64
      machines, rather than the generic jbigi (until we have an athlon64
      optimized version)

2006-02-26  jrandom
    * Switch from the bouncycastle to the gnu-crypto implementation for
      SHA256, as benchmarks show a 10-30% speedup.
    * Removed some unnecessary object caches
    * Don't close i2psnark streams prematurely

2006-02-25  jrandom
    * Made the Syndie permalinks in the thread view point to the blog view
    * Disabled TCP again (since the live net seems to be doing well w/out it)
    * Fix the message time on inbound SSU establishment (thanks zzz!)
    * Don't be so aggressive with parallel tunnel creation when a tunnel pool
      just starts up

2006-02-24  jrandom
    * Rounding calculation cleanup in the stats, and avoid an uncontested
      mutex (thanks ripple!)
    * SSU handshake cleanup to help force incompatible peers to stop nagging
      us by both not giving them an updated reference to us and by dropping
      future handshake packets from them.

2006-02-23  jrandom
    * Increase the SSU retransmit ceiling (for slow links)
    * Estimate the sender's SSU MTU (to help see if we agree)

2006-02-22  jrandom
    * Fix to properly profile tunnel joins (thanks Ragnarok, frosk, et al!)
    * More aggressive poor-man's PMTU, allowing larger MTUs on less reliable
      links
    * Further class validator refactorings

2006-02-22  jrandom
    * Handle a rare race under high bandwidth situations in the SSU transport
    * Minor refactoring so we don't confuse sun's 1.6.0-b2 validator

2006-02-21  Complication
    * Reactivate TCP tranport by default, in addition to re-allowing

* 2006-02-21  0.6.1.11 released

2006-02-21  jrandom
    * Throttle the outbound SSU establishment queue, so it doesn't fill up the
      heap when backlogged (and so that the messages queued up on it don't sit
      there forever)
    * Further SSU memory cleanup
    * Clean up the address regeneration code so it knows when to rebuild the
      local info more precisely.

2006-02-20  jrandom
    * Properly enable TCP this time (oops)
    * Deal with multiple form handlers on the same page in the console without
      being too annoying (thanks blubb and bd_!)

2006-02-20  jrandom
    * Reenable the TCP transport as a fallback (we'll continue to muck with
      debugging SSU-only elsewhere)

2006-02-20  jrandom
    * Major SSU and router tuning to reduce contention, memory usage, and GC
      churn.  There are still issues to be worked out, but this should be a
      substantial improvement.
    * Modified the optional netDb harvester task to support choosing whether
      to use (non-anonymous) direct connections or (anonymous) exploratory
      tunnels to do the harvesting.  Harvesting itself is enabled via the
      advanced config "netDb.shouldHarvest=true" (default is false) and the
      connection type can be chosen via "netDb.harvestDirectly=false" (default
      is false).

2006-02-19  dust
    * Added pruning of suckers history (it used to grow indefinitely).

2006-02-19  jrandom
    * Moved the current net's reseed URL to a different location than where
      the old net looks (dev.i2p.net/i2pdb2/ vs .../i2pdb/)
    * More aggressively expire inbound messages (on receive, not just on send)
    * Add in a hook for breaking backwards compatibility in the SSU wire
      protocol directly by including a version as part of the handshake.  The
      version is currently set to 0, however, so the wire protocol from this
      build is compatible with all earlier SSU implementations.
    * Increased the number of complete message readers, cutting down
      substantially on the delay processing inbound messages.
    * Delete the message history file on startup
    * Reworked the restart/shutdown display on the console (thanks bd_!)

2006-02-18  jrandom
    * Migrate the outbound packets from a central component to the individual
      per-peer components, substantially cutting down on lock contention when
      dealing with higher degrees.
    * Load balance the outbound SSU transfers evenly across peers, rather than
      across messages (so peers with few messages won't be starved by peers
      with many).
    * Reduce the frequency of router info rebuilds (thanks bar!)

2006-02-18  jrandom
    * Add a new AIMD throttle in SSU to control the number of concurrent
      messages being sent to a given peer, in addition to the throttle on the
      number of concurrent bytes to that peer.
    * Adjust the existing SSU outbound queue to throttle based on the queue's
      lag, not an arbitrary number of packets.

2006-02-17  jrandom
    * Properly fix the build request queue throttling, using queue age to
      detect congestion, rather than queue size.

2006-02-17  jrandom
    * Disable the message history log file by default (duh - feel free to
      delete messageHistory.txt after upgrading.  thanks deathfatty!)
    * Limit the size of the inbound tunnel build request queue so we don't
      get an insane backlog of requests that we're bound to reject, and adjust
      the queue processing so we keep on churning through them when we've got
      a backlog.
    * Small fixes for the multiuser syndie operation (thanks Complication!)
    * Renamed modified PRNG classes that were imported from gnu-crypto so we
      don't conflict with JVMs using that as a JCE provider (thanks blx!)

* 2006-02-16  0.6.1.10 released

2006-02-16  jrandom
    * Add a new toggle to the web config to enable/disable the load testing

2006-02-16  jrandom
    * Dropped much of the abandonware from the apps/ directory

2006-02-16  jrandom
    * Bugfix to the I2PTunnel web config to properly accept i2cp port settings
    * Initial sucker refactoring to simplify reuse of the html parsing
    * Beginnings of hooks to push imported rss/atom out to remote syndie
      archives automatically (though not enabled currently)
    * Further SSU peer test cleanup

2006-02-15  jrandom
    * Add in per-blog RSS feeds to Syndie
    * Upgraded sucker's ROME dependency to 0.8, bundling sucked enclosures
      with the posts, marking additional attachments as Media RSS enclosures
      (http://search.yahoo.com/mrss/), since RSS only supports one enclosure
      per item.
    * Don't allow the default syndie user to be set to something invalid if
      its in single user mode.

2006-02-15  jrandom
    * Merged in the i2p_0_6_1_10_PRE branch to the trunk, so CVS HEAD is no
      longer backwards compatible (and should not be used until 0.6.1.1 is
      out)

2006-02-14  jrandom
    * Syndie ui bugfixes (thanks all!)

2006-02-13  jrandom
    * Use the current directory for some temporary I2PSnark files, rather than
      the OS default temp dir (thanks anon!)
    * Increase the base streaming lib window size (still shrinks to 1 on
      retransmission though, of course)
    * Fixed the I2PTunnel newlines to work with lighthttpd (thanks all!)
    * Implement fast retransmit in the streaming lib (fires at most once per
      packet), and increased the default ack delay to 2 seconds (from .5s)
    * Don't ask for garlic level message acks for end to end messages unless
      they're useful (e.g. to ack session tags)

2006-02-12  cervantes
    * Use a different santisation method for some SML attributes
    * Make router console update config save button actually save.
    * Fix console bandwidth limiter burst rate dropdowns, so the display
      relates to what is saved in the config.
    
2006-02-12  cervantes
    * SML is now stricter in it's formatting (attributes should only use 
      double quotes instead of being allowed to mix with singles).
    * Using apostrophes in SML attributes will no longer invalidate the tag.
    * Some instances of [blog] tag description were not being displayed
      correctly.

2006-02-12  jrandom
    * Further SSU peer test throttling
    * Put the most common router console features on the main index page too

2006-02-11  jrandom
    * Be more careful about SSU peer test floods

2006-02-09  jrandom
    * Adjusted one of the SSU timeouts so we don't drop peers as easily (duh)

2006-02-08  jrandom
    * Added transparent support for VIA C3 CPUs to jbigi (thanks Nekow42), and
      bundled a precompiled libjbigi.so in the jbigi.jar
    * Cleaned up the synchronization for some SSU packet handling code
    * Allow explicit rejection of more lagged tunnel build requests, rather
      than dropping them outright
    * Use lighter load testing

2006-02-07  jrandom
    * Handle HTTP headers without any values (thanks Sugadude!)
    * Don't show the option to make Syndie multiuser, since very few people
      need it, and multiuser mode is a lot more complex to use.  Geeks can
      enable it by adding "syndie.singleUser=false" to syndie/syndie.config
      (or in the router's advanced config, for the embedded Syndie)
    * When a peer rejects participation in a tunnel, they mean it (duh)
    * Decrease tunnel test timeout period to 20s (a 40s lag is insane)
    * Remove a throttle on the size of the SSU active outbound pool, since
      it was essentially arbitrary
    * Use a more appropriate SSU bloom filter size
    * Don't "proactively" drop SSU connections if we have partially received
      inbound messages (duh)
    * Migrate most of the message state across SSU connection reestablishment

2006-02-06  jrandom
    * Reduce the SSU retransmit timeout range, and increase the number of ACKs
      piggybacked

2006-02-05  jrandom
    * Experiment with short exponents for DH/ElGamal, using a 226bit x instead
      of a 2048bit x, as reports suggest that size is sufficient for 2048bit
      DH/ElGamal when using safe primes (see KeyGenerator.java for references)
    * Enable the messageHistory.txt by default, for debugging

2006-02-05  jrandom
    * Substantial bugfix for the duplicate message detection in the transport
      layer
    * Handle tunnel build responses ASAP, rather than queueing them up to wait
      in line (processing them is really fast - just a few AES loops)
    * Don't bother handling build requests that we have queued up for a while
      locally, as the requestor will have timed it out anyway (perhaps we
      should reply regardless, but with a backoff instead?)

2006-02-04  jrandom
    * Further tunnel test cleanup and disabling of the old tunnel creation
      code

2006-02-04  jrandom
    * Clean up and reenable the tunnel testing for the new tunnel system.

2006-02-04  jrandom
    * Don't cache the archive.txt in syndie when fetching it through the web
      interface.
    * Logging updates

2006-02-03  jrandom
    * Added further replay prevention on the tunnel build requests
    * More aggressive streaming lib closing on reset

2006-02-03  jrandom
    * More aggressive refusal of peers from the wrong network (oops)

2006-02-01  jrandom
    * Instruct the router to reseed against a new URL, for migration purposes:
      http://dev.i2p.net/i2pdb2/
    * Aggressive error handling during UDP packet creation (thanks cervantes)

2006-02-01  jrandom
    * Fix the new tunnel creation crypto, including the addition of a 4 byte
      "next message ID" to the encrypted request structure in the spec.
    * Backwards incompatible change, using the new tunnel creation crypto, the
      fixed MD5 HMAC size, and a new network ID (to prevent cross pollination
      with the old incompatible network).
    * Reworked the leaseSet request process to handle a race condition
    * Disable the TCP transport
    * Run four separate threads on the job queue to cut down on job lag

2006-01-28  jrandom
    * Removed a race that could show up in leaseSet requesting with the new
      tunnel building process

2006-01-25  jrandom
    * Run the peer profile coalescing/reorganization outside the job queue
      (on one of the timers), to cut down on some job queue congestion.  Also,
      trim old profiles while running, not just when starting up.
    * Slightly more sane intra-floodfill-node netDb activity (only flood new
      entries)
    * Workaround in the I2PTunnelHTTPServer for some bad requests (though the
      source of the bug is not yet addressed)
    * Better I2PSnark reconnection handling
    * Further cleanup in the new tunnel build process
    * Make sure we expire old participants properly
    * Remove much of the transient overload throttling (it wasn't using a good
      metric)

2006-01-25  dust
    * Fix IRC client proxy to use ISO-8859-1.

2006-01-22  jrandom
    * New tunnel build process - does not use the new crypto or new peer
      selection strategies.  However, it does drop the fallback tunnel
      procedure, except for tunnels who are configured to allow them, or for
      the exploratory pool during bootstrapping or after a catastrophic
      failure.  This new process prefers to fail rather than use too-short
      tunnels, so while it can do some pretty aggressive tunnel rebuilding,
      it may expose more tunnel failures to the user.
    * Always prefer normal tunnels to fallback tunnels.
    * Potential fix for a bug while changing i2cp settings on I2PSnark (thanks
      bar!)
    * Do all of the netDb entry writing in a separate thread, avoiding
      duplicates and batching them up.

2006-01-19  Complication
    * Explain better where eepsite's destkey can be found

2006-01-18  cervantes
    * Add title attributes to all external links in Syndie, so we can rollover
      and quickly see if it's worth clicking on.
    * Fixed a minor compiler warning.

2006-01-17  jrandom
    * First pass of the new tunnel creation crypto, specified in the new 
      router/doc/tunnel-alt-creation.html (referenced in the current
      router/doc/tunnel-alt.html).  It isn't actually used anywhere yet, other
      than in the test code, but the code verifies the technical viability, so
      further scrutiny would be warranted.

2006-01-16  cervantes
    * Dragged I2P kicking and screaming into 2006 (Oops)

2006-01-14  cervantes
    * Removed entirely misleading memory status from the console summary.
	
2006-01-13  cervantes
    * Further Syndie layout hardening and typeface balancing.

* 2006-01-12  0.6.1.9 released

2006-01-12  jrandom
    * Only create the loadtest.log if requested to do so (thanks zzz!)
    * Make sure we cleanly take into consideration the appropriate data
      points when filtering out duplicate messages in the message validator,
      and report the right bloom filter false positives rate (not used for
      anything except debugging)

2006-01-12  cervantes
    * Syndie CSS tweaks to removed some redundant declarations, improve font
      scaling and layout robustness. Improved cross browser compatibility
      (in other words "kicked IE"). Tightened the look of the blog template
      a little.

2006-01-11  Complication
    * CSS comment fixes

2006-01-11  jrandom
    * Include the attachments/blogs/etc for comments on the blog view
    * Syndie HTML fixes (thanks cervantes!)
    * Make sure we fully reset the objects going into our cache before we
      reuse them (thanks zzz!)

2006-01-10  jrandom
    * Added the per-post list of attachments/blogs/etc to the blog view in
      Syndie (though this does not yet include comments or some further
      refinements)
    * Have the I2P shortcut launch i2p.exe instead of i2psvc.exe on windows,
      removing the dox box (though also removes the restart functionality...)
    * Give the i2p.exe the correct java.library.path to support the systray
      dll (thanks Bobcat, Sugadude, anon!)

2006-01-09  jrandom
    * Removed a longstanding bug that had caused unnecessary router identity
      churn due to clock skew
    * Temporarily sanity check within the streaming lib for long pending
      writes
    * Added support for a blog-wide logo to Syndie, and automated the pushing
      of updated extended blog info data along side the metadata.

2006-01-09  jrandom
    * Bugfix for a rare SSU error (thanks cervantes!)
    * More progress on the blog interface, allowing customizable blog-wide
      links.

2006-01-08  jrandom
    * First pass of the new blog interface, though without much of the useful
      customization features (coming soon)

2006-01-04  jrandom
    * Rather than profile individual tunnels for throughput over their
      lifetime, do so at 1 minute intervals (allowing less frequently active
      tunnels to be more fairly measured).
    * Run the live tunnel load test across two tunnels at a time, by default.
      The load test runs for a random period from 90s to the tunnel lifetime,
      self paced.  This should help gathering data for profiling peers that
      are in exploratory tunnels.

2006-01-03  jrandom
    * Calculate the overall peer throughput across the 3 fastest one minute
      tunnel throughput values, rather than the single fastest throughput.
    * Degrade the profiled throughput data over time (cutting the profiled
      peaks in half once a day, on average)
    * Enable yet another new speed calculation for profiling peers, using the
      peak throughput from individual tunnels that a peer is participating in,
      rather than across all tunnels they are participating in.  This helps
      gather a fairer peer throughput measurement, since it won't allow a slow
      high capacity peer seem to have a higher throughput (pushing a little
      data across many tunnels at once, as opposed to lots of data across a
      single tunnel).  This degrades over time like the other.
    * Add basic OS/2 support to the jbigi code (though we do not bundle a
      precompiled OS/2 library)

2006-01-01  jrandom
    * Disable multifile torrent creation in I2PSnark's web UI for the moment
      (though it can still seed and participate in multifile swarms)
    * Enable a new speed calculation for profiling peers, using their peak 
      1 minute average tunnel throughput as their speed.

2005-12-31  jrandom
    * Include a simple torrent creator in the I2PSnark web UI
    * Further streaming lib closing improvements
    * Refactored the load test components to run off live tunnels (though,
      still not safe for normal/anonymous load testing)

2005-12-30  jrandom
    * Close streams more gracefully

2005-12-30  jrandom
    * Small streaming lib bugfixes for the modified timeouts
    * Minor Syndie/Sucker RSS html fix
    * Small synchronization fix in I2PSnark (thanks fsm!)

2005-12-30  jrandom
    * Replaced the bundled linux jcpuid (written in C++) with scintilla's
      jcpuid (written in C), removing the libg++.so.5 dependency that has bit
      some distros (e.g. mandriva)

2005-12-29  jrandom
    * Minor fix to the new ERR-ClockSkew to deal with people whose clocks are
      actually correct

2005-12-27  jrandom
    * Add a new Status: line on the router console - "ERR-ClockSkew", in case
      the clock is too skewed to do anything useful (check the year and month,
      not just the hour and minute).
    * Fixed the read/write timeouts in the streaming lib (so that it actually
      honors them now)
    * Minor I2PSnark cleanups (no read timeout, more careful shutdown and
      torrent closing)
    * Handle an oddball tunnel creation failure (thanks Xunk)

2005-12-26  Complication
    * Fix some integer typecasting in I2PSnark (caused >2GB torrents to fail)
    * HTML readability cosmetics on "Peers" page

* 2005-12-22  0.6.1.8 released

2005-12-22  jrandom
    * Bundle the standalone I2PSnark launcher in the installer and update
      process (launch as "java -jar launch-i2psnark.jar", viewing the 
      interface on http://localhost:8002/)
    * Don't autostart swarming torrents by default so that you can run a
      standalone I2PSnark from the I2P install dir and not have the embedded
      I2PSnark autolaunch the torrents that the standalone instance is running
    * Fixed a rare streaming lib bug that could let a blocking call wait
      forever.

2005-12-22  jrandom
    * Cleaned up some buffer synchronization issues in I2PSnark that could
      cause blockage.

2005-12-21  jrandom
    * Adjusted I2PSnark's usage of the streaming lib (tweaking it for BT's
      behavior)
    * Fixed the I2PSnark bug that would lose track of live peers

2005-12-20  jrandom
    * Enabled the control in I2PSnark to toggle whether torrents should be
      started automatically or not
    * Hopefully finished the last hook to close down torrents completely when
      they're stopped.

2005-12-19  jrandom
    * Fix for old Syndie blog bookmarks (thanks Complication!)
    * Fix for I2PSnark to accept incoming connections again (oops)
    * Randomize the order that peers from the tracker are contacted

2005-12-19  jrandom
    * I2PSnark logging, disconnect old inactive peers rather than new ones,
      memory usage reduction, better OOM handling, and a shared connection
      acceptor.
    * Cleaned up the Syndie blog page and the resulting filters (viewing a
      blog from the blog page shows threads started by the selected author,
      not those that they merely participate in)

2005-12-18  jrandom
    * Added a standalone runner for the I2PSnark web ui (build with the
      command "ant i2psnark", unzip i2psnark-standalone.zip somewhere, run
      with "java -jar launch-i2psnark.jar", and go to http://localhost:8002/).
    * Further I2PSnark error handling

2005-12-17  jrandom
    * Let multiuser accounts authorize themselves to access the remote
      functionality again (thanks Ch0Hag!)
    * Adjust the JVM heap size to 128MB for new installs (existing users can
      accomplish this by editing wrapper.config, adding the line
      "wrapper.java.maxmemory=128", and then doing a full shutdown and startup
      of the router).  This is relevent for heavy usage of I2PSnark in the
      router console.

2005-12-17  jrandom
    * Use our faster SHA1, rather than the JVM's within I2PSnark, and let
      'piece' sizes grow larger than before.

2005-12-16  jrandom
    * Added some I2PSnark sanity checks, an OOMListener when running
      standalone, and a guard against keeping memory tied up indefinitely.
    * Sanity check on the watchdog (thanks zzz!)
    * Handle invalid HTTP requests in I2PTunnel a little better

2005-12-16  jrandom
    * Moved I2PSnark from using Threads to I2PThreads, so we handle OOMs
      properly (thanks Complication!)
    * More guards in I2PSnark for zany behavior (I2PSession recon w/ skew,
      b0rking in the DirMonitor, etc)

2005-12-16  jrandom
    * Try to run a torrent in readonly mode if we can't write to the file, and
      handle failures a little more gracefully (thanks polecat!)

2005-12-16  jrandom
    * Refuse torrents with too many files (128), avoiding ulimit errors.
    * Remove an fd leak in I2PSnark
    * Further I2PSnark web UI cleanup

2005-12-15  jrandom
    * Added a first pass to the I2PSnark web UI (see /i2psnark/)

2005-12-15  jrandom
    * Added multitorrent support to I2PSnark, accessible currently by running
      "i2psnark.jar --config i2psnark.config" (which may or may not exist).
      It then joins the swarm for any torrents in ./i2psnark/*.torrent, saving
      their data in that directory as well.  Removing the .torrent file stops
      participation, and it is currently set to seed indefinitely.  Completion
      is logged to the logger and standard output, with further UI interaction
      left to the (work in progress) web UI.

2005-12-14  jrandom
    * Fix to drop peer references when we shitlist people again (thanks zzz!)
    * Further I2PSnark fixes to deal with arbitrary torrent info attributes
      (thanks Complication!)

2005-12-13  zzz
    * Don't test tunnels expiring within 90 seconds
    * Defer Test Tunnel jobs if job lag too large
    * Use JobQueue.getMaxLag() rather than the jobQueue.jobLag stat to measure
      job lag for tunnel build backoff, allowing for more agile handling
      (since the stat is only updated once a minute)
    * Use tunnel length override if all tunnels are expiring within one
      minute.

2005-12-13  jrandom
    * Fixed I2PSnark's handling of some torrent files to deal with those
      created by Azureus and I2PRufus (it didn't know how to deal with
      additional meta info, such as path.utf-8 or name.utf-8).

2005-12-09  zzz
    * Create different strategies for exploratory tunnels (which are difficult
      to create) and client tunnels (which are much easier)
    * Gradually increase number of parallel build attempts as tunnel expiry
      nears.
    * Temporarily shorten attempted build tunnel length if builds using
      configured tunnel length are unsuccessful
    * React more aggressively to tunnel failure than routine tunnel
      replacement
    * Make tunnel creation times randomized - there is existing code to
      randomize the tunnels but it isn't effective due to the tunnel creation 
      strategy. Currently, most tunnels get built all at once, at about 2 1/2
      to 3 minutes before expiration. The patch fixes this by fixing the 
      randomization, and by changing the overlap time (with old tunnels) to a
      range of 2 to 4 minutes.
    * Reduce number of excess tunnels. Lots of excess tunnels get created due
      to overlapping calls. Just about anything generated a call which could
      build many tunnels all at once, even if tunnel building was already in
      process.
    * Miscellaneous router console enhancements

2005-12-08  jrandom
    * Minor bugfix in SSU for dealing with corrupt packets
    * Added some hooks for load testing

2005-12-07  jrandom
    * Added a first pass at a blog view in Syndie

2005-12-07  jrandom
    * Expand the thread we're viewing to its leaf
    * Bugfix on intraday ordering (children are always newer than parents)

2005-12-05  jrandom
    * Added an RDF and XML thread export to Syndie, reachable at 
      .../threadnav/rdf or .../threadnav/xml, accepting the parameters
      count=$numThreads and offset=$threadIndex.  If the $numThreads is -1, it
      displays all threads.

2005-12-04  TLorD
    * Patch for the C SAM library to null terminate strings on copy (thanks!)

2005-12-04  jrandom
    * Bugfix in Syndie for a problem in the threaded indexer (thanks CofE!)
    * Always include ourselves in the favorite authors (since we don't
      bookmark ourselves)

2005-12-03  jrandom
    * Use newgroup-like tags by default in Syndie's interface

2005-12-03  jrandom
    * Added support for a 'most recent posts' view that CofE requested, which
      includes the ability to filter by age (e.g. posts by your favorite
      authors in the last 5 days).

2005-12-03  jrandom
    * Adjusted Syndie to use the threaded view that cervantes suggested, which
      displays a a single thread path at a time - from root to leaf - rather
      than a depth first traversal.

2005-12-03  jrandom
    * Package up a standalone Syndie install into a "syndie-standalone.zip",
      buildable with "ant syndie".  It extracts into ./syndie/, launches with
      "java -jar launchsyndie.jar" (or javaw, on windows, to avoid a dos box),
      running a single user Syndie instance (by default).  It also creates a
      default subscription to syndiemedia without any anonymity (using no
      proxy).  Upgrades can be done by just replacing the syndie.war with the
      one from I2P.

* 2005-12-01  0.6.1.7 released

2005-12-01  jrandom
    * Add a new criteria to the tunnel join throttle, backing off people if we
      are failing to talk to our peers more than usual.

2005-11-30  jrandom
    * Cleaned up the build process to deal with Jetty 5.1.6 and rename the
      new commons-logging-api.jar to commons-logging.jar, which it replaces.
      Jetty 5.1.6 is pushed with all updates.  Also, no need to push a
      separate jdom or rome, as they're inside syndie.war.

2005-11-30  jrandom
    * Don't let the TCP transport alone shitlist a peer, since other
      transports may be working.  Also display whether TCP connections are
      inbound or outbound on the peers page.
    * Fixed some substantial bugs in the SSU introducers where we wouldn't
      talk to anyone who didn't expose an IP (even if they had introducers),
      among other goofy things.
    * When dealing with SSU introducers, send them all a packet at 3s/6s/9s,
      rather than sending one a packet at 3s, then another a packet at 6s,
      and a third a packet at 9s.
    * Fixed Syndie attachments (oops)

2005-11-29  zzz
    * Added a link to orion's jump page on the 'key not found' error page.

2005-11-29  jrandom
    * Further Syndie UI cleanup
    * Bundled our patched MultiPartRequest code from jetty (APL2 licensed),
      since it hasn't been applied to the jetty CVS yet [1].  Its packaged
      into syndie.jar and renamed to net.i2p.syndie.web.MultiPartRequest, but
      will be removed as soon as its integrated into Jetty.  This patch allows
      posting content in various character sets.
      [1] http://article.gmane.org/gmane.comp.java.jetty.general/6031
    * Upgraded new installs to the latest stable jetty (5.1.6), though this
      isn't pushed as part of the update yet, as there aren't any critical
      bugs.

2005-11-29  jrandom
    * Added back in the OSX jbigi, which was accidentally removed a few revs
      back (thanks for the bug report stoerte!)  New installs will get the
      full jbigi, or you can pull the jbigi.jar from CVS by going to
      http://dev.i2p.net/cgi-bin/cvsweb.cgi/i2p/installer/lib/jbigi/jbigi.jar
      and clicking on the first "download" link, saving that jbigi.jar to
      lib/jbigi.jar in your I2P installation directory.  After restarting your
      router, it should load up fine.

2005-11-27  jrandom
    * Inlined the Syndie CSS to reduce the number of HTTP requests (and
      because firefox [and others?] delay rendering until they fetch the css).
    * Make sure we fire the shutdown tasks when regenerating a new identity
      (thanks picsou!)
    * Cleaned up some of the things I b0rked in the 'dynamic keys' mode
    * Don't drop SSU sessions if they're still transmitting data successfully,
      even if there are transmission failures
    * Adjusted the time summarization to display hours after 119m, not 90m
    * Further EepGet cleanup (grr)

* 2005-11-26 0.6.1.6 released

2005-11-26  jrandom
    * Update the sorting in Syndie to consider children 'newer' than parents,
      even if they have the same message ID (duh)
    * Cleaned up some nav links in Syndie (good idea gloin, spaetz!)
    * Added a bunch of tooltips to Syndie's fields (thanks polecat!)
    * Force support for nonvalidating XML in Jetty (so we can handle GCJ/etc
      better)

2005-11-26  jrandom 
    * Be more explicit about what messages we will handle through a client
      tunnel, and how we will handle them.  This cuts off a set of attacks
      that an active adversary could mount, though they're probably nonobvious
      and would require at least some sophistication.

2005-11-26  Raccoon23
    * Added support for 'dynamic keys' mode, where the router creates a new
      router identity whenever it detects a substantial change in its public
      address (read: SSU IP or port).  This only offers minimal additional
      protection against trivial attackers, but should provide functional
      improvement for people who have periodic IP changes, since their new
      router address would not be shitlisted while their old one would be.
    * Added further infrastructure for restricted route operation, but its use
      is not recommended.

2005-11-25  jrandom
    * Further Syndie UI cleanups
    * Logging cleanup
    * Fixed link to fproxy.tino.i2p (thanks zzz!)

2005-11-25  jrandom
    * Don't publish stats for periods we haven't reached yet (thanks zzz!)
    * Cleaned up the syndie threaded display to show the last updated date for
      a subthread, and to highlight threads updated in the last two days.

2005-11-24  jrandom
    * Fix to save syndication settings in Syndie (thanks spaetz!)

2005-11-23  jrandom
    * Removed spurious streaming lib RTO increase (it wasn't helpful)
    * Streamlined the tunnel batching to schedule batch transmissions more
      appropriately.
    * Default tunnel pool variance to 2 +0-1 hops

2005-11-21  jrandom
    * IE doesn't strip SPAN from <button> form fields, so add in a workaround
      within I2PTunnel.
    * Increase the maximum SSU retransmission timeout to accomodate slower or
      more congested links (though SSU's RTO calculation will usually use a
      much lower timeout)
    * Moved the streaming lib timed events off the main timer queues and onto
      a streaming lib specific set of timer queues.  Streaming lib timed
      events are more likely to have lock contention on the I2CP socket while
      other timed events in the router are (largely) independent.
    * Fixed a case sensitive lookup bug (thanks tino!)
    * Syndie cleanup - new edit form on the preview page, and fixed some blog
      links (thanks tino!)

2005-11-19  jrandom
    * Implemented a trivial pure java PMTU backoff strategy, switching between
      a 608 byte MTU and a 1350 byte MTU, depending upon retransmission rates.
    * Fixed new user registration in Syndie (thanks Complication!)

2005-11-17  jrandom
    * More cautious file handling in Syndie

2005-11-16  jrandom
    * More aggressive I2PTunnel content encoding munging to work around some
      rare HTTP behavior (ignoring q values on Accept-encoding, using gzip
      even when only identity is specified, etc).  I2PTunnelHTTPServer now
      sends "Accept-encoding: \r\n" plus "X-Accept-encoding: x-i2p-gzip\r\n",
      and I2PTunnelHTTPServer handles x-i2p-gzip in either the Accept-encoding
      or X-Accept-encoding headers.  Eepsite operators who do not know to
      check for X-Accept-encoding will simply use the identity encoding.

* 2005-11-15  0.6.1.5 released

2005-11-14  jrandom
    * Migrate to the new Syndie interface

2005-11-11  jrandom
    * Add filtering threads by author to Syndie, populated with authors in the
      user's addressbook
    * When creating the default user, add
      "http://syndiemedia.i2p/archive/archive.txt" to their addressbook,
      configured to automatically pull updates.  (what other archives should
      be included?)
    * Tiny servlet to help dole out the new routerconsole themes, and bundle
      the installer/resources/themes/** into ./docs/themes/** on both install
      and update.

2005-11-11  cervantes
    * Initial pass of the routerconsole revamp, starting with I2PTunnel and
      being progressively rolled out to other sections at later dates.
      Featuring abstracted W3C strict XHTML1.0 markup, with CSS providing
      layout and styling.
    * Implemented console themes. Users can create their own themes by
      creating css files in: {i2pdir}/docs/themes/console/{themename}/
      and activating it using the routerconsole.theme={themename} advanced
      config property. Look at the example incomplete "defCon1" theme.
      Note: This is very much a work in progress. Folks might want to hold-off
      creating their own skins until the markup has solidified.
    * Added "routerconsole.javascript.disabled=true" to disable console
      client-side scripting and "routerconsole.css.disabled=true" to remove 
      css styling (only rolled out in the i2ptunnel interface currently)
    * Fixed long standing bug with i2ptunnel client and server edit screens
      where tunnel count and depth properties would fail to save. Added
      backup quantity and variance configuration options.
    * Added basic accessibility support (key shortcuts, linear markup, alt and 
      title information and form labels).
    * So far only tested on IE6, Firefox 1.0.6, Opera 8 and lynx.

2005-11-11  jrandom
    * Default Syndie to single user mode, and automatically log into a default
      user account (additional accounts can be logged into with the 'switch'
      or login pages, and new accounts can be created with the register page).
    * Disable the 'automated' column on the Syndie addressbook unless the user
      is appropriately authorized (good idea Polecat!)

2005-11-10  jrandom
    * First pass to a new threaded Syndie interface, which isn't enabled by
      default, as its not done yet.

2005-11-06  jrandom
    * Include SSU establishment failure in the peer profile as a commError,
      as we do for TCP establishment failures.
    * Don't throttle the initial transmission of a message because of ongoing
      retransmissions to a peer, since the initial transmission of a message
      is more valuable than a retransmission (since it has less latency).
    * Cleaned up links to SusiDNS and I2PTunnel (thanks zzz!)

2005-11-05  jrandom
    * Include the most recent ACKs with packets, rather than only sending an
      ack exactly once.  SSU differs from TCP in this regard, as TCP has ever
      increasing sequence numbers, while each message ID in SSU is random, so
      we don't get the benefit of later ACKs implicitly ACKing earlier
      messages.
    * Reduced the max retransmission timeout for SSU
    * Don't try to send messages queued up for a long time waiting for
      establishment.

2005-11-05  dust
    * Fix sucker to delete its temporary files.
    * Improve sucker's sml output some.
    * Fix Exception in SMLParser for weird sml.

2005-11-03  zzz
    * Added a new error page to the eepproxy to differentiate the full 60
      second timeout from the immediate "I don't know this base64" failure.

2005-11-01  jrandom
    * Added a few more css elements (thanks identiguy!)

2005-10-31  jrandom
    * Fix for some syndie reply scenarios (thanks identiguy and CofE!)
    * Removed a potentially infinitely recursive call (oops)

2005-10-30  dust
    * Merge sucker into syndie with a rssimport.jsp page.
    * Add getContentType() to EepGet.
    * Make chunked transfer work (better) with EepGet.
    * Do replaceAll("<","&lt;") for logs.

* 2005-10-29  0.6.1.4 released

2005-10-29  jrandom
    * Improved the bandwidth throtting on tunnel participation, especially for
      low bandwidth peers.
    * Improved failure handling in SSU with proactive reestablishment of
      failing idle peers, and rather than shitlisting a peer who failed too
      much, drop the SSU session and allow a new attempt (which, if it fails,
      will cause a shitlisting)
    * Clarify the cause of the shitlist on the profiles page, and include
      bandwidth limiter info at the bottom of the peers page.

2005-10-26  jrandom
    * In Syndie, propogate the subject and tags in a reply, and show the parent
      post on the edit page for easy quoting.  (thanks identiguy and CofE!)
    * Streamline some netDb query handling to run outside the jobqueue -
      which means they'll run on the particular SSU thread that handles the
      message.  This should help out heavily loaded netDb peers.

2005-10-25  jrandom
    * Defer netDb searches for newly referenced peers until we actually want
      them
    * Ignore netDb references to peers on our shitlist
    * Set the timeout for end to end client messages to the max delay after
      finding the leaseSet, so we don't have as many expired messages floating
      around.
    * Add a floor to the streaming lib window size
    * When we need to send a streaming lib ACK, try to retransmit one of the
      unacked packets instead (with updated ACK/NACK fields, of course).  The
      bandwidth cost of an unnecessary retransmission should be minor as
      compared to both an ACK packet (rounded up to 1KB in the tunnels) and
      the probability of a necessary retransmission.
    * Adjust the streaming lib cwin algorithm to allow growth after a full
      cwin messages if the rtt is trending downwards.  If it is not, use the
      existing algorithm.
    * Increased the maximum rto size in the streaming lib.
    * Load balancing bugfix on end to end messages to distribute across
      tunnels more evenly.

2005-10-22  jrandom
    * Integrated GNU-Crypto's Fortuna PRNG, seeding it off /dev/urandom and
      ./prngseed.rnd (if they exist), and reseeding it with data out of
      various crypto operations (unused bits in a DH exchange, intermediary
      bits in a DSA signature generation, extra bits in an ElGamal decrypt).
      The Fortuna implementation under gnu.crypto.prng has been modified to
      use BouncyCastle's SHA256 and Cryptix's AES (since those are the ones
      I2P uses), and the resulting gnu.crypto.prng.* are therefor available
      under GPL+Classpath's linking exception (~= LGPL).  I2P's SecureRandom
      wrapper around it is, of course, public domain.

2005-10-20  dust
    * Fix bug in ircclient that prevented it to use its own dest (i.e. was
      always shared. (thx for info Ragnarok)
    * Fix crash in Sucker with some bad html.

2005-10-20  jrandom
    * Workaround a bug in GCJ's Calendar implementation
    * Propery throw an exception in the streaming lib if we try to write to a
      closed stream.  This will hopefully help clear some I2Phex bugs (thanks
      GregorK!)

2005-10-19  jrandom
    * Ported the snark bittorrent client to I2P such that it is compatible
      with i2p-bt and azneti2p.  For usage information, grab an update and run
      "java -jar lib/i2psnark.jar".  It isn't currently multitorrent capable,
      but adding in support would be fairly easy (see PeerAcceptor.java:49)
    * Don't allow leaseSets expiring too far in the future (thanks postman)

2005-10-19  jrandom
    * Bugfix for the auto-update code to handle different usage patterns
    * Decreased the addressbook recheck frequency to once every 12 hours
      instead of hourly.
    * Handle dynamically changing the HMAC size (again, unless your nym is
      toad or jrandom, ignore this ;)
    * Cleaned up some synchronization/locking code

2005-10-17  dust
    * Exchange the remaining URL with EepGet in Sucker.
    * Allow /TOPIC irc command.

2005-10-17  jrandom
    * Allow an env prop to configure whether we want to use the backwards
      compatible (but not standards compliant) HMAC-MD5, or whether we want
      to use the not-backwards compatible (but standards compliant) one.  No
      one should touch this setting, unless your name is toad or jrandom ;)
    * Added some new dummy facades
    * Be more aggressive on loading up the router.config before building the
      router context
    * Added new hooks for apps to deal with previously undefined I2NP message
      types without having to modify any code.
    * Demo code for using a castrated router for SSU comm (SSUDemo.java)

2005-10-14  jrandom
    * More explicit filter for linux/PPC building (thanks anon!)
    * Fixed Syndie's Sucker to not explicitly reference something only found
      in sun's JVM (thanks cervantes!)
    * Don't filter IRC "MAP" messages (not critical, but it doesn't hurt)

* 2005-10-14  0.6.1.3 released

2005-10-14  jrandom
    * Added a key explaining peers.jsp a bit (thanks tethra!)

2005-10-13  dust
    * Bundled dust's Sucker for pulling RSS/Atom content into SML, which can
      then be injected into Syndie with the Syndie CLI.
    * Bundled ROME and JDOM (BSD and Apache licensed, respectively) for
      RSS/Atom parsing.

2005-10-13  jrandom
    * SSU retransmission choke bugfix (== != !=)
    * Include initial transmissions in the retransmission choke, so that
      if we are already retransmitting a message, we won't send anything
      to that peer other than that message (or ACKs, if necessary)

2005-10-12  jrandom
    * Choke SSU retransmissions to a peer while there is already a
      retransmission in flight to them.  This currently lets other initial
      transmissions through, since packet loss is often sporadic, but maybe
      this should block initial transmissions as well?
    * Display the retransmission bytes stat on peers.jsp (thanks bar!)
    * Filter QUIT messages in the I2PTunnelIRCClient proxy

2005-10-11  jrandom
    * Piggyback the SSU partial ACKs with data packets.  This is backwards
      compatible.
    * Syndie RSS renderer bugfix, plus now include the full entry instead of
      just the blurb before the cut.

2005-10-11  jrandom
    * Piggyback the SSU explicit ACKs with data packets (partial ACKs aren't
      yet piggybacked).  This is backwards compatible.
    * SML parser cleanup in Syndie

2005-10-10  dust
    * Implemented a new I2PTunnelIRCClient which locally filters inbound and
      outbound IRC commands for anonymity and security purposes, removing all
      CTCP messages except ACTION, as well as stripping the hostname from the
      USER message (while leaving the nick and 'full name').  The IRC proxy
      doesn't use this by default, but you can enable it by creating a new 
      "IRC proxy" tunnel on the web interface, or by changing the tunnel type
      to "ircclient" in i2ptunnel.config.

2005-10-10  jrandom
    * I2PTunnel http client config cleanup and stats
    * Minor SSU congestion tweaks and stats
    * Reduced netDb exploration period

2005-10-09  jrandom
    * Syndie CLI cleanup for simpler CLI posting.  Usage shown with
      java -jar lib/syndie.jar
    * Beginnings of the Syndie logging cleanup
    * Delete corrupt Syndie posts

2005-10-09  jrandom
    * Now that the streaming lib works reasonably, set the default inactivity 
      event to send a 0 byte keepalive payload, rather than disconnecting the
      stream.  This should cut the irc netsplits and help out with other long
      lived streams.  The default timeout is now less than the old timeout as
      well, so the keepalive will be sent before earlier builds fire their
      fatal timeouts.

2005-10-08  jrandom
    * Use the OS clock for stat timing, since it doesn't jump around (though
      still use the NTP'ed clock for display)
    * Added new DH stats

* 2005-10-07  0.6.1.2 released

2005-10-07  jrandom
    * Include the 1 second bandwidth usage on the console rather than the 
      1 minute rate, as the 1 second value doesn't have the 1m/5m quantization
      issues.

2005-10-07  jrandom
    * Allow the I2PTunnelHTTPServer to send back the first few packets of an
      HTTP response quicker, and initialize the streaming lib's cwin more 
      carefully.
    * Added a small web UI to the new Syndie scheduled updater.  If you log in
      as a user authorized to use the remote archive funtionality, you can
      request remote archives in your address book to be automatically pulled
      down by checking the "scheduled?" checkbox.

2005-10-05  jrandom
    * Allow the first few packets in the stream to fill in their IDs during
      handshake (thanks cervantes, Complication, et al!)  This should fix at 
      least some of the intermittent HTTP POST issues.

2005-10-04  jrandom
    * Syndie patch for single user remote archives (thanks nickless_head!)
    * Handle an invalid netDb store (thanks Complication!)

2005-10-04  jrandom
    * Further reduction in unnecessary streaming packets.

2005-10-03  jrandom
    * Properly reject unroutable IP addresses *cough*

2005-10-03  rangarok
    * Changed default update delay to twelve hours, and enforced a minimum 
      delay of one hour.

2005-10-03  ragnarok
    * Implemented a Syndie auto-updater.  It will automatically pull new posts
      from selected syndie archives.  To try it out, add 
      syndie.updateArchives=<comma seperated list of syndie archives> to your 
      syndie.config.  Archives must be specified as the full url to archive.txt
      (e.g. http://syndiemedia.i2p/archive/archive.txt).  By default, it checks
      for new posts every hour.  This can be modified by setting 
      syndie.updateDelay=<delay in hours> also in syndie.config. 

* 2005-10-01  0.6.1.1 released

2005-09-30  ragnarok
    * Implemented conditional get for syndie remote archive imports. 

2005-09-30  jrandom
    * Killed three more streaming lib bugs, one of which caused excess packets
      to be transmitted (dupacking dupacks), one that was the root of many of
      the old hung streams (shrinking highest received), and another that was
      releasing data too soon.

2005-09-30  jrandom
    * Only allow autodetection of our IP address if we haven't received an
      inbound connection in the last two minutes.
    * Increase the default max streaming resends to 8 from 5 (and down from
      the earlier 10)

2005-09-29  ragnarok
    * Export petnames from syndie to the router's petname db instead of 
      userhosts.txt.

2005-09-29  jrandom
    * Support noreseed.i2p in addition to .i2pnoreseed for disabling automatic
      reseeding - useful on OSes that make it hard to create dot files.  
      Thanks Complication (and anon)!
    * Fixed the installer version string (thanks Frontier!)
    * Added cleaner rejection of invalid IP addresses, shitlist those who send
      us invalid IP addresses, verify again that we are not sending invalid IP
      addresses, and log an error if it happens. (Thanks Complication, ptm,
      and adab!)

* 2005-09-29  0.6.1 released

2005-09-29  jrandom
    * Let syndie users modify their metadata.
    * Reseed the router on startup if there aren't enough peer references 
      known locally.  This can be disabled by creating the file .i2pnoreseed
      in your home directory, and the existing detection and reseed handling
      on the web interface is unchanged.

2005-09-28  jrandom
    * Fix for at least some (all?) of the wrong stream errors in the streaming
      lib

2005-09-27  jrandom
    * Properly suggest filenames for attachments in Syndie (thanks all!)
    * Fixed the Syndie authorization scheme for single user vs. multiuser

2005-09-27  jrandom
    * I2PTunnel bugfix (thanks Complication!)
    * Increase the SSU cwin slower during congestion avoidance (at k/cwin^2 
      instead of k/cwin)
    * Limit the number of inbound SSU sessions being built at once (using
      half of the i2np.udp.maxConcurrentEstablish config prop)
    * Don't shitlist on a message send failure alone (unless there aren't any
      common transports).
    * More careful bandwidth bursting

2005-09-26  jrandom
    * Reworded the SSU introductions config section (thanks duck!)
    * Force identity content encoding for I2PTunnel httpserver requests 
      (thanks redzara!)
    * Further x-i2p-gzip bugfixes for the end of streams
    * Reduce the minimum bandwidth limits to 3KBps steady and burst (though
      I2P's performance at 3KBps is another issue)
    * Cleaned up some streaming lib structures

2005-09-25  jrandom
    * Allow reseeding on the console if the netDb knows less than 30 peers,
      rather than less than 10 (without internet connectivity, we keep the 
      last 15 router references)
    * Reenable the x-i2p-gzip HTTP processing by default, flushing the stream
      more aggressively.
    * Show the status that used to be called "ERR-Reject" as "OK (NAT)"
    * Reduced the default maximum number of streaming lib resends of a packet
      (10 retransmits is a bit much with a reasonable RTO)

2005-09-25  Complication
    * Better i2paddresshelper handling in the I2PTunnel httpclient, plus a new
      conflict resolution page if the i2paddresshelper parameter differs from
      an existing name to destination mapping.

2005-09-25  jrandom
    * Fix a long standing streaming lib bug (in the inactivity detection code)
    * Improved handling of initial streaming lib packet retransmissions to 
      kill the "lost first packet" bug (where a page shows up with the first
      few KB missing)
    * Add support for initial window sizes greater than 1 - useful for 
      eepsites to transmit e.g. 4 packets full of data along with the initial
      ACK, thereby cutting down on the rtt latency.  The congestion window 
      size can and does still shrink down to 1 packet though.
    * Adjusted the streaming lib retransmission calculation algorithm to be
      more TCP-like.

2005-09-21  redzara
    * Use ISO-8859-1 for the susidns xml

2005-09-21  susi
    * Bugfix in susidns for deleting entries

2005-09-21  jrandom
    * Add support for HTTP POST to EepGet
    * Use HTTP POST for syndie bulk fetches, since there's a lot of data to 
      put in that URL.

2005-09-18  jrandom
    * Added support for pure 64bit linux with jbigi and the java service 
      wrapper (no need for jcpuid if we're on os.arch=amd64).  Thanks mule 
      et al for help testing!
    * UI cleanup in Syndie (thanks gloin and bar!)

2005-09-18  Ragnarok
    * Made MetaNamingService the default naming service.

2005-09-17  Ragnarok
    * Implemented a naming service using Syndie's petname db.  It's not enabled
      by default, but you can try it out by setting
      i2p.naming.impl=net.i2p.client.naming.PetNameNamingService in 
      router.config.
    * Implemented a meta naming service that will first lookup names in the 
      PetNameNamingService then fallback on the HostTxtNamingService.  Which
      naming services are checked and in which order is specified by 
      i2p.nameservicelist.  This will probably become the default naming service
      so please help test it out by setting
      i2p.naming.impl=net.i2p.client.naming.MetaNamingService in router.config.
      
* 2005-09-17  0.6.0.6 released

2005-09-17  jrandom
    * Clean up syndie a bit more and bundle a default introductory post with 
      both new installs and updates.
    * Typo fixes on the console (thanks bar!)

2005-09-17  jrandom
    * Updated the bandwidth limiter to use two tiers of bandwidth - our normal
      steady state rate, plus a new limit on how fast we transfer when 
      bursting.  This is different from the old "burst as fast as possible 
      until we're out of tokens" policy, and should help those with congested
      networks.  See /config.jsp to manage this rate.
    * Bugfixes in Syndie to handle missing cache files (no data was lost, the
      old posts just didn't show up).
    * Log properly in EepPost

2005-09-17  jrandom
    * Added the natively compiled jbigi and patched java service wrapper for
      OS X.  Thanks Bill Dorsey for letting me use your machine!
    * Don't build i2p.exe or i2pinstall.exe when run on OS X machines, as we
      don't bundle the binutils necessary (and there'd be a naming conflict
      if we did).
    * Added 'single user' functionality to syndie - if the single user 
      checkbox on the admin page is checked, all users are allowed to control
      the instance and sync up with remote syndie nodes.
    * Temporarily disable the x-i2p-gzip in i2ptunnel until it is more closely
      debugged.

2005-09-16  jrandom
    * Reject unroutable IPs in SSU like we do for the TCP transport (unless
      you have i2np.udp.allowLocal=true defined - useful for private nets)

2005-09-16  jrandom
    * Adjust I2PTunnelHTTPServer so it can be used for outproxy operators 
      (just specify the spoofed host as an empty string), allowing them to
      honor x-i2p-gzip encoding.
    * Let windows users build the exes too (thanks bar and redzara!)
    * Allow I2PTunnel httpserver operators to disable gzip compression on 
      individual tunnels with the i2ptunnel.gzip=false client option 
      (good idea susi!)

2005-09-16  jrandom
    * Added the i2p.exe and i2pinstall.exe for windows users, using launch4j.
    * Added runplain.sh for *nix/osx users having problems using the java
      service wrapper (called from the install dir as: sh runplain.sh)
    * Bundle susidns and syndie, with links on the top nav
    * Have I2PTunnelHTTPClient and I2PTunnelHTTPServer use the x-i2p-gzip 
      content-encoding (if offered), reducing the payload size before it
      reaches the streaming lib.  The existing compression is at the i2cp
      level, so we've been packetizing 4KB of uncompressed data and then
      compressing those messages, rather than compressing and then packetizing
      4KB of compressed data.  This should reduce the number of round trips
      to fetch web pages substantially.
    * Adjust the startup and timing of the addressbook so that susidns always
      has config to work off, and expose a method for susidns to tell it to
      reload its config and rerun.

2005-09-15  jrandom
    * Error handling for failed intro packets (thanks red.hand!)
    * More carefully verify intro addresses

2005-09-13  jrandom
    * More careful error handling with introductions (thanks dust!)
    * Fix the forceIntroducers checkbox on config.jsp (thanks Complication!)
    * Hide the shitlist on the summary so it doesn't confuse new users.

2005-09-12  comwiz
    * Migrated the router tests to junit

2005-09-12  jrandom
    * Removed guaranteed delivery mode entirely (so existing i2phex clients
      using it can get the benefits of mode=best_effort).  Guaranteed delivery
      is offered at the streaming lib level.
    * Improve the peer selection code for peer testing, as everyone now 
      supports tests.
    * Give the watchdog its fangs - if it detects obscene job lag or if 
      clients have been unable to get a leaseSet for more than 5 minutes,
      restart the router.  This was disabled a year ago due to spurious 
      restarts, and can be disabled by "watchdog.haltOnHang=false", but the
      cause of the spurious restarts should be gone.

2005-09-12  jrandom
    * Bugfix for skewed store which could kill a UDP thread (causing complete
      comm failure and eventual OOM)

2005-09-12  jrandom
    * More aggressively publish updated routerInfo.
    * Expose the flag to force SSU introductions on the router console
    * Don't give people the option to disable SNTP time sync, at least not
      through the router console, because there is no reason to disable it.
      No, not even if your OS is "ntp synced", because chances are, its not.

2005-09-10  jrandom
    * Test the router's reachability earlier and more aggressively
    * Use the low level bandwidth limiter's rates for the router console, and
      if the router has net.i2p.router.transport.FIFOBandwidthLimiter=INFO in
      the logger config, keep track of the 1 second transfer rates as the stat
      'bw.sendBps1s' and 'bw.recvBps1s', allowing closer monitoring of burst 
      behavior.

2005-09-09  jrandom
    * Added preliminary support for NAT hole punching through SSU introducers
    * Honor peer test results from peers that we have an SSU session with if
      those sessions are idle for 3 minutes or more.

2005-09-09  cervantes
    * New build due to change in build number :P (thanks ugha!)

2005-09-07  BarkerJr
    * HTML cleanup for the router console (thanks!)

2005-09-07  jrandom
    * Lay the foundation for 'client routers' - the ability for peers to opt 
      out of participating in tunnels entirely due to firewall/NAT issues.  
      Individual routers have control over where those peers are used in 
      tunnels - in outbound or inbound, exploratory or client tunnels, or 
      none at all.  The defaults with this build are to simply act as before -
      placing everyone as potential participants in any tunnel.
    * Another part of the foundation includes the option for netDb 
      participants to refuse to answer queries regarding peers who are marked
      as unreachable, though this too is disabled by default (meaning the 
      routerInfo is retrievable from the netDb).

2005-09-05  jrandom
    * Expose the HTTP headers to EepGet status listeners
    * Handle DSA key failures properly (if the signature is not invertable, it
      is obviously invalid)

2005-09-04  jrandom
    * Don't persist peer profiles until we are shutting down, as the 
      persistence process gobbles RAM and wall time.
    * Bugfix to allow you to check/uncheck the sharedClient setting on the
      I2PTunnel web interface (thanks BarkerJr!)
    * Be more careful when expiring a failed tunnel message fragment so we 
      don't drop the data while attempting to read it.

* 2005-09-02  0.6.0.5 released

2005-09-02  jrandom
    * Don't refuse to send a netDb store if the targetted peer has failed a 
      bit (the value was an arbitrary amount).
    * Logging changes

* 2005-09-01  0.6.0.4 released

2005-09-01  jrandom
    * Don't send out a netDb store of a router if it is more than a few hours
      old, even if someone asked us for it.

2005-08-31  jrandom
    * Don't publish leaseSets to the netDb if they will never be looked for -
      namely, if they are for destinations that only establish outbound
      streams.  I2PTunnel's 'client' and 'httpclient' proxies have been 
      modified to tell the router that it doesn't need to publish their 
      leaseSet (by setting the I2CP config option 'i2cp.dontPublishLeaseSet'
      to 'true').
    * Don't publish the top 10 peer rankings of each router in the netdb, as
      it isn't being watched right now.

2005-08-29  jrandom
    * Added the new test Floodfill netDb

2005-08-27  jrandom
    * Minor logging and optimization tweaks in the router and SDK
    * Use ISO-8859-1 in the XML files (thanks redzara!)
    * The consolePassword config property can now be used to bypass the router
      console's nonce checking, allowing CLI restarts

2005-08-24  jrandom
    * Catch errors with corrupt tunnel messages more gracefully (no need to 
      kill the thread and cause an OOM...)
    * Don't skip shitlisted peers for netDb store messages, as they aren't 
      necessarily shitlisted by other people (though they probably are). 
    * Adjust the netDb store per-peer timeout based on each particular peer's
      profile (timeout = 4x their average netDb store response time)   
    * Don't republish leaseSets to *failed* peers - send them to peers who
      replied but just didn't know the value.
    * Set a 5 second timeout on the I2PTunnelHTTPServer reading the client's
      HTTP headers, rather than blocking indefinitely.  HTTP headers should be
      sent entirely within the first streaming packet anyway, so this won't be
      a problem.
    * Don't use the I2PTunnel*Server handler thread pool by default, as it may
      prevent any clients from accessing the server if the handlers get
      blocked by the streaming lib or other issues.
    * Don't overwrite a known status (OK/ERR-Reject/ERR-SymmetricNAT) with
      Unknown.

2005-08-23  jrandom
    * Removed the concept of "no bandwidth limit" - if none is specified, its
      16KBps in/out.
    * Include ack packets in the per-peer cwin throttle (they were part of the
      bandwidth limit though).
    * Tweak the SSU cwin operation to get more accurrate estimates under 
      congestions.
    * SSU improvements to resend more efficiently.
    * Added a basic scheduler to eepget to fetch multiple files sequentially.

* 2005-08-21  0.6.0.3 released

2005-08-21  jrandom
    * If we already have an established SSU session with the Charlie helping 
      test us, cancel the test with the status of "unknown".

2005-08-17  jrandom
    * Revise the SSU peer testing protocol so that Bob verifies Charlie's 
      viability before agreeing to Alice's request.  This doesn't work with
      older SSU peer test builds, but is backwards compatible (older nodes
      won't ask newer nodes to participate in tests, and newer nodes won't 
      ask older nodes to either).

2005-08-12  jrandom
    * Keep detailed stats on the peer testing, publishing the results in the 
      netDb.
    * Don't overwrite the status with 'unknown' unless we haven't had a valid
      status in a while.
    * Make sure to avoid shitlisted peers for peer testing.
    * When we get an unknown result to a peer test, try again soon afterwards.
    * When a peer tells us that our address is different from what we expect,
      if we've done a recent peer test with a result of OK, fire off a peer
      test to make sure our IP/port is still valid.  If our test is old or the
      result was not OK, accept their suggestion, but queue up a peer test for
      later.
    * Don't try to do a netDb store to a shitlisted peer, and adjust the way 
      we monitor netDb store progress (to clear up the high netDb.storePeers
      stat)

2005-08-10  jrandom
    * Deployed the peer testing implementation to be run every few minutes on
      each router, as well as any time the user requests a test manually.  The
      tests do not reconfigure the ports at the moment, merely determine under
      what conditions the local router is reachable.  The status shown in the 
      top left will be "ERR-SymmetricNAT" if the user's IP and port show up 
      differently for different peers, "ERR-Reject" if the router cannot 
      receive unsolicited packets or the peer helping test could not find a  
      collaborator, "Unknown" if the test has not been run or the test 
      participants were unreachable, or "OK" if the router can receive 
      unsolicited connections and those connections use the same IP and port.

* 2005-08-08  0.6.0.2 released

2005-08-08  jrandom
    * Add a configurable throttle to the number of concurrent outbound SSU
      connection negotiations (via i2np.udp.maxConcurrentEstablish=4).  This
      may help those with slow connections to get integrated at the start.
    * Further fixlets to the streaming lib

2005-08-07  Complication
    * Display the average clock skew for both SSU and TCP connections

2005-08-07  jrandom
    * Fixed the long standing streaming lib bug where we could lose the first
      packet on retransmission.
    * Avoid an NPE when a message expires on the SSU queue.
    * Adjust the streaming lib's window growth factor with an additional
      Vegas-esque congestion detection algorithm.
    * Removed an unnecessary SSU session drop
    * Reduced the MTU (until we get a working PMTU lib)
    * Deferr tunnel acceptance until we know how to reach the next hop, 
      rejecting it if we can't find them in time.
    * If our netDb store of our leaseSet fails, give it a few seconds before
      republishing.

* 2005-08-03  0.6.0.1 released

2005-08-03  jrandom
    * Backed out an inadvertant change to the netDb store redundancy factor.
    * Verify tunnel participant caching.
    * Logging cleanup

2005-08-01  duck
    * Update IzPack to 3.7.2 (build 2005.04.22). This fixes bug #82.

2005-08-01  duck
    * Fix an addressbook NPE when a new hostname from the master addressbook
      didn't exist in the router addressbook.
    * Fix an addressbook bug which caused subscriptions not to be parsed at
      all. (Oops!)

2005-07-31  jrandom
    * Adjust the netDb search and store per peer timeouts to match the average
      measured per peer success times, rather than huge fixed values.
    * Optimized and reverified the netDb peer selection / retrieval process 
      within the kbuckets.
    * Drop TCP connections that don't have any useful activity in 10 minutes.
    * If i2np.udp.fixedPort=true, never change the externally published port,
      even if we are autodetecting the IP address.

* 2005-07-27  0.6 released

2005-07-27  jrandom
    * Enabled SSU as the default top priority transport, adjusting the 
      config.jsp page accordingly.
    * Add verification fields to the SSU and TCP connection negotiation (not
      compatible with previous builds)
    * Enable the backwards incompatible tunnel crypto change as documented in
      tunnel-alt.html (have each hop encrypt the received IV before using it,
      then encrypt it again before sending it on)
    * Disable the I2CP encryption, leaving in place the end to end garlic 
      encryption (another backwards incompatible change)
    * Adjust the protocol versions on the TCP and SSU transports so that they
      won't talk to older routers.
    * Fix up the config stats handling again
    * Fix a rare off-by-one in the SSU fragmentation
    * Reduce some unnecessary netDb resending by inluding the peers queried
      successfully in the store redundancy count.

2005-07-22  jrandom
    * Use the small thread pool for I2PTunnelHTTPServer (already used for 
      I2PTunnelServer)
    * Minor memory churn reduction in I2CP
    * Small stats update

2005-07-21  jrandom
    * Fix in the SDK for a bug which would manifest itself as misrouted
      streaming packets when a destination has many concurrent streaming
      connections (thanks duck!)
    * No more "Graceful shutdown in -18140121441141s"

2005-07-20  jrandom
    * Allow the user to specify an external port # for SSU even if the external
      host isn't specified (thanks duck!)

2005-07-19  jrandom
    * Further preparation for removing I2CP crypto
    * Added some validation to the DH key agreement (thanks $anon)
    * Validate tunnel data message expirations (though not really a problem, 
      since tunnels expire)
    * Minor PRNG threading cleanup

2005-07-15  cervantes
    * Added workaround for an odd win32 bug in the stats configuration console
      page which meant only the first checkbox selection was saved.

2005-07-15  Romster
    * Added per group selection toggles in the stats configuration console 
      page.

2005-07-13  jrandom
    * Fixed a recently injected bug in the multitransport bidding which had 
      allowed an essentially arbitrary choice of transports, rather than the
      properly ordered choice.

2005-07-13  jrandom
    * Fixed a long standing bug where we weren't properly comparing session 
      tags but instead largely depending upon comparing their hashCode, 
      causing intermittent decryption errors.

2005-07-12  jrandom
    * Add some data duplication to avoid a recently injected concurrency 
      problem in the session tag manager (thanks redzara and romster).

2005-07-11  jrandom
    * Reduced the growth factor on the slow start and congestion avoidance for
      the streaming lib.
    * Adjusted some of the I2PTunnelServer threading to use a small pool of
      handlers, rather than launching off new threads which then immediately
      launch off an I2PTunnelRunner instance (which launches 3 more threads..)
    * Don't persist session keys / session tags (not worth it, for now)
    * Added some detection and handling code for duplicate session tags being
      delivered (root cause still not addressed)
    * Make the PRNG's buffer size configurable (via the config property
      "i2p.prng.totalBufferSizeKB=4096")
    * Disable SSU flooding by default (duh)
    * Updates to the StreamSink apps for better throttling tests.

2005-07-05  jrandom
    * Use a buffered PRNG, pulling the PRNG data off a larger precalculated 
      buffer, rather than the underlying PRNG's (likely small) one, which in
      turn reduces the frequency of recalcing.
    * More tuning to reduce temporary allocation churn

2005-07-04  jrandom
    * Within the tunnel, use xor(IV, msg[0:16]) as the flag to detect dups, 
      rather than the IV by itself, preventing an attack that would let 
      colluding internal adversaries tag a message to determine that they are
      in the same tunnel.  Thanks dvorak for the catch!
    * Drop long inactive profiles on startup and shutdown
    * /configstats.jsp: web interface to pick what stats to log
    * Deliver more session tags to account for wider window sizes
    * Cache some intermediate values in our HMACSHA256 and BC's HMAC
    * Track the client send rate (stream.sendBps and client.sendBpsRaw)
    * UrlLauncher: adjust the browser selection order
    * I2PAppContext: hooks for dummy HMACSHA256 and a weak PRNG
    * StreamSinkClient: add support for sending an unlimited amount of data
    * Migrate the tests out of the default build jars

2005-06-22  Comwiz
    * Migrate the core tests to junit

2005-05-25  duck
    * Fixed PRNG bug (bugzilla #107)

2005-05-01  jrandom
    * Added a substantial optimization to the AES engine by caching the
      prepared session keys (duh).

2005-05-01  jrandom
    * Cleaned up the peers page a bit more.

2005-04-30  jrandom
    * Added a small new page to the web console (/peers.jsp) which contains 
      the peer connection information.  This will be cleaned up a lot more 
      before 0.6 is out, but its a start.

2005-04-30  jrandom
    * Reduced some SimpleTimer churn

2005-04-29  jrandom
    * Reduce the peer profile stat coallesce overhead by inlining it with the 
      reorganize.
    * Limit each transport to at most one address (any transport that requires
      multiple entry points can include those alternatives in the address).

2005-04-28  jrandom
    * More fixes for the I2PTunnel "other" interface handling (thanks nelgin!)
    * Add back the code to handle bids from multiple transports (though there
      is still only one transport enabled by default)
    * Adjust the router's queueing of outbound client messages when under 
      heavy load by running the preparatory job in the client's I2CP handler
      thread, thereby blocking additional outbound messages when the router is
      hosed.
    * No need to validate or persist a netDb entry if we already have it

2005-04-25  smeghead
    * Added button to router console for manual update checks.
    * Fixed bug in configupdate.jsp that caused the proxy port to be updated
      every time the form was submitted even if it hadn't changed.

2005-04-24  jrandom
    * Added a pool of PRNGs using a different synchronization technique, 
      hopefully sufficient to work around IBM's PRNG bugs until we get our
      own Fortuna.
    * In the streaming lib, don't jack up the RTT on NACK, and have the window
      size bound the not-yet-ready messages to the peer, not the unacked 
      message count (not sure yet whether this is worthwile).
    * Many additions to the messageHistory log.
    * Handle out of order tunnel fragment delivery (not an issue on the live 
      net with TCP, but critical with UDP).

* 2005-04-20  0.5.0.7 released

2005-04-20  jrandom
    * In the SDK, we don't actually need to block when we're sending a message
      as BestEffort (and these days, we're always sending BestEffort).
    * Pass out client messages in fewer (larger) steps.
    * Have the InNetMessagePool short circuit dispatch requests.
    * Have the message validator take into account expiration to cut down on
      false positives at high transfer rates.
    * Allow configuration of the probabalistic window size growth rate in the 
      streaming lib's slow start and congestion avoidance phases, and default 
      them to a more conservative value (2), rather than the previous value 
      (1).
    * Reduce the ack delay in the streaming lib to 500ms
    * Honor choke requests in the streaming lib (only affects those getting
      insanely high transfer rates)
    * Let the user specify an interface besides 127.0.0.1 or 0.0.0.0 on the
      I2PTunnel client page (thanks maestro^!)

2005-04-17  sirup
    * Added the possibility for i2ptunnel client and httpclient instances to 
      have their own i2p session (and hence, destination and tunnels).  By 
      default, tunnels are shared, but that can be changed on the web 
      interface or with the sharedClient config option in i2ptunnel.config.

2005-04-17  jrandom
    * Marked the net.i2p.i2ptunnel.TunnelManager as deprecated.  Anyone use
      this?  If not, I want to drop it (lots of tiny details with lots of 
      duplicated semantics).

2005-04-17  zzz
    * Added new user-editable eepproxy error page templates.

2005-04-17  jrandom
    * Revamp the tunnel building throttles, fixing a situation where the 
      rebuild may not recover, and defaulting it to unthrottled (users with
      slow CPUs may want to set "router.tunnel.shouldThrottle=true" in their
      advanced router config)

2005-04-16  jrandom
    * Migrated to Bouncycastle's SHA256 and HMAC implementations for efficiency

2005-04-12  jrandom
    * Make sure we don't get cached updates (thanks smeghead!)
    * Clear out the callback for the TestJob after it passes (only affects the
      job timing accounting)

2005-04-08  smeghead
    * Added NativeBigInteger benchmark to scripts/i2pbench.sh.

2005-04-08  smeghead
    * Security improvements to TrustedUpdate: signing and verification of the
      version string along with the data payload for signed update files
      (consequently the positions of the DSA signature and version string fields
      have been swapped in the spec for the update file's header); router will
      no longer perform a trusted update if the signed update's version is lower
      than or equal to the currently running router's version.
    * Added two new CLI commands to TrustedUpdate: showversion, verifyupdate.
    * Extended TrustedUpdate public API for use by third party applications.

* 2005-04-06  0.5.0.6 released

2005-04-05  jrandom
    * Retry I2PTunnel startup if we are unable to build a socketManager for a
      client or httpclient tunnel.
    * Add some basic sanity checking on the I2CP settings (thanks duck!)

2005-04-05  jrandom
    * After a successfull netDb search for a leaseSet, republish it to all of 
      the peers we have tried so far who did not give us the key (up to 10),
      rather than the old K closest (which may include peers who had given us
      the key)
    * Don't wait 5 minutes to publish a leaseSet (duh!), and rather than 
      republish it every 5 minutes, republish it every 3.  In addition, always
      republish as soon as the leaseSet changes (duh^2).
    * Minor fix for oddball startup race (thanks travis_bickle!)
    * Minor AES update to allow in-place decryption.

2005-04-03  jrandom
    * EepGet fix for open-ended HTTP fetches (such as the news.xml 
      feeding the NewsFetcher)

2005-04-01  jrandom
    * Allow editing I2PTunnel server instances with five digit ports 
      (thanks nickless_head!)
    * More NewsFetcher debugging for reported weirdness

2005-04-01  jrandom
    * Fix to check for missing news file (thanks smeghead!)
    * Added destination display CLI:
      java -cp lib/i2p.jar net.i2p.data.Destination privKeyFilename
    * Added destination display to the web interface (thanks pnspns)
    * Installed CIA backdoor

* 2005-03-29  0.5.0.5 released

2005-03-29  jrandom
    * Decreased the initial RTT estimate to 10s to allow more retries.
    * Increased the default netDb store replication factor from 2 to 6 to take
      into consideration tunnel failures.
    * Address some statistical anonymity attacks against the netDb that could 
      be mounted by an active internal adversary by only answering lookups for 
      leaseSets we received through an unsolicited store.
    * Don't throttle lookup responses (we throttle enough elsewhere)
    * Fix the NewsFetcher so that it doesn't incorrectly resume midway through
      the file (thanks nickster!)
    * Updated the I2PTunnel HTML (thanks postman!)
    * Added support to the I2PTunnel pages for the URL parameter "passphrase",
      which, if matched against the router.config "i2ptunnel.passphrase" value,
      skips the nonce check.  If the config prop doesn't exist or is blank, no
      passphrase is accepted.
    * Implemented HMAC-SHA256.
    * Enable the tunnel batching with a 500ms delay by default
    * Dropped compatability with 0.5.0.3 and earlier releases

2005-03-26  jrandom
    * Added some error handling and fairly safe to cache data to the streaming
      lib (good call Tom!)

2005-03-25  jrandom
    * Fixed up building dependencies for the routerconsole on some more 
      aggressive compilers (thanks polecat!)

* 2005-03-24  0.5.0.4 released

2005-03-23  jrandom
    * Added more intelligent version checking in news.xml, in case we have a 
      version newer than the one specified.

2005-03-23  jrandom
    * Added support for Transfer-Encoding: chunked to the EepGet, so that the
      cvsweb.cgi doesn't puke on us.

2005-03-23  Connelly
    * Fixed Bugzilla Bug #99 in the SAM Bridge, which caused pending
      stream send data to not be sent if STREAM CLOSE is issued too fast.

2005-03-23  jrandom
    * Implemented the news fetch / update policy code, as configurated on
      /configupdate.jsp.  Defaults are to grab the news every 24h (or if it
      doesn't exist yet, on startup).  No action is taken however, though if
      the news.xml specifies that a new release is available, an option to
      update will be shown on the router console.
    * New initialNews.xml delivered with new installs, and moved news.xml out
      of the i2pwww module and into the i2p module so that we can bundle it 
      within each update.

2005-03-23  jrandom
    * New /configupdate.jsp page for controlling the update / notification 
      process, as well as various minor related updates.  Note that not all
      options are exposed yet, and the update detection code isn't in place
      in this commit - it currently says there is always an update available.
    * New EepGet component for reliable downloading, with a CLI exposed in
      java -cp lib/i2p.jar net.i2p.util.EepGet url
    * Added a default signing key to the TrustedUpdate component to be used
      for verifying updates.  This signing key can be authenticated via
      gpg --verify i2p/core/java/src/net/i2p/crypto/TrustedUpdate.java
    * New public domain SHA1 implementation for the DSA code so that we can
      handle signing streams of arbitrary size without excess memory usage
      (thanks P.Verdy!)
    * Added some helpers to the TrustedUpdate to work off streams and to offer
      a minimal CLI: 
          TrustedUpdate keygen pubKeyFile privKeyFile
          TrustedUpdate sign origFile signedFile privKeyFile
          TrustedUpdate verify signedFile

2005-03-22  smeghead
    * New TrustedUpdate component for signing/verifying files with a DSA 
      signature.

2005-03-21  jrandom
    * Fixed the tunnel fragmentation handler to deal with multiple fragments 
      in a single message properly (rather than release the buffer into the 
      cache after processing the first one) (duh!)
    * Added the batching preprocessor which will bundle together multiple 
      small messages inside a single tunnel message by delaying their delivery 
      up to .5s, or whenever the pending data will fill a full message, 
      whichever comes first.  This is disabled at the moment, since without the
      above bugfix widely deployed, lots and lots of messages would fail.
    * Within each tunnel pool, stick with a randomly selected peer for up to
      .5s before randomizing and selecting again, instead of randomizing the
      pool each time a tunnel is needed.  

* 2005-03-18  0.5.0.3 released

2005-03-18  jrandom
    * Minor tweak to the timestamper to help reduce small skews
    * Adjust the stats published to include only the relevent ones
    * Only show the currently used speed calculation on the profile page
    * Allow the full max # resends to be sent, rather than piggybacking the
      RESET packet along side the final resend (duh)
    * Add irc.postman.i2p to the default list of IRC servers for new installs
    * Drop support for routers running 0.5 or 0.5.0.1 while maintaining 
      backwards compatability for users running 0.5.0.2.

2005-03-18  jrandom
    * Eepproxy Fix for corrupted HTTP headers (thanks nickster!)
    * Fixed case sensitivity issues on the HTTP headers (thanks duck!)

2005-03-17  jrandom
    * Update the old speed calculator and associated profile data points to 
      use a non-tiered moving average of the tunnel test time, avoiding the 
      freshness issues of the old tiered speed stats. 
    * Explicitly synchronize all of the methods on the PRNG, rather than just
      the feeder methods (sun and kaffe only need the feeder, but it seems ibm
      needs all of them synchronized).
    * Properly use the tunnel tests as part of the profile stats.
    * Don't flood the jobqueue with sequential persist profile tasks, but 
      instead, inject a brief scheduling delay between them.
    * Reduce the TCP connection establishment timeout to 20s (which is still
      absurdly excessive)
    * Reduced the max resend delay to 30s so we can get some resends in when
      dealing with client apps that hang up early (e.g. wget)
    * Added more alternative socketManager factories (good call aum!)

2005-03-16  jrandom
    * Adjust the old speed calculator to include end to end RTT data in its 
      estimates, and use that as the primary speed calculator again.
    * Use the mean of the high capacity speeds to determine the fast 
      threshold, rather than the median.  Perhaps we should use the mean of
      all active non-failing peers?
    * Updated the profile page to sort by tier, then alphabetically.
    * Added some alternative socketManager factories (good call aum!)

2005-03-14  jrandom
    * New strict speed calculator that goes off the actual number of messages
      verifiably sent through the peer by way of tunnels.  Initially, this only
      contains the successful message count on inbound tunnels, but may be 
      augmented later to include verified outbound messages, peers queried in 
      the netDb, etc.  The speed calculation decays quickly, but should give
      a better differential than the previous stat (both values are shown on 
      the /profiles.jsp page)

2005-03-11  jrandom
    * Rather than the fixed resend timeout floor (10s), use 10s+RTT as the 
      minimum (increased on resends as before, of course).
    * Always prod the clock update listeners, even if just to tell them that 
      the time hasn't changed much.
    * Added support for explicit peer selection for individual tunnel pools,
      which will be useful in debugging but not recommended for use by normal
      end users.
    * More aggressively search for the next hop's routerInfo on tunnel join.
    * Give messages received via inbound tunnels that are bound to remote
      locations sufficient time (taking into account clock skew).
    * Give alternate direct send messages sufficient time (10s min, not 5s)
    * Always give the end to end data message the explicit timeout (though the
      old default was sufficient before)
    * No need to give end to end messages an insane expiration (+2m), as we 
      are already handling skew on the receiving side.
    * Don't complain too loudly about expired TunnelCreateMessages (at least,
      not until after all those 0.5 and 0.5.0.1 users upgrade ;)
    * Properly keep the sendBps stat
    * When running the router with router.keepHistory=true, log more data to
      messageHistory.txt
    * Logging updates
    * Minor formatting updates

2005-03-08  jrandom
    * More aggressively adjust the clock

2005-03-07  jrandom
    * Fix the HTTP response header filter to allow multiple headers with the
      same name (thanks duck and spotteri!)

* 2005-03-06  0.5.0.2 released

2005-03-06  jrandom
    * Allow the I2PTunnel web interface to select streaming lib options for
      individual client tunnels, rather than sharing them across all of them,
      as we do with the session options.  This way people can (and should) set
      the irc proxy to interactive and the eepproxy to bulk.
    * Added a startRouter.sh script to new installs which simply calls 
      "sh i2prouter start".  This should make it clear how people should start
      I2P.
    * Properly expand the HTTP response header buffer (thanks shendaras!)

2005-03-04  jrandom
    * Filter HTTP response headers in the eepproxy, forcing Connection: close
      so that broken (/malicious) webservers can't allow persistent 
      connections.  All HTTP compliant browsers should now always close the 
      socket.
    * Enabled the GZIPInputStream's cache (they weren't cached before)
    * Make sure our first send is always a SYN (duh)
    * Workaround for some buggy compilers

2005-03-03  jrandom
    * Loop while starting up the I2PTunnel instances, in case the I2CP 
      listener isn't up yet (thanks detonate!)
    * Implement custom reusable GZIP streams to both reduce memory churn
      and prevent the exposure of data in the standard GZIP header (creation
      time, OS, etc).  This is RFC1952 compliant, and backwards compatible, 
      though has only been tested within the confines of I2P's compression use
      (DataHelper.[de]compress).
    * Preemptively support the next protocol version, so that after the 0.5.0.2
      release, we'll be able to drop protocol=2 to get rid of 0.5 users.

2005-03-02  jrandom
    * Fix one substantial OOM cause (session tag manager was only dropping 
      tags once the critical limit was met, rather than honoring their 
      expiration) (duh)
    * Lots of small memory fixes
    * Double the allowable concurrent outstanding tunnel build tasks (20)

2005-03-01  jrandom
    * Really disable the streaming lib packet caching
    * Synchronized a message handling point in the SDK (even though its use is
      already essentially single threaded, its better to play it safe)
    * Don't add new RepublishLeaseSetJobs on failure, just requeue up the 
      existing one (duh)
    * Throttle the number of concurrent pending tunnel builds across all 
      pools, in addition to simply throttling the number of new requests per 
      minute for each pool individually.  This should avoid the cascading 
      failure when tunnel builds take too long, as no new builds will be 
      created until the previous ones are handled.
    * Factored out and extended the DataHelper's unit tests for dealing with 
      long and date formatting.
    * Explicitly specify the HTTP auth realm as "i2prouter", though this 
      alone doesn't address the bug where jetty asks for authentication too
      much.  (thanks orion!)
    * Updated the StreamSinkServer to ignore all read bytes, rather than write
      them to the filesystem.

2005-02-27  jrandom
    * Don't rerequest leaseSets if there are already pending requests
    * Reverted the insufficiently tested caching in the DSA/SHA1 impl, and
      temporary disabled the streaming lib packet caching.
    * Reduced the resend RTT penalty to 10s

2005-02-26  jrandom
    * Force 1.3-isms on the precompiled jsps too (thanks laberhost)

2005-02-26  jrandom
    * Further streaming lib caching improvements
    * Reduce the minimum RTT (used to calculate retry timeouts), but also 
      increase the RTT on resends.
    * Lower the default message size to 4KB from 16KB to further reduce the
      chance of failed fragmentation.
    * Extend tunnel rebuild throttling to include fallback rebuilds
    * If there are less than 20 routers known, don't drop the last 20 (to help
      avoid dropping all peers under catastrophic failures)
    * New stats for end to end messages - "client.leaseSetFoundLocally",
      "client.leaseSetFoundRemoteTime", and "client.leaseSetFailedRemoteTime"

2005-02-24  jrandom
    * Throttle the number of tunnel rebuilds per minute, preventing CPU 
      overload under catastrophic failures (thanks Tracker and cervantes!)
    * Block the router startup process until we've initialized the clock

2005-02-24  jrandom
    * Cache temporary memory allocation in the DSA's SHA1 impl, and the packet
      data in the streaming lib.
    * Fixed a streaming lib bug where the connection initiator would fail the
      stream if the ACK to their SYN was lost.

2005-02-23  jrandom 
    * Now that we don't get stale SAM sessions, it'd be nice if we didn't
      get stale tunnel pools, don't you think?

* 2005-02-23  0.5.0.1 released

2005-02-22  jrandom
    * Reworked the tunnel (re)building process to remove the tokens and 
      provide cleaner controls on the tunnels built.
    * Fixed situations where the timestamper wanted to test more servers than
      were provided (thanks Tracker!)
    * Get rid of the dead SAM sessions by using the streaming lib's callbacks
      (thanks Tracker!)

2005-02-22  jrandom
    * Temporary workaround for the I2CP disconnect bug (have the streaminglib
      try to automatically reconnect on accept()/connect(..)).
    * Loop check for expired lease republishing (just in case)

2005-02-22  jrandom
    * Adjusted (and fixed...) the timestamper change detection
    * Deal with a rare reordering bug at the beginning of a stream (so we 
      don't drop it unnecessarily)
    * Cleaned up some dropped message handling in the router
    * Reduced job queue churn when dealing with a large number of tunnels by
      sharing an expiration job
    * Keep a separate list of the most recent CRIT messages (shown on the 
      logs.jsp).  This way they don't get buried among any other messages.
    * For clarity, display the tunnel variance config as "Randomization" on 
      the web console.
    * If lease republishing fails (boo! hiss!) try it again 
    * Actually fix the negative jobLag in the right place (this time)
    * Allow reseeding when there are less than 10 known peer references
    * Lots of logging updates.

2005-02-20  jrandom
    * Allow the streaming lib resend frequency to drop down to 20s as the
      minimum, so that up to 2 retries can get sent on an http request.
    * Add further limits to failsafe tunnels.
    * Keep exploratory and client tunnel testing and building stats separate.
    * Only use the 60s period for throttling tunnel requests due to transient
      network overload.
    * Rebuild tunnels earlier (1-3m before expiration, by default)
    * Cache the next hop's routerInfo for participating tunnels so that the
      tunnel participation doesn't depend on the netDb.
    * Fixed a long standing bug in the streaming lib where we wouldn't always
      unchoke messages when the window size grows.
    * Make sure the window size never reaches 0 (duh)

2005-02-20  jrandom
    * Only build failsafe tunnels if we need them
    * Properly implement the selectNotFailingPeers so that we get a random
      selection of peers, rather than using the strictOrdering (thanks dm!)
    * Don't include too many "don't tell me about" peer references in the 
      lookup message - only send the 10 peer references closest to the target.

2005-02-19  jrandom
    * Only build new extra tunnels on failure if we don't have enough
    * Fix a fencepost in the tunnel building so that e.g. a variance of
      2 means +/- 2, not +/- 1 (thanks dm!)
    * Avoid an NPE on client disconnect
    * Never select a shitlisted peer to participate in a tunnel
    * Have netDb store messages timeout after 10s, not the full 60s (duh)
    * Keep session tags around for a little longer, just in case (grr)
    * Cleaned up some closing event issues on the streaming lib
    * Stop bundling the jetty 5.1.2 and updated wrapper.config in the update
      so that 0.4.* users will need to do a clean install, but we don't need 
      to shove an additional 2MB in each update to those already on 0.5.
    * Imported the susimail css (oops, thanks susi!)

* 2005-02-18  0.5 released

2005-02-17  jrandom
    * If the clock is adjusted during a job run, don't act as if the job took
      negative time.

2005-02-17  jrandom
    * Included the GPL'ed susimail 0.13 by default (thanks susi23!)

2005-02-17  jrandom
    * Fixed the braindead tunnel testing logic
    * If a large number of tunnels are failing (within the last 5-10 minutes)
      and the current tunnel pool's configuration allows it, randomly build a 
      zero hop tunnel to replace failed tunnels.
    * Enable postman's POP3 and SMTP tunnels by default

2005-02-16  jrandom
    * Added some error handling when the number of session tags exceeds the
      realistic capacity, dropping a random chunk of received tag sets and
      conducting some minor analysis of the remaining ones.  This is a part
      of a pretty serious error condition, and logs as CRIT (if/when people 
      see "TOO MANY SESSION TAGS!", please let me know the full log line it
      puts in the wrapper.log or /logs.jsp)
    * Update the addressbook to only write to the published hosts location
      if the addressbook's config contains "should_publish=true" (by default,
      it contains "should_publish=false")

2005-02-16  jrandom
    * (Merged the 0.5-pre branch back into CVS HEAD)
    * Replaced the old tunnel routing crypto with the one specified in
      router/doc/tunnel-alt.html, including updates to the web console to view
      and tweak it.  
    * Provide the means for routers to reject tunnel requests with a wider 
      range of responses:
        probabalistic rejection, due to approaching overload
        transient rejection, due to temporary overload
        bandwidth rejection, due to persistent bandwidth overload
        critical rejection, due to general router fault (or imminent shutdown)
      The different responses are factored into the profiles accordingly.
    * Replaced the old I2CP tunnel related options (tunnels.depthInbound, etc)
      with a series of new properties, relevent to the new tunnel routing code:
        inbound.nickname (used on the console)
        inbound.quantity (# of tunnels to use in any leaseSets)
        inbound.backupQuantity (# of tunnels to keep in the ready)
        inbound.length (# of remote peers in the tunnel)
        inbound.lengthVariance (if > 0, permute the length by adding a random # 
                                up to the variance.  if < 0, permute the length
                                by adding or subtracting a random # up to the 
                                variance)
        outbound.* (same as the inbound, except for the, uh, outbound tunnels
                    in that client's pool)
      There are other options, and more will be added later, but the above are
      the most relevent ones.
    * Replaced Jetty 4.2.21 with Jetty 5.1.2
    * Compress all profile data on disk.
    * Adjust the reseeding functionality to work even when the JVM's http proxy
      is set.
    * Enable a poor-man's interactive-flow in the streaming lib by choking the
      max window size.
    * Reduced the default streaming lib max message size to 16KB (though still
      configurable by the user), also doubling the default maximum window 
      size.
    * Replaced the RouterIdentity in a Lease with its SHA256 hash.
    * Reduced the overall I2NP message checksum from a full 32 byte SHA256 to
      the first byte of the SHA256.
    * Added a new "netId" flag to let routers drop references to other routers
      who we won't be able to talk to.
    * Extended the timestamper to get a second (or third) opinion whenever it 
      wants to actually adjust the clock offset.
    * Replaced that kludge of a timestamp I2NP message with a full blown 
      DateMessage.
    * Substantial memory optimizations within the router and the SDK to reduce
      GC churn.  Client apps and the streaming libs have not been tuned, 
      however.
    * More bugfixes than you can shake a stick at.

2005-02-13  jrandom
    * Updated jbigi source to handle 64bit CPUs.  The bundled jbigi.jar still 
      only contains 32bit versions, so build your own, placing libjbigi.so in 
      your install dir if necessary.  (thanks mule!)
    * Added support for libjbigi-$os-athlon64 to NativeBigInteger and CPUID
      (thanks spaetz!)

2005-02-10  smeghead
    * Initial check-in of Pants, a new utility to help us manage our 3rd-party
      dependencies (Fortuna, Jetty, Java Service Wrapper, etc.). Some parts of
      Pants are still non-functional at this time so don't mess with it yet
      unless you want to potentially mangle your working copy of CVS.

2005-02-09  duck
    * Allow an unneeded newline in the SAM client connection without
      disconnecting.

2005-02-07  jrandom
    * Fixed a race in the streaming lib's delayed flush algorithm (thanks anon!)

2005-02-06  Sugadude
    * Added a filter to the addressbook to remove entries that dont end in ".i2p"

2005-02-03  smeghead
    * Added Ant buildfile in apps/fortuna for creating a custom Fortuna PRNG jar
      library from GNU Crypto's CVS HEAD sources.

2005-01-26  smeghead
    * i2pProxy.pac, i2pbench.sh, and i2ptest.sh are now shipped with the dist
      packages and installed to $i2pinstalldir/scripts.
    * Added command line params to i2ptest.sh and i2pbench.sh: --gij to run them
      using gij + libgcj, and --sourcedir to run them from the source tree
      instead of the installation directory.
    * Fixed unreachable for() statement clause in the KBucketImpl class that was
      causing gcj to toss a compilation warning (jrandom++).

2005-01-26  smeghead
    * Added a couple of scripts, i2ptest.sh and i2pbench.sh, to manage the core
      tests and benchmarks.
    * Routerconsole now builds under gcj 3.4.3.
    * Corrected divide by zero error in TunnelId class under gcj (jrandom++).

2005-01-25  smeghead
    * Tweaked some classes to enable gcj 3.4.3 to compile the router and
      supporting apps (except for the routerconsole which is still being
      investigated).

2005-01-24  smeghead
    * C#-ification of sam-sharp: interface greatly simplified using delegates
      and events; SamBaseEventHandler provides basic implementation and helper
      methods but is now optional.
    * NAnt buildfile and README added for sam-sharp.

2005-01-23  smeghead
    * Port the java SAM client library to mono/C# and released into the 
      public domain.  The 0.1 version of this port is available in CVS as
      i2p/apps/sam/csharp/src/I2P.SAM.Client.  The other nonfunctional C#
      library has been removed.

2005-01-21  Jhor
    * Updated jbigi build scripts for OSX.

2005-01-21  jrandom
    * Added support for OSX to the NativeBigInteger code so that it will look
      in the classpath for libjbigi-osx-none.jnilib.  At the moment, that file
      is not bundled with the shipped jbigi.jar yet though.

2005-01-18  jrandom
    * Increased the max # session tags maintained and decreased slightly the
      period over which they are gathered.

2005-01-17  jrandom
    * Added meaningful support for adjusting the preferred message size in the
      streaming lib by setting the i2p.streaming.maxMessageSize=32768 (or 
      whatever).  The other side will mimic a reduction (but never an increase).
    * Always make sure to use distinct ConnectionOption objects for each 
      connection (duh)
    * Reduced the default ACK delay to 500ms on in the streaming lib
    * Only shrink the streaming window once per window
    * Don't bundle a new jetty.xml with updates
    * Catch another local routerInfo corruption issue on startup.

2005-01-15  cervantes
    * Added support to the eepproxy for URLs such as 
      http://localhost:4444/eepproxy/foo.i2p/bar/baz or even
      http://localhost:4444/eepproxy/foo.i2p/?i2paddresshelper=base64

2005-01-15  jrandom
    * Caught a series of (previously unhandled) errors caused by requeueing 
      messages that had timed out on the TCP transport (thanks mae^!)
    * Reduce the barrier to dropping session tags on streaming lib resends -
      every fourth send should drop the tags, forcing ElGamal encryption.  This
      will help speed up the recovery after a disconnect, rather than the drop
      every fifth send.

* 2005-01-06  0.4.2.6 released

2005-01-06  jrandom
    * Added a startup message to the addressbook, printing its version number
      to stdout (which is sent to wrapper.config) when it loads.
    * Updated the addressbook to reread the config file periodically
    * Added orion.i2p to the list of eepsites on the default homepage

2005-01-05  jrandom
    * Handle unexpected network read errors more carefully (thanks parg!)
    * Added more methods to partially compare (DataHelper) and display 
      arrays (Base64.encode).
    * Exposed the AES encryptBlock/decryptBlock on the context.aes()
    * Be more generous on the throttle when just starting up the router
    * Fix a missing scheduled event in the streaming lib (caused after reset)
    * Add a new DisconnectListener on the I2PSocketManager to allow 
      notification of session destruction.
    * Make sure our own router identity is valid, and if it isn't, build a new
      one and restart the router.  Alternately, you can run the Router with 
      the single command line argument "rebuild" and it will do the same.

2004-12-31  ragnarok
    * Integrated latest addressbook changes (2.0.3) which include support for 
      deploying as a .war file with no existing addressbook configuration.
    * Updated main build process to bundle the addressbook.war in the 
      i2pinstall.jar and i2pupdate.zip.

2004-12-31  jrandom
    * Speling fxi (thanks digum!)
    * Bugfix for the I2PTunnel web interface so that it now properly launches
      newly added tunnels that are defined to be run on startup (thanks ugha!)

2004-12-30  jrandom
    * Revised the I2PTunnel client and httpclient connection establishment 
      throttles.  There is now a pool of threads that build the I2PSocket
      connections with a default size of 5, configurable via the I2PTunnel 
      client option 'i2ptunnel.numConnectionBuilders' (if set to 0, it will
      not throttle the number of concurrent builders, but will launch a thread
      per socket during establishment).  In addition, sockets accepted but
      not yet allocated to one of the connection builders will be destroyed
      after 30 seconds, configurable via 'i2ptunnel.maxWaitTime' (if set to
      0, it will wait indefinitely).

2004-12-29  jrandom
    * Imported Ragnarok's addressbook source (2.0.2) which is built but not
      deployed in the i2pinstall.jar/i2pupdate.zip (yet).
    * Don't treat connection inactivity closure as a connection error.

2004-12-29  jrandom
    * Add in a new keepalive event on each TCP connection, proactively sending
      a (tiny) time message every minute or two, as well as killing the 
      connection if no message has been fully sent within 5 minutes or so.  
      This should help deal with hung connections from IP address changes.

2004-12-28  jrandom
    * Cleaned up the resending and choking algorithm in the streaming lib.
    * Removed the read timeout override for I2PTunnel's httpclient, allowing
      it to use the default for the streaming lib.
    * Revised ack triggers in the streaming lib.
    * Logging.

* 2004-12-21  0.4.2.5 released

2004-12-21  jrandom
    * Track a new stat for expired client leases (client.leaseSetExpired).

2004-12-21  jrandom
    * Cleaned up the postinstall/startup scripts a bit more to handle winME,
      and added windows info to the headless docs. (thanks ardvark!)
    * Fixed a harmless (yet NPE inspiring) race during the final shutdown of 
      a stream (thanks frosk!)
    * Add a pair of new stats for monitoring tunnel participation - 
      tunnel.participatingBytesProcessed (total # bytes transferred) and
      tunnel.participatingBytesProcessedActive (total # bytes transferred for
      tunnels whose byte count exceed the 10m average).  This should help 
      further monitor congestion issues.
    * Made the NamingService factory property public (thanks susi!)

2004-12-20  jrandom
    * No longer do a blocking DNS lookup within the jobqueue (thanks mule!)
    * Set a 60s dns cache TTL, instead of 0s.  Most users who used to use
      dyndns/etc now just use IP autodetection, so the old "we need ttl=0"
      reasoning is gone.

2004-12-19  jrandom
    * Fix for a race on startup wrt the new stats (thanks susi!)

2004-12-19  jrandom
    * Added three new stats - router.activePeers, router.fastPeers, and 
      router.highCapacityPeers, updated every minute

2004-12-19  jrandom
    * Added a new i2ptunnel type: 'httpserver', allowing you to specify what
      hostname should be sent to the webserver.  By default, new installs will
      have an httpserver pointing at their jetty instance with the spoofed 
      name 'mysite.i2p' (editable on the /i2ptunnel/edit.jsp page).

2004-12-19  scintilla
    * Convert native jcpuid code from C++ to C. This should alleviate build
      problems experienced by some users.

* 2004-12-18  0.4.2.4 released

2004-12-16  jrandom
    * Catch another oddball case for a reset connection in the streaming lib.
    * Add a dumpprofile.jsp page, called with ?peer=base64OfPeerHash, which
      dumps the current state of that peer's profile.  Instead of the full 
      base64, you can pass in however many characters you have and it will
      return the first match found.

2004-12-16  jrandom
    * Remove the randomized factor in the tunnel rejection by bandwidth -
      we now accept the request if we've allocated less than our limit
      and reject it if we've allocated more.
    * Stick to the standard capacity scale on tunnel rejection, even for 
      the 10m period.
    * Build the time message at the very last possible moment

2004-12-15  jrandom
    * Handle hard disconnects more gracefully within the streaming lib, and
      log unmonitored events more aggressively.
    * If we drop a peer after connection due to clock skew, log it to the
      /logs.jsp#connectionlogs with relevent info.  In addition, toss it in
      the stat 'tcp.disconnectAfterSkew'.
    * Fixed the formatting in the skew display
    * Added an ERROR message that is fired once after we run out of 
      routerInfo files (thanks susi!)
    * Set the connect timeout equal to the streaming lib's disconnect timeout
      if not already specified (the I2PTunnel httpclient already enforces a
      60s connect timeout)
    * Fix for another connection startup problem in the streaming lib.
    * Fix for a stupid error in the probabalistic drop (rand <= P, not > P)
    * Adjust the capacity calculations so that tunnel failures alone in the 
      last 10m will not trigger a 0 capacity rank.

2004-12-14  jrandom
    * Periodically send a message along all I2NP connections with the router's
      current time, allowing the receiving peer to determine that the clock 
      has skewed too much, and hence, disconnect.  For backwards compatability
      reasons, this is being kludged into a DeliveryStatusMessage (ewww).  The
      next time we have a backwards compatability break, we can put in a proper
      message setup for it.

2004-12-14  jrandom
    * Reenable the probabalistic drop on the TCP queues to deal with good old
      fashioned bandwidth limiting.  However, by default the probability is
      rigged to reserve 0% of the queue free - meaning we just aggressively
      fail messages in the queue if we're transferring too slowly.  That
      reservation factor can be increased with 'tcp.queueFreeFactor=0.25'
      (or whatever) and the drop code can be disabled with the parameter
      'tcp.dropProbabalistically=false'.
    * Still penalize a peer on tunnel failure, but don't immediately drop 
      their capacity to 0.
    * More aggressively ACK duplicates
    * Randomize the timestamper period
    * Display the clock skew on the connection logs when a peer sends it.
    * Allow the timestamper to fix skews of up to 10 minutes
    * Logging

2004-12-13  jrandom
    * Added some error checking on the new client send job (thanks duck!)
    * Implemented tunnel rejection based on bandwidth usage (rejecting tunnels
      proportional to the bytes allocated in existing tunnels vs the bytes 
      allowed through the bandwidth limiter).
    * Enable a new configuration parameter for triggering a tunnel rebuild 
      (tunnel.maxTunnelFailures), where that is the max allowed test failures
      before killing the tunnel (default 0).
    * Gather more data that we rank capacity by (now we monitor and balance the
      data from 10m/30m/60m/1d instead of just 10m/60m/1d).
    * Fix a truncation/type conversion problem on the long term capacity 
      values (we were ignoring the daily stats outright)

2004-12-11  jrandom
    * Fix the missing HTTP timeout, which was caused by the deferred syn used
      by default.  This, in turn, meant the I2PSocket creation doesn't fail
      on .connect, but is unable to transfer any data in any direction.  We now
      detect that condition for the I2PTunnelHTTPClient and throw up the right
      error page.
    * Logging

2004-12-11  jrandom
    * Use a simpler and less memory intensive job for processing outbound 
      client messages when the session is in mode=bestEffort.  We can 
      immediately discard the data as soon as its sent the first time, 
      rather than wait for an ack, since we will never internally resend.
    * Reduce some synchronization to avoid a rare deadlock
    * Replaced 'localhost' with 127.0.0.1 in the i2ptunnel config, and special
      case it within the tunnel controller.
    * Script cleanup for building jbigi/jcpuid
    * Logging

* 2004-12-08  0.4.2.3 released

2004-12-08  jrandom
    * Revised the buffering when reading from the SAM client and writing 
      to the stream.  Also added a thread (sigh) so we don't block the
      SAM client from giving us more messages for abnormally long periods
      of time.
    * Display the router version in the logs on startup (oft requested)
    * Fix a race during the closing of a messageOutputStream

2004-12-06  jrandom
    * Don't do a 'passive flush' while there are already outbound messages 
      unacked.
    * Show the reseed link if up to 10 peers profiles are active (thanks 
      dburton!)

2004-12-06  jrandom
    * Don't propogate streaming connection failures out to the SAM bridge as
      fatal errors.
    * Dont barf on repeated I2CP closure.

2004-12-05  jrandom
    * Explicitly use "127.0.0.1" to bind the I2CP listener, not the JVM's
      getLocalhost call

2004-12-05  jrandom
    * Default the I2CP listener to localhost only, unless overridden by 
      i2cp.tcp.bindAllInterfaces=true (thanks dm!)
    * More SAM fixes for things recently broken (whee)

2004-12-05  jrandom
    * Fix the recently broken SAM bridge (duh)
    * Add a new pair of SAM apps - net.i2p.sam.client.SAMStreamSink and
      net.i2p.sam.client.SAMStreamSend, mirroring the streaming lib's
      StreamSink and StreamSend apps for transferring files.
    * Make the passive flush timer fire more frequently.

2004-12-05  jrandom
    * Fixed some links in the console (thanks ugha!) and the javadoc 
      (thanks dinoman!)
    * Fix the stream's passive flush timer (oh, its supposed to work?)

2004-12-03  jrandom
    * Toss in a small pool of threads (3) to execute the events queued up with
      the SimpleTimer, as we do currently see the occational event 
      notification spiking up to a second or so.
    * Implement a SAM client API in java, useful for event based streaming (or
      for testing the SAM bridge)
    * Added support to shut down the SAM bridge on OOM (useful if the SAM 
      bridge is being run outside of the router).
    * Include the SAM test code in the sam.jar
    * Remove an irrelevent warning message from SAM, which was caused by 
      perfectly normal operation due to a session being closed.
    * Removed some unnecessary synchronization in the streaming lib's 
      PacketQueue
    * More quickly clean up the memory used by the streaming lib by 
      immediately killing each packet's resend job as soon as it is ACKed (or
      cancelled), so that there are no longer any valid pointers to the 
      (potentially 32KB) packet.
    * Fixed the timestamps dumped to stdout when debugging the PacketHandler.
    * Drop packets that would expand our inbound window beyond our maximum 
      buffer size (default 32 messages)
    * Always read the ACK/NACK data from the verified packets received, even
      if we are going to drop them
    * Always adjust the window when there are messages ACKed, though do not
      change its size except as before.
    * Streamlined some synchronization in the router's I2CP handling
    * Streamlined some memory allocation in the SAM bridge
    * Default the streaming lib to disconnect on inactivity, rather than send
      an empty message.

2004-12-01  jrandom
    * Fix for a race in the streaming lib as caused by some odd SAM activity

* 2004-12-01  0.4.2.2 released

2004-12-01  jrandom
    * Fixed a stupid typo that inadvertantly allowed persistent HTTP 
      connections to work (thanks duck!)
    * Make sure we override the inactivity timeout too

* 2004-12-01  0.4.2.1 released

2004-12-01  jrandom
    * Strip out any of the Accept-* HTTP header lines, and always make sure to
      include the forged User-agent header.
    * Adjust the default read timeout on the eepproxy to 60s, unless 
      overridden.
    * Minor tweak on stream shutdown.

2004-11-30  jrandom
    * Render the burst rate fields on /config.jsp properly (thanks ugha!)
    * Build in a simple timeout to flush data queued into the I2PSocket but
      not yet flushed.
    * Don't explicitly flush after each SAM stream write, but leave it up to 
      the [nonblocking] passive flush.
    * Don't whine about 10-99 connection events occurring in a second
    * Don't wait for completion of packets that will not be ACKed (duh)
    * Adjust the congestion window, even if the packet was resent (duh)
    * Make sure to wake up any blocking read()'s when the MessageInputStream
      is close()ed (duh)
    * Never wait more than the disconnect timeout for a write to complete

2004-11-29  jrandom
    * Minor fixes to avoid unnecessary errors on shutdown (thanks susi!)

2004-11-29  jrandom
    * Reduced contention for local client delivery
    * Drop the new code that munges the wrapper.config.  Instead, updates that
      need to change it will include their own wrapper.config in the 
      i2pupdate.zip, overwriting the existing file.  If the file 
      "wrapper.config.updated" is included, it is deleted at first opportunity
      and the router shut down, displaying a notice that the router must be 
      started again cleanly to allow the changes to the wrapper.config to take
      effect.
    * Properly stop accept()ing I2PSocket connections if we close down the 
      session (duh).
    * Make sure we cancel any outstanding Packets in flight when a connection
      is terminated (thanks susi!)
    * Split up the I2PTunnel closing a little further.

2004-11-28  jrandom
    * Accept IP address detection changes with a 2-out-of-3 minimum.
    * As long as the router is up, keep retrying to bind the I2CP listener.
    * Decrease the java service wrapper ping frequency to once every 10 
      minutes, rather than once every 5 seconds.

2004-11-27  jrandom
    * Some cleanup and bugfixes for the IP address detection code where we 
      only consider connections that have actually sent and received messages
      recently as active, rather than the mere presence of a TCP socket as 
      activity.

2004-11-27  jrandom
    * Removed the I2PTunnel inactivity timeout thread, since the new streaming
      lib can do that (without an additional per-connection thread).
    * Close the I2PTunnel forwarder threads more aggressively

2004-11-27  jrandom
    * Fix for a fast loop caused by a race in the new streaming library (thanks
      DrWoo, frontier, pwk_, and thetower!)
    * Minor updates to the SimpleTimer and Connection to help track down a
      high CPU usage problem (dumping debug info to stdout/wrapper.log if too
      many events/tasks fire in a second)
    * Minor fixes for races on client disconnects (causing NPEs)

* 2004-11-26  0.4.2 released

2004-11-26  jrandom
    * Enable the new streaming lib as the default.  That means, for any 
      substantial definition, it is NOT BACKWARDS COMPATIBLE.  

2004-11-25  jrandom
    * Revised the installer to include start menu and desktop shortcuts for
      windows platforms, including pretty icons (thanks DrWoo!)
    * Allow clients specified in clients.config to have an explicit startup
      delay.
    * Update the default install to launch a browser pointing at the console
      whenever I2P starts up, rather than only the first time it starts up
      (configurable on /configservice.jsp, or in clients.config)
    * Bugfix to the clock skew checking code to monitor the delta between
      offsets, not the offset itself (duh)
    * Router console html update
    * New (and uuuuugly) code to verify that the wrapper.config contains 
      the necessary classpath entries on update.  If it has to update the
      wrapper.config, it will stop the JVM and service completely, since the
      java service wrapper doesn't reread the wrapper.config on JVM restart -
      requiring the user to manually restart the service after an update.
    * Increase the TCP connection timeout to 30s (which is obscenely long)

2004-11-22  jrandom
    * Update to the SAM bridge to reduce some unnecessary memory allocation.
    * New stat to keep track of slow jobs (ones that take more than a second
      to excute).  This is published in the netDb as jobQueue.jobRunSlow

2004-11-21  jrandom
    * Update the I2PTunnel web interface to include an option for the new 
      streaming lib (which is ignored until the 0.4.2 release).
    * Revised the I2PTunnel web interface to keep the I2CP options of client 
      and httpclient tunnels in sync, as they all share the same I2CP session.

2004-11-21  jrandom
    * Only allow small clock skews after the first 10 minutes of operation
      (to prevent later network lag bouncing us way off course - yes, we
      really need an NTP impl to balance out the network burps...)
    * Revamp the I2PTunnel web interface startup process so that everything
      is shown immediately, so that different pieces hanging don't hang
      the rest, and other minor bugfixes.
    * Take note of SAM startup error (in case you're already running a SAM
      bridge...)
    * Increase the bandwidth limiter burst values available to 10-60s (or
      whatever is placed in /configadvanced.jsp, of course)

2004-11-21  jrandom
    * Allow end of line comments in the hosts.txt and other config files,
      using '#' to begin the comments (thanks susi!)
    * Add support to I2PTunnel's 'client' feature for picking between multiple
      target destinations (e.g. 'client 6668 irc.duck.i2p,irc.baffled.i2p')
    * Add a quick link on the left hand nav to reseed if there aren't enough
      known peers, as well as link to the config page if there are no active 
      peers.  Revised config page accordingly.

2004-11-21  jrandom
    * Destroy ElGamal/AES+SessionTag keys after 15 minutes of inactivity 
      rather that every 15 minutes, and increase the warning period in which
      we refresh tags from 30s to 2 minutes.
    * Bugfix for a rare problem closing an I2PTunnel stream where we'd fail
      to close the I2PSocket (leaving it to timeout).

2004-11-19  jrandom
    * Off-by-one fix to the tunnel pool management code, along side some 
      explicit initialization.  This can affect clients whose lengths are
      shorter than the router's default (thanks duck!)

2004-11-17  jrandom
    * Fix to propogate i2psocket options into the SAM bridge correctly (thanks
      Ragnarok!)

2004-11-17  jrandom
    * Minor logging update.

2004-11-16  jrandom
    * Clean up the propogation of i2psocket options so that various streaming
      libs can honor them more precisely

2004-11-16  jrandom
    * Minor logging update

2004-11-14  jrandom
    * Fix a long standing leak in I2PTunnel (hanging on to i2psocket objects)
    * Fix a leak injected into the SimpleTimer
    * Fix a race condition in the tunnel message handling

2004-11-13  jrandom
    * Added throttles on how many I2PTunnel client connections we open at once
    * Replaced some buffered streams in I2PTunnel with unbuffered streams, as 
      the streaming library used should take care of any buffering.
    * Added a cache for some objects used in I2PTunnel, especially useful when
      there are many short lived connections.
    * Trimmed the SimpleTimer's processing a bit

2004-11-10  jrandom
    * Allow loading the (mini)streaming connection options from the 
      environment.
    * More defensive programming in the DSA implementation.

2004-11-08  jrandom
    * Remove spurious flush calls from I2PTunnel, and work with the 
      I2PSocket's output stream directly (as the various implementations
      do their own buffering).
    * Another pass at a long standing JobQueue bug - dramatically simplify
      the job management synchronization since we dont need to deal with
      high contention (unlike last year when we had dozens of queue runners
      going at once).
    * Logging

2004-11-08  jrandom
    * Make the SAM bridge more resiliant to bad handshakes (thanks duck!)

* 2004-11-06  0.4.1.4 released

2004-11-06  jrandom
    * Expose a drop down on the /configclients.jsp to enter the outbound 
      tunnel depth.
    * Improved *hosts.txt loading
    * Explicitly override the JVM's timezone settings to use GMT so that 
      any client applications which use timezones won't leak sensitive
      data (thanks gott!)
    * Bundle sam.jar in the update (thanks duck!)

2004-11-06  jrandom
    * Fix for a long standing synchronization bug in the SDK that in rare 
      instances can add a few seconds of lag.

2004-11-05  jrandom
    * Bugfixes and unit tests for the SAM bridge to handle quoted message
      parameters, verify proper operation after multiple session lifetimes,
      as well as some synchronization problems.
    * New properties method on the DataHelper class.
    * Address a race on fast disconnecting clients

2004-11-02  jrandom
    * Fix for a long standing synchronization bug in the JobQueue (and added
      some kooky flags to make sure it stays dead)
    * Update the ministreaming lib to force mode=guaranteed if the default
      lib is used, and mode=best_effort for all other libs.

2004-11-02  jrandom
    * Fixed up the configuration overrides for the streaming socket lib 
      integration so that it properly honors env settings.
    * More memory usage streamlining (last major revamp for now, i promise)

2004-11-01  jrandom
    * Increase the tunnel test timeout rapidly if our tunnels are failing.
    * Honor message expirations for some tunnel jobs that were prematurely
      expired.
    * Streamline memory usage with temporary object caches and more efficient
      serialization for SHA256 calculation, logging, and both I2CP and I2NP
      message handling.
    * Fix some situations where we forward messages too eagerly.  For a 
      request at the tunnel endpoint, if the tunnel is inbound and the target 
      is remote, honor the message by tunnel routing the data rather than
      sending it directly to the requested location.

2004-10-30  jrandom
    * Cache the temporary objects used in the AES encryption/decryption
      process so that AES doesn't require any memory allocation to process
      data.
    * Dramatically reduce memory usage within various crypto implementations
      by avoiding unnecessary (though simplifying) buffers.
    * If we specify some tags to be sent in an I2CP message explicitly, use
      only those, not those plus a new set (otherwise we aren't sure on ACK
      which set was delivered)
    * Allow configuration for the partial send timeout (how long before 
      resending a message down a different tunnel in a lease).  This can be
      updated with the "router.clientPartialSendTimeout" router config prop.
    * Logging

2004-10-29  jrandom
    * Strip the Referer, Via, and From headers completely, rather than 
      inserting a bogus value ("i2p").  This should help with the use of
      SnipSnap and Geeklog (thanks nickster and DrWoo!)

2004-10-27  jrandom
    * Fix a strange race condition on i2cp client disconnect.
    * win98 startup fixes (thanks tester-1 and ardvark!)
    * include build scripts for the new streaming lib (which is NOT ready
      for use yet, but you can hack around with it)

2004-10-24  jrandom
    * Allow explicit inclusion of session tags in the SDK, enabling the
      resending of tags bundled with messages that would not otherwise
      be ACKed.
    * Don't force mode=guaranteed for end to end delivery - if mode=bestEffort
      no DeliveryStatusMessage will be bundled (and as such, client apps using
      it will need to do their own session tag ack/nack).
    * Handle client errors when notifying them of message availability.
    * New StreamSinkSend which sends a file to a destination and disconnects.
    * Update the I2PSocketManagerFactory to build the specific 
      I2PSocketManager instance based on the "i2p.streaming.manager" property,
      containing the class name of the I2PSocketManager to instantiate.

2004-10-23  jrandom
    * Minor ministreaming lib refactoring to simplify integration of the full
      streaming lib.
    * Minor bugfixes to data structure serialization.

* 2004-10-18  0.4.1.3 released

2004-10-18  jrandom
    * Allow sending messages with a section of a byte array.
    * Reduced stats published.

2004-10-17  jrandom
    * Don't b0rk on whitespace in the router address.

2004-10-16  jrandom
    * More aggressively reduce the capacity of peers if their tunnels are
      failing so that we move off them quicker.
    * Simplify some data structure serialization for reuse in the streaming
      lib, as well as add support for signing and verifying partial byte 
      arrays.
    * Logging updates

2004-10-16  jrandom
    * Increased the default minimum tunnel test time to 5 seconds, since we
      still see the occational message processing time spike to 2 seconds.
    * Update the SimpleTimer to allow rescheduling a task thats already 
      queued (useful for the new streaming lib).

2004-10-15  jrandom
    * Replaced old minimum tunnel test timeout of 1s with a configurable
      value (router.config property "router.tunnelTestMinimum", with the
      default of 2s).

2004-10-14  jrandom
    * Tunnel rejection is no longer a sign of an overwhelmingly loaded
      peer, so don't use it as a key point of the IsFailing calculator.
      We still use it as a key point of the Capacity calculator, however.

2004-10-14  jrandom
    * Allow for a configurable tunnel "growth factor", rather than trying
      to achieve a steady state.  This will let us grow gradually when
      the router is needed more, rather than blindly accepting the request
      or arbitrarily choking it at an averaged value.  Configure this with
      "router.tunnelGrowthFactor" in the router.config (default "1.5").
    * Adjust the tunnel test timeouts dynamically - rather than the old
      flat 30s (!!!) timeout, we set the timeout to 2x the average tunnel
      test time (the deviation factor can be adjusted by setting 
      "router.tunnelTestDeviation" to "3.0" or whatever).  This should help
      find the 'good' tunnels.
    * Added some crazy debugging to try and track down an intermittent hang.

2004-10-13  jrandom
    * Fix the probabalistic tunnel reject (we always accepted everything, 
      since the docs on java.util.Random.nextDouble() are wrong..)
    * Fixed a race on startup (thanks Quadn!)

2004-10-12  jrandom
    * Disable the probabalistic drop by default (enable via the router config
      property "tcp.dropProbabalistically=true")
    * Disable the actual watchdog shutdown by default, but keep track of more 
      variables and log a lot more when it occurs (enable via the router 
      config property "watchdog.haltOnHang=true")
    * Implement some tunnel participation smoothing by refusing requests 
      probabalistically as our participating tunnel count exceeds the previous
      hour's, or when the 10 minute average tunnel test time exceeds the 60 
      minute average tunnel test time.  The probabilities in both cases are 
      oldAverage / #current, so if you're suddenly flooded with 200 tunnels
      and you had previously only participated in 50, you'll have a 25% chance
      of accepting a subsequent request.

* 2004-10-10  0.4.1.2 released

2004-10-10  cervantes
    * Update the I2PTunnel HTTP proxy to strip out the i2paddresshelper from
      the request.

2004-10-09  jrandom
    * Added a watchdog timer to do some baseline liveliness checking to help 
      debug some odd errors.
    * Added a pair of summary stats for bandwidth usage, allowing easy export
      with the other stats ("bw.sendBps" and "bw.receiveBps")
    * Trimmed another memory allocation on message reception.

2004-10-08  jrandom
    * Revamp the AESInputStream so it doesn't allocate any temporary objects 
      during its operation.

2004-10-08  jrandom
    * Don't kill the establisher threads during a soft restart.
    * Attempt to validate the peer's routerInfo earlier during handshaking.
    * Revamp the AESOutputStream so it doesn't allocate any temporary objects 
      during its operation.

2004-10-07  jrandom
    * Reimplement the I2NP reading with less temporary memory allocation.
      There is still significant GC churn, especially under load, but this
      should help.
    * Catch some oddball errors in the transport (message timeout while 
      establishing).

2004-10-07  jrandom
    * Expire queued messages even when the writer is blocked.
    * Reimplement most of the I2NP writing with less temporary memory 
      allocations (I2NP reading still gobbles memory).

2004-10-06  jrandom
    * Implement an active queue management scheme on the TCP transports,
      dropping messages probabalistically as the queue fills up.  The 
      estimated queue capacity is determined by the rate at which messages 
      have been sent to the peer (averaged at 1, 5, and 60m periods).  As 
      we exceed 1/2 of the estimated capacity, we drop messages throughout
      the queue probabalistically with regards to their size.  This is based
      on RFC 2309's RED, with the minimum threshold set to 1/2 the 
      estimated connection capacity.  We may want to consider using a send
      rate and queue size measured across all connections, to deal with our
      own local bandwidth saturation, but we'll try the per-con metrics first.

2004-10-06  jrandom
    * Enable explicit disabling of the systray entirely for windows machines
      with strange configurations: add -Dsystray.disable=true to the java 
      command line.  (thanks mihi!)

2004-10-05  jrandom
    * Allow peers on the same LAN to communicate with each other safely even
      when they cannot talk to each other through the external address.

2004-10-05  jrandom
    * Display how much time is left before the graceful shutdown is complete.
    * Debug some improperly failed messages on timeout or disconnection.

2004-10-05  jrandom
    * Don't go into a fast busy if an I2PTunnel 'server' is explicitly killed
      (thanks mule!)
    * Handle some more error conditions regarding abruptly closing sockets 
      (thanks Jonva!)

2004-10-04  jrandom
    * Update the shitlist to reject a peer for an exponentially increasing 
      period of time (with an upper bounds of an hour).  
    * Various minor stat and debugging fixes

2004-10-03  jrandom
    * Add a new stat logging component to optionally dump the raw stats to 
      disk as they are generated, rather than rely upon the summarized data.
      By default, this is off, but the router property "stat.logFilters" can
      be set to a comma delimited list of stats (e.g. "client.sendAckTime")
      which will be written to the file "stats.log" (or whatever the property
      "stat.logFile" is set to).  This can also log profile related stats,
      such as "dbResponseTime" or "tunnelTestResponseTime".

2004-10-02  jrandom
    * Assure that we quickly fail messages bound for shitlisted peers.
    * Address a race on startup where the first peer contacted could hang the
      router (thanks Romster!)
    * Only whine about an intermittent inability to query the time server once

2004-10-02  jrandom
    * Command line utility to verify a peer's reachability - simply run
      net.i2p.router.transport.tcp.ConnectionHandler hostname port# and it
      will print out whether that peer is reachable or not (using a simple
      verification handshake).

* 2004-10-01  0.4.1.1 released

2004-10-01  jrandom
    * Handle partial reseeds, caused by seeds going away before the download
      completes (thanks Sugadude!)

2004-10-01  jrandom
    * Explicitly refuse IPv6 addresses, since only some peers support 
      them and we want fully reachable peers.

2004-10-01  jrandom
    * Additional error handling for a variety of transport layer errors.

* 2004-09-30  0.4.1 released (not backwards compatible)

2004-09-30  jrandom
    * Bundle the configuration necessary to run an eepsite out of the box
      with Jetty - simply edit ./eepsite/docroot/index.html and give people
      the key listed on the I2PTunnel configuration page, and its up.
    * Router console cleanup, and some (off by default) tunnels - 
      smtp.postman.i2p (port 7659), pop.postman.i2p (port 7660), and
      irc.baffled.i2p (port 7661)

2004-09-29  jrandom
    * Always wipe the Jetty work directory on startup, so that web updates
      are reflected immediately (Jetty does not honor the cache across
      multiple executions)

2004-09-27  jrandom
    * Limit the number of connection tags saved to 10,000.  This is a huge 
      limit, but consumes no more than 1MB of RAM.  For now, we drop them 
      randomly after reaching that size, forcing those dropped peers to use
      a full DH negotiation.
    * HTML cleanup in the console.

2004-09-26  jrandom
    * Complete rewrite of the TCP transport with IP autodetection and 
      low CPU overhead reconnections.  More concise connectivity errors
      are listed on the /oldconsole.jsp as well.  The IP autodetection works
      by listening to the first person who tells you what your IP address is
      when you have not defined one yourself and you have no other TCP 
      connections.
    * Update to the I2NP message format to add transparent verification at
      the I2NP level (beyond standard TCP verification).
    * Remove a potential weakness in our AESEngine's safeEncrypt and safeDecrypt
      implementation (rather than verifying with E(H(key)), we now verify with
      E(H(iv))).
    * The above changes are NOT BACKWARDS COMPATIBLE.
    * Removed all of the old unused PHTTP code.
    * Refactor various methods and clean up some javadoc.

2004-09-21  jrandom
    * Have two tiers of hosts.txt files - the standard "hosts.txt" and
      the new "userhosts.txt".  Updates to I2P will only overwrite the former,
      but values stored in the later take precedence.  Both are queried on
      lookup.

2004-09-16  jrandom
    * Refactor the TCP transport to deal with changing identities gracefully,
      and to prevent some wasted effort by keeping track of what host+port
      combinations we are connected to (rather than just the identities).  Also
      catch a few configuration errors earlier.
    * Removed no longer relevent methods from the Transport API that were 
      exposing ideas that probably shouldn't be exposed.
    * Removed the 0.4.0.1 specific files from i2pupdate.zip (relating to script
      updates)

2004-09-13  jrandom
    * Update for the SDK reconnection to deal with overflow.
    * Web improvements (@ not # on the /logs.jsp [thanks ugha!] and fixed the 
      rounding on lifetime bandwidth used [thanks gott!]).

* 2004-09-08  0.4.0.1 released

2004-09-08  jrandom
    * Updated the "Active:" peer count to display the # of connections as well
      as the number of recently active router identities.
    * Implement some basic updating code - on startup, if there is a file named 
      "i2pupdate.zip" in the I2P installation directory, extract it, delete it,
      then restart.
    * Added an ugly little script to allow launching the router on win9x 
      machines without a dos box (using javaw to run a .bat file).
    * Logging updates.
    * Updated VERSION constants to 0.4.0.1

2004-09-08  hypercubus
    * Bugfix: Running the installer as a non-privileged user on Red Hat (and
      hopefully any other affected *nix systems) now properly discards non-
      essential directories after installation.
    * Support for Win9x in the installer and postinstall.bat.
    * Changed the name of the default installation directory on all platforms
      from "I2P" to "i2p" in the installer.
    * Changed "wrapper.conf" to "wrapper.config" for naming consistency with the
      other configuration files.

2004-09-07  cervantes:
    * Proxy recursion disabled by default (strict)
    * Password Authentication for session commands
    * Support for http://path?i2paddresshelper=BASE64
    * Support for http://i2p/BASE64/path syntax

2004-09-07  jrandom
    * Make sure that peers placed in the 'fast' group are ones we both know
      how to reach and have been able to reach recently.  These peers may 
      still be placed in the 'high capacity' group however (though that group
      is only queried if the 'fast' group is too small)
    * Include some updates to the ProgileOrganizer's CLI.

2004-09-07  jrandom
    * Disable the timestamper by default for all applications except the router
      (enable via -Dtime.disabled=false)
    * Simplify the retrieval of the full destination with text based browsers.
    * Bundle the updated wrapper.config and hosts.txt in the i2pupdate.tar.bz2

2004-09-07  jrandom
    * Write the native libraries to the current directory when they are loaded 
      from a resource, and load them from that file on subsequent runs (in 
      turn, we no longer *cough* delete the running libraries...)
    * Added support for a graceful restart.
    * Added new pseudo-shutdown hook specific to the router, allowing 
      applications to request tasks to be run when the router shuts down.  We
      use this for integration with the service manager, since otherwise a 
      graceful shutdown would cause a timeout, followed by a forced hard 
      shutdown.
    * Made the capacity calculator a bit more dynamic by not outright ignoring
      the otherwise valid capacity data for a period with a single rejected
      tunnel (except for the 10 minute period).  In addition, peers with an
      equal capacity are ordered by speed rather than by their hashes.
    * Cleaned up the SimpleTimer, addressing some threading and synchronization
      issues.
    * When an I2PTunnel client or httpclient is explicitly closed, destroy the
      associated session (unless there are other clients using it), and deal
      with a closed session when starting a new I2PTunnel instance.
    * Refactoring and logging.

2004-09-06  jrandom
    * Address a race condition in the key management code that would manifest
      itself as a corrupt router identity.
    * Properly clear old transport addresses from being displayed on the old
      console after soft restarts.
    * Properly refuse to load the client applications more than once in the 
      same JVM.
    * Added support for a graceful restart (a graceful shutdown followed by a
      full JVM restart - useful for restarting client apps).
    * More defensive programming, HTML cleanup, logging
    * wrapper.config cleanup of duplicate lines

2004-09-04  jrandom
    * Added some basic guards to prevent multiple instances from running.
      Specifically, a file "router.ping" in the install directory which is
      written to once a minute - if that file exists and has been modified
      within the last minute, refuse to start up.  In turn, adjust the 
      service wrapper to wait a minute before restarting a crashed JVM.
    * Create a "work" directory in the I2P install dir which Jetty will
      use for all of its temporary files.
    * Tell the browser not to cache most of the router console's pages.

2004-09-04  jrandom
    * Update the SDK to automatically reconnect indefinitely with an 
      exponential delay on retries (capped at 5 minutes).

* 2004-09-03  0.4 released

2004-09-03  jrandom
    * Updated default wrapper.config to deal with the hard restart option
    * Include the history.txt in the /help.jsp page
    * HTML updates (wrapper.log, and no more unix scripts)
    * Updated VERSION constants to 0.4

2004-09-03  hypercubus
    * Bugfix: Installer launches postinstall.bat on WinNT/2K properly.
    * Temporarily removed install_i2p_service_unix and
      uninstall_i2p_service_unix from distribution packages.
    * postinstall.bat/postinstall.sh cleans installation directory of all files
      not applicable to the host OS.

2004-09-03  oOo
    * Added some filters to the HTTP request, replacing the User-Agent,
      Referrer, Via, and From headers, which helps until we have a more 
      comprehensive filtering system.

2004-09-03  jrandom
    * Disabled the old listener on port 7655.

2004-09-02  jrandom
    * Cleaned up the base build.xml, adding a new target ("updater") which 
      builds the file i2pupdate.tar.bz2 which can be safely extracted over 
      existing installs.

2004-xx-xx  jrandom
    * Implemented the new web architecture and router console
    * Implemented I2PTunnel web interface, and revamped startup process.
    * Revamped peer selection code to address skew.
    * Removed all temporary threads from the router and the SDK.
    * Bugfix dealing with timeouts and resends.
    * Integrated Iakin's jcpuid library and jbigi update, with modifications.

2004-xx-xx  hypercubus
    * Implemented the new installation process.
    * Integrated systray 
    * Integrated service manager

2004-xx-xx  oOo
    * Implemented ?i2paddresshelper= hook 
    * Many small bugfixes to the web interface, router, i2ptunnel, and core.

2004-xx-xx  Nightblade
    * libSAM updates.

2004-xx-xx  cervantes
    * Imported i2pProxy.pac proxy script in with the build.

* 2004-08-20  0.3.4.3 released
* 2004-08-12  0.3.4.2 released
* 2004-08-08  0.3.4.1 released
* 2004-07-29  0.3.4 released
* 2004-07-23  0.3.3 released
* 2004-07-16  0.3.2.3 released
* 2004-07-14  0.3.2.2 released
* 2004-07-11  0.3.2.1 released
* 2004-07-07  0.3.2 released
* 2004-06-25  0.3.1.5 released
* 2004-05-23  0.3.1.4 released
* 2004-05-20  0.3.1.3 released
* 2004-05-13  0.3.1.2 released
* 2004-05-07  0.3.1.1 released
* 2004-04-30  0.3.1 released
* 2004-04-20  0.3.0.4 released
* 2004-04-04  0.3.0.3 released
* 2004-03-30  0.3.0.2 released
* 2004-03-25  0.3.0.1 released
* 2004-03-21  0.3.0 released
* 2004-03-10  0.2.5.4 released
* 2004-03-04  0.2.5.3 released
* 2004-02-28  0.2.5.2 released
* 2004-02-27  0.2.5.1 released
* 2004-02-25  0.2.5 released
* 2004-02-19  0.2.4.2 released
* 2004-02-15  0.2.4.1 released
* 2004-02-14  0.2.4 released
* 2004-01-27  0.2.3.6 released
* 2004-01-21  0.2.3.5 released
* 2004-01-14  0.2.3.4 released
* 2003-12-29  0.2.3.3 released
* 2003-12-27  0.2.3.2 released
* 2003-12-25  0.2.3.1 released
* 2003-12-13  0.2.3 released
* 2003-12-01  0.2.2 released
* 2003-11-18  0.2.1.1 released
* 2003-11-12  0.2.1 released
* 2003-11-09  0.2.0.3 released
* 2003-11-08  0.2.0.2 released
* 2003-11-03  0.2.0.1 released
* 2003-11-01  0.2 released<|MERGE_RESOLUTION|>--- conflicted
+++ resolved
@@ -1,11 +1,9 @@
-<<<<<<< HEAD
-2011-02-11 sponge
-    * I2PTunnel: fix NPE in I2PTunnelConnectClient
-=======
 2011-02-11 Mathiasdm
     * routerconsole: fixed graphs using jrobin; and headless issue
           in general: no more switches between headless and non-headless.
->>>>>>> 44715673
+
+2011-02-11 sponge
+    * I2PTunnel: fix NPE in I2PTunnelConnectClient
 
 2011-02-10 sponge
     * I2CP: fix NPE in QueuedClientConnectionRunner
