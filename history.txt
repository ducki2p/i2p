--- conflicted
+++ resolved
@@ -1,8 +1,7 @@
-<<<<<<< HEAD
 2010-05-23 welterde
     * core:
       - fixed major security hole in DatagramDissector
-=======
+
 2010-05-23 zzz
     * i2psnark:
       - Choke slower when at bandwidth limit
@@ -11,7 +10,6 @@
     * NewsFetcher:
       - Add backup URL
       - Change to 0 retries (was 2)
->>>>>>> a534d25d
 
 2010-05-21 zzz
     * i2psnark:
